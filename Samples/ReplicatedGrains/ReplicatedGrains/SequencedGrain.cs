--- conflicted
+++ resolved
@@ -31,19 +31,12 @@
         /// Returns the current global state of this grain. May require global coordination.
         protected async Task<StateObject> GetGlobalStateAsync()
         {
-<<<<<<< HEAD
-            using (new TraceInterval("GetGlobalStateAsync"))
+
+            using (new TraceInterval("SequencedGrain - GetGlobalState", 0))
             {
                 await RefreshLocalStateAsync(true);
-                return LocalState;
-            }
-=======
-            using (new TraceInterval("SequencedGrain - GetGlobalState", 0))
-            {
-                await RefreshLocalStateAsync(true);
             }
             return LocalState;
->>>>>>> 6da00175
         }
 
         /// <summary>
@@ -111,12 +104,8 @@
         /// </summary>
         public async Task UpdateLocallyAsync(IAppliesTo<StateObject> update, bool save = true)
         {
-<<<<<<< HEAD
-            using (new TraceInterval("UpdateLocallyAsync")) {
-            if (!isSynchronous)
-=======
+
             using (new TraceInterval("SequencedGrain - Update locally", 0))
->>>>>>> 6da00175
             {
                 if (!isSynchronous)
                 {
@@ -155,7 +144,6 @@
                 }
             }
         }
-        }
       
         private Task SaveLocallyAsync()
         {
@@ -186,14 +174,10 @@
         /// </summary>
         protected async Task UpdateGloballyAsync(IAppliesTo<StateObject> update)
         {
-<<<<<<< HEAD
-            using (new TraceInterval("UpdateGloballyAsync")) {
-            await worker.WaitForCompletion(); // wait for pending stores to complete
-=======
+
             using (new TraceInterval("SequencedGrain - Update Globally", 0))
             {
                 await worker.WaitForCompletion(); // wait for pending stores to complete
->>>>>>> 6da00175
 
                 await UpdatePrimaryStorage<bool>((StateObject state) =>
                 {
@@ -202,7 +186,7 @@
                 });
             }
         }
-        }
+        
 
         /// <summary>
         /// Update the global grain state directly. May require global coordination.
@@ -270,14 +254,8 @@
 
         private void UpdateCacheFromRaw()
         {
-<<<<<<< HEAD
-            using (new TraceInterval("UpdateCacheFromRaw")) {
-            LocalState = ReadRawState();
-            // apply all the pending updates to the cached state
-            foreach (var u in pending)
-                u.Update(LocalState);
-=======
-            using (new TraceInterval("SequencedGrain - Updatecache", 0))
+
+            using (new TraceInterval("SequencedGrain - UpdateCacheFromRaw", 0))
             {
                 LocalState = ReadRawState();
 
@@ -290,9 +268,8 @@
                     }
                 }
             }
->>>>>>> 6da00175
-        }
-        }
+        }
+        
 
         // the currently pending updates. 
         // we may make this persistent in future.
@@ -305,24 +282,9 @@
         
         private StateObject ReadRawState()
         {
-<<<<<<< HEAD
-            using (new TraceInterval("ReadRawState")) { 
-            var begin = DateTime.Now;
-
-            if (this.State.Raw == null)
-                return new StateObject();
-            var formatter = new BinaryFormatter();
-            using (var ms = new MemoryStream(this.State.Raw))
-            {
-                StateObject o =  (StateObject)formatter.Deserialize(ms);
-                return o;
-            }
-        }
-=======
             using (new TraceInterval("SequencedGrain - Read Rawstate deserialize", 0))
             {
                 var begin = DateTime.Now;
->>>>>>> 6da00175
 
                 if (this.State.Raw == null)
                     return new StateObject();
@@ -336,11 +298,7 @@
         }
         private void WriteRawState(StateObject s)
         {
-<<<<<<< HEAD
-            using (new TraceInterval("WriteRawState"))
-=======
-            using (new TraceInterval("SequencedGrain - write raw state serialize", 0))
->>>>>>> 6da00175
+        using (new TraceInterval("SequencedGrain - WriteRawState", 0))
             {
                 var formatter = new BinaryFormatter();
                 using (var ms = new MemoryStream())
@@ -357,11 +315,8 @@
         
         private async Task ReadFromPrimary()
         {
-<<<<<<< HEAD
-            using (new TraceInterval("ReadFromPrimary"))
-=======
+
             using (new TraceInterval("SequencedGrain - ReadFromPrimary", 0))
->>>>>>> 6da00175
             {
                 if (DebuggingControls.Trace)
                     Console.WriteLine("BEGIN read from primary");
@@ -377,14 +332,8 @@
         
         private async Task WriteToPrimary()
         {
-<<<<<<< HEAD
-            using (new TraceInterval("WriteToPrimary")) { 
-            if (DebuggingControls.Trace)
-                Console.WriteLine("BEGIN writing to primary");
-            try
-=======
+
             using (new TraceInterval("SequencedGrain - Write to primary", 0))
->>>>>>> 6da00175
             {
                 if (DebuggingControls.Trace)
                     Console.WriteLine("BEGIN writing to primary");
@@ -402,26 +351,17 @@
                         Console.WriteLine("END writing to primary");
                 }
             }
-<<<<<<< HEAD
-        }
-           
-=======
->>>>>>> 6da00175
+
         }
         
         private async Task WriteQueuedUpdatesToStorage()
         {
-<<<<<<< HEAD
-
-            using (new TraceInterval("WriteQueuedUpdatesToStorage")) { 
+
+
+            using (new TraceInterval("SequencedGrain - WriteQueuedUpdatesToStorage")) { 
             if (pending.Count == 0)
                 return;
-=======
-            using (new TraceInterval("SequencedGrain - Write Queued updates to storage", 0))
-            {
-                if (pending.Count == 0)
-                    return;
->>>>>>> 6da00175
+
 
                 int numupdates = 0;
 
@@ -440,16 +380,14 @@
                 UpdateCacheFromRaw();
             }
         }
-        }
+        
 
         private async Task<ResultType> UpdatePrimaryStorage<ResultType>(Func<StateObject,ResultType> update)
         {
-<<<<<<< HEAD
+
 
             using (new TraceInterval("UpdatePrimaryStorage"))
-=======
-            using (new TraceInterval("SequencedGrain - UpdatePrimaryStorage", 0))
->>>>>>> 6da00175
+
             {
                 int retries = 10;
                 while (retries-- > 0)
@@ -479,10 +417,9 @@
                     // on etag failure, reload and retry
                     await ReadFromPrimary();
                 }
-<<<<<<< HEAD
+
                 throw new Exception("could not update primary storage");
-=======
->>>>>>> 6da00175
+
             }
         }
 
