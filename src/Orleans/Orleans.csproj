--- conflicted
+++ resolved
@@ -142,9 +142,6 @@
     <Compile Include="Streams\PubSub\FaultedSubscriptionException.cs" />
     <Compile Include="Streams\PubSub\ImplicitStreamPubSub.cs" />
     <Compile Include="Streams\PubSub\StreamPubSubImpl.cs" />
-<<<<<<< HEAD
-    <Compile Include="SystemTargetInterfaces\IMultiClusterGossipService.cs" />
-=======
     <Compile Include="Telemetry\Consumers\ConsoleTelemetryConsumer.cs" />
     <Compile Include="Telemetry\Consumers\FileTelemetryConsumer.cs" />
     <Compile Include="Telemetry\Consumers\TraceTelemetryConsumer.cs" />
@@ -157,7 +154,7 @@
     <Compile Include="Telemetry\ITraceTelemetryConsumer.cs" />
     <Compile Include="Telemetry\Severity.cs" />
     <Compile Include="Telemetry\TraceParserUtils.cs" />
->>>>>>> 73f8663d
+    <Compile Include="SystemTargetInterfaces\IMultiClusterGossipService.cs" />
     <Compile Include="Timers\IReminderRegistry.cs" />
     <Compile Include="Runtime\IRuntimeClient.cs" />
     <Compile Include="Runtime\IGrainExtension.cs" />
