﻿<?xml version="1.0" encoding="utf-8"?>
<Project ToolsVersion="4.0" DefaultTargets="Build" xmlns="http://schemas.microsoft.com/developer/msbuild/2003">
  <PropertyGroup>
    <Configuration Condition=" '$(Configuration)' == '' ">Debug</Configuration>
    <Platform>AnyCPU</Platform>
    <ProjectGuid>{09610024-F5B9-4065-9557-BD9E36A32421}</ProjectGuid>
    <OutputType>Library</OutputType>
    <AppDesignerFolder>Properties</AppDesignerFolder>
    <RootNamespace>Tests</RootNamespace>
    <AssemblyName>TesterInternal</AssemblyName>
    <TargetFrameworkVersion>v4.5</TargetFrameworkVersion>
    <FileAlignment>512</FileAlignment>
    <ProjectTypeGuids>{3AC096D0-A1C2-E12C-1390-A8335801FDAB};{FAE04EC0-301F-11D3-BF4B-00C04F79EFBC}</ProjectTypeGuids>
    <SolutionDir Condition="$(SolutionDir) == '' Or $(SolutionDir) == '*Undefined*'">..\</SolutionDir>
  </PropertyGroup>
  <PropertyGroup Condition=" '$(Configuration)|$(Platform)' == 'Debug|AnyCPU' ">
    <DebugSymbols>true</DebugSymbols>
    <DebugType>full</DebugType>
    <Optimize>false</Optimize>
    <OutputPath>bin\Debug\</OutputPath>
    <DefineConstants>TRACE;DEBUG</DefineConstants>
    <ErrorReport>prompt</ErrorReport>
    <WarningLevel>4</WarningLevel>
    <Prefer32Bit>false</Prefer32Bit>
    <CodeAnalysisRuleSet>ManagedMinimumRules.ruleset</CodeAnalysisRuleSet>
    <UseVSHostingProcess>true</UseVSHostingProcess>
    <WarningsAsErrors>4014</WarningsAsErrors>
  </PropertyGroup>
  <PropertyGroup Condition=" '$(Configuration)|$(Platform)' == 'Release|AnyCPU' ">
    <DebugType>pdbonly</DebugType>
    <Optimize>true</Optimize>
    <OutputPath>bin\Release\</OutputPath>
    <DefineConstants>TRACE</DefineConstants>
    <ErrorReport>prompt</ErrorReport>
    <WarningLevel>4</WarningLevel>
    <Prefer32Bit>false</Prefer32Bit>
    <WarningsAsErrors>4014</WarningsAsErrors>
  </PropertyGroup>
  <PropertyGroup>
    <SignAssembly>false</SignAssembly>
    <AssemblyOriginatorKeyFile>..\Orleans.snk</AssemblyOriginatorKeyFile>
  </PropertyGroup>
  <ItemGroup>
    <Reference Include="Microsoft.Azure.KeyVault.Core">
      <HintPath>..\packages\Microsoft.Azure.KeyVault.Core.1.0.0\lib\net40\Microsoft.Azure.KeyVault.Core.dll</HintPath>
      <Private>True</Private>
    </Reference>
    <Reference Include="Microsoft.Azure.SqlDatabase.ElasticScale.Client">
      <HintPath>..\packages\Microsoft.Azure.SqlDatabase.ElasticScale.Client.1.1.0\lib\net45\Microsoft.Azure.SqlDatabase.ElasticScale.Client.dll</HintPath>
      <Private>True</Private>
    </Reference>
    <Reference Include="Microsoft.CSharp" />
    <Reference Include="Microsoft.Data.Edm">
      <SpecificVersion>False</SpecificVersion>
      <HintPath>..\packages\Microsoft.Data.Edm.5.6.4\lib\net40\Microsoft.Data.Edm.dll</HintPath>
      <Private>True</Private>
    </Reference>
    <Reference Include="Microsoft.Data.OData">
      <HintPath>..\packages\Microsoft.Data.OData.5.6.4\lib\net40\Microsoft.Data.OData.dll</HintPath>
      <Private>True</Private>
    </Reference>
    <Reference Include="Microsoft.Data.Services.Client">
      <SpecificVersion>False</SpecificVersion>
      <HintPath>..\packages\Microsoft.Data.Services.Client.5.6.4\lib\net40\Microsoft.Data.Services.Client.dll</HintPath>
      <Private>True</Private>
    </Reference>
    <Reference Include="Microsoft.VisualStudio.QualityTools.UnitTestFramework">
      <Private>False</Private>
    </Reference>
    <Reference Include="Microsoft.WindowsAzure.Storage">
      <HintPath>..\packages\WindowsAzure.Storage.5.0.0\lib\net40\Microsoft.WindowsAzure.Storage.dll</HintPath>
      <Private>True</Private>
    </Reference>
    <Reference Include="Newtonsoft.Json">
      <HintPath>..\packages\Newtonsoft.Json.6.0.8\lib\net45\Newtonsoft.Json.dll</HintPath>
      <Private>True</Private>
    </Reference>
    <Reference Include="System" />
    <Reference Include="System.Configuration" />
    <Reference Include="System.Core" />
    <Reference Include="System.Data" />
    <Reference Include="System.Data.DataSetExtensions" />
    <Reference Include="System.Data.Services" />
    <Reference Include="System.Spatial">
      <HintPath>..\packages\System.Spatial.5.6.4\lib\net40\System.Spatial.dll</HintPath>
      <Private>True</Private>
    </Reference>
    <Reference Include="System.Transactions" />
    <Reference Include="System.XML" />
  </ItemGroup>
  <ItemGroup>
    <Compile Include="General\BuiltInSerializerTests.cs" />
    <Compile Include="General\Identifiertests.cs" />
    <Compile Include="GeoClusterTests\ClusterConfigTests.cs" />
    <Compile Include="General\InterfaceRules.cs" />
<<<<<<< HEAD
    <Compile Include="GeoClusterTests\MultiClusterNetworkTests.cs" />
=======
    <Compile Include="General\FallbackBuiltInSerializationTests.cs" />
>>>>>>> 73f8663d
    <Compile Include="MembershipTests\MySqlMembershipTableTests.cs" />
    <Compile Include="OrleansRuntime\AsyncSerialExecutorTests.cs" />
    <Compile Include="OrleansRuntime\ExceptionsTests.cs" />
    <Compile Include="OrleansRuntime\Streams\BestFitBalancerTests.cs" />
    <Compile Include="Properties\AssemblyInfo.cs" />
    <Compile Include="..\Build\GlobalAssemblyInfo.cs">
      <Link>Properties\GlobalAssemblyInfo.cs</Link>
    </Compile>
    <Compile Include="MembershipTests\SqlServerMembershipTableTests.cs" />
    <Compile Include="RemindersTest\MySqlRemindersTableTests.cs" />
    <Compile Include="RemindersTest\ReminderTablePluginTests.cs" />
    <Compile Include="RemindersTest\SqlServerRemindersTableTests.cs" />
<<<<<<< HEAD
    <Compile Include="General\SerializationTests.cs" />
    <Compile Include="GeoClusterTests\AzureClusterMembershipOracleTests_Standalone.cs" />
    <Compile Include="GeoClusterTests\AzureGossipTableTests.cs" />
=======
    <Compile Include="General\InternalSerializationTests.cs" />
    <Compile Include="Serialization\SerializerGenerationTests.cs" />
>>>>>>> 73f8663d
    <Compile Include="StorageTests\AzureTableDataManagerStressTests.cs" />
    <Compile Include="StorageTests\AzureTableErrorCodeTests.cs" />
    <Compile Include="MembershipTests\AzureMembershipTableTests.cs" />
    <Compile Include="MembershipTests\MembershipTablePluginTests.cs" />
    <Compile Include="StorageTests\SQLAdapter\SampleGrainStateMapFactory.cs" />
    <Compile Include="StorageTests\SQLAdapter\ShardTests.cs" />
    <Compile Include="StorageTests\UnitTestAzureTableDataManager.cs" />
    <Compile Include="StorageTests\AzureTableDataManagerTests.cs" />
    <Compile Include="StorageTests\SiloInstanceTableManagerTests.cs" />
    <Compile Include="StorageTests\AzureQueueDataManagerTests.cs" />
    <Compile Include="MembershipTests\ZookeeperMembershipTableTests.cs" />
    <Compile Include="TestingClusterHost.cs" />
  </ItemGroup>
  <ItemGroup>
    <ProjectReference Include="..\ClientGenerator\ClientGenerator.csproj">
      <Project>{e782dd19-51f7-4f66-8217-bacac33767e4}</Project>
      <Name>ClientGenerator</Name>
    </ProjectReference>
    <ProjectReference Include="..\OrleansAzureUtils\OrleansAzureUtils.csproj">
      <Project>{792818ef-b3f8-4ce2-9886-4808713b15c4}</Project>
      <Name>OrleansAzureUtils</Name>
    </ProjectReference>
    <ProjectReference Include="..\OrleansCounterControl\OrleansCounterControl.csproj">
      <Project>{606b9647-cc0c-4058-bfbc-b5b7ed4f3c56}</Project>
      <Name>OrleansCounterControl</Name>
    </ProjectReference>
    <ProjectReference Include="..\OrleansHost\OrleansHost.csproj">
      <Project>{5c177f58-a40c-449f-8c2f-a2657f963edc}</Project>
      <Name>OrleansHost</Name>
    </ProjectReference>
    <ProjectReference Include="..\OrleansManager\OrleansManager.csproj">
      <Project>{60498b15-9700-4623-bda0-365238f2c1ad}</Project>
      <Name>OrleansManager</Name>
    </ProjectReference>
    <ProjectReference Include="..\OrleansProviders\OrleansProviders.csproj">
      <Project>{0054db14-2a92-4cc0-959e-a2c51f5e65d4}</Project>
      <Name>OrleansProviders</Name>
    </ProjectReference>
    <ProjectReference Include="..\OrleansRuntime\OrleansRuntime.csproj">
      <Project>{6ff2004c-cdf8-479c-bf27-c6bfe8ef93e0}</Project>
      <Name>OrleansRuntime</Name>
    </ProjectReference>
    <ProjectReference Include="..\OrleansSQLUtils\OrleansSqlUtils.csproj">
      <Project>{47e9ae37-4eae-48d5-a778-2c80e9a6375f}</Project>
      <Name>OrleansSqlUtils</Name>
    </ProjectReference>
    <ProjectReference Include="..\OrleansTestingHost\OrleansTestingHost.csproj">
      <Project>{40ee3b00-d381-485f-9c69-ff706837deed}</Project>
      <Name>OrleansTestingHost</Name>
    </ProjectReference>
    <ProjectReference Include="..\OrleansZooKeeperUtils\OrleansZooKeeperUtils.csproj">
      <Project>{45918dd2-53d9-4b27-bc6b-17c197dbc645}</Project>
      <Name>OrleansZooKeeperUtils</Name>
    </ProjectReference>
    <ProjectReference Include="..\Orleans\Orleans.csproj">
      <Project>{bc1bd60c-e7d8-4452-a21c-290aec8e2e74}</Project>
      <Name>Orleans</Name>
    </ProjectReference>
    <ProjectReference Include="..\Tester\Tester.csproj">
      <Project>{591ef75b-d3b0-403d-830c-39d032a73404}</Project>
      <Name>Tester</Name>
    </ProjectReference>
    <ProjectReference Include="..\TestGrainInterfaces\TestGrainInterfaces.csproj">
      <Project>{3972213f-189b-41d4-90fe-38d513c1106d}</Project>
      <Name>TestGrainInterfaces</Name>
    </ProjectReference>
    <ProjectReference Include="..\TestGrains\TestGrains.csproj">
      <Project>{eace28ae-f301-472a-b633-02b55434871b}</Project>
      <Name>TestGrains</Name>
    </ProjectReference>
  </ItemGroup>
  <ItemGroup>
    <Service Include="{82A7F48D-3B50-4B1E-B82E-3ADA8210C358}" />
  </ItemGroup>
  <ItemGroup>
    <None Include="App.config" />
    <None Include="packages.config" />
    <None Include="ReadMe.md" />
  </ItemGroup>
  <ItemGroup>
    <Content Include="..\OrleansSQLUtils\CreateOrleansTables_MySql.sql">
      <Link>CreateOrleansTables_MySql.sql</Link>
      <CopyToOutputDirectory>Always</CopyToOutputDirectory>
    </Content>
    <Content Include="..\OrleansSQLUtils\CreateOrleansTables_SqlServer.sql">
      <Link>CreateOrleansTables_SqlServer.sql</Link>
      <CopyToOutputDirectory>PreserveNewest</CopyToOutputDirectory>
    </Content>
    <Content Include="..\OrleansTestingHost\ClientConfigurationForTesting.xml">
      <Link>ClientConfigurationForTesting.xml</Link>
      <CopyToOutputDirectory>PreserveNewest</CopyToOutputDirectory>
      <SubType>Designer</SubType>
    </Content>
    <Content Include="..\OrleansTestingHost\OrleansConfigurationForTesting.xml">
      <Link>OrleansConfigurationForTesting.xml</Link>
      <CopyToOutputDirectory>PreserveNewest</CopyToOutputDirectory>
    </Content>
    <Content Include="Config_Client0.xml">
      <CopyToOutputDirectory>PreserveNewest</CopyToOutputDirectory>
    </Content>
    <Content Include="Config_Client1.xml">
      <CopyToOutputDirectory>PreserveNewest</CopyToOutputDirectory>
    </Content>
    <Content Include="Config_Client2.xml">
      <CopyToOutputDirectory>PreserveNewest</CopyToOutputDirectory>
    </Content>
    <Content Include="Config_Client3.xml">
      <CopyToOutputDirectory>PreserveNewest</CopyToOutputDirectory>
    </Content>
    <Content Include="Config_Client5.xml">
      <CopyToOutputDirectory>PreserveNewest</CopyToOutputDirectory>
    </Content>
    <Content Include="Config_Cluster0.xml">
      <CopyToOutputDirectory>PreserveNewest</CopyToOutputDirectory>
    </Content>
    <Content Include="Config_Cluster1.xml">
      <CopyToOutputDirectory>PreserveNewest</CopyToOutputDirectory>
    </Content>
  </ItemGroup>
  <Import Project="$(MSBuildBinPath)\Microsoft.CSharp.targets" />
  <PropertyGroup Condition=" '$(OS)' == 'Windows_NT' ">
    <!-- PostBuild.cmd script is platform specific, so for now we only want to run it on Windows -->
    <PostBuildEvent>
@echo Tester - Start Post-Build script

set SolutionDir=$(SolutionDir)
set OutDir=$(OutDir)
set TargetDir=$(TargetDir)
set BuildingInsideVisualStudio=$(BuildingInsideVisualStudio)
set Configuration=$(Configuration)

@echo Calling Build\PostBuild.cmd
call "$(SolutionDir)Build\PostBuild.cmd"
</PostBuildEvent>
  </PropertyGroup>
  <!-- To modify your build process, add your task inside one of the targets below and uncomment it. 
       Other similar extension points exist, see Microsoft.Common.targets.
  <Target Name="BeforeBuild">
  </Target>
  <Target Name="AfterBuild">
  </Target>
  -->
</Project><|MERGE_RESOLUTION|>--- conflicted
+++ resolved
@@ -93,11 +93,8 @@
     <Compile Include="General\Identifiertests.cs" />
     <Compile Include="GeoClusterTests\ClusterConfigTests.cs" />
     <Compile Include="General\InterfaceRules.cs" />
-<<<<<<< HEAD
+    <Compile Include="General\FallbackBuiltInSerializationTests.cs" />
     <Compile Include="GeoClusterTests\MultiClusterNetworkTests.cs" />
-=======
-    <Compile Include="General\FallbackBuiltInSerializationTests.cs" />
->>>>>>> 73f8663d
     <Compile Include="MembershipTests\MySqlMembershipTableTests.cs" />
     <Compile Include="OrleansRuntime\AsyncSerialExecutorTests.cs" />
     <Compile Include="OrleansRuntime\ExceptionsTests.cs" />
@@ -110,14 +107,11 @@
     <Compile Include="RemindersTest\MySqlRemindersTableTests.cs" />
     <Compile Include="RemindersTest\ReminderTablePluginTests.cs" />
     <Compile Include="RemindersTest\SqlServerRemindersTableTests.cs" />
-<<<<<<< HEAD
+    <Compile Include="General\InternalSerializationTests.cs" />
+    <Compile Include="Serialization\SerializerGenerationTests.cs" />
     <Compile Include="General\SerializationTests.cs" />
     <Compile Include="GeoClusterTests\AzureClusterMembershipOracleTests_Standalone.cs" />
     <Compile Include="GeoClusterTests\AzureGossipTableTests.cs" />
-=======
-    <Compile Include="General\InternalSerializationTests.cs" />
-    <Compile Include="Serialization\SerializerGenerationTests.cs" />
->>>>>>> 73f8663d
     <Compile Include="StorageTests\AzureTableDataManagerStressTests.cs" />
     <Compile Include="StorageTests\AzureTableErrorCodeTests.cs" />
     <Compile Include="MembershipTests\AzureMembershipTableTests.cs" />
