/*
Project Orleans Cloud Service SDK ver. 1.0
 
Copyright (c) Microsoft Corporation
 
All rights reserved.
 
MIT License

Permission is hereby granted, free of charge, to any person obtaining a copy of this software and 
associated documentation files (the ""Software""), to deal in the Software without restriction,
including without limitation the rights to use, copy, modify, merge, publish, distribute, sublicense,
and/or sell copies of the Software, and to permit persons to whom the Software is furnished to do so,
subject to the following conditions:

The above copyright notice and this permission notice shall be included in all copies or substantial portions of the Software.

THE SOFTWARE IS PROVIDED *AS IS*, WITHOUT WARRANTY OF ANY KIND, EXPRESS OR IMPLIED, INCLUDING BUT NOT LIMITED TO
THE WARRANTIES OF MERCHANTABILITY, FITNESS FOR A PARTICULAR PURPOSE AND NONINFRINGEMENT. IN NO EVENT SHALL THE AUTHORS
OR COPYRIGHT HOLDERS BE LIABLE FOR ANY CLAIM, DAMAGES OR OTHER LIABILITY, WHETHER IN AN ACTION OF CONTRACT,
TORT OR OTHERWISE, ARISING FROM, OUT OF OR IN CONNECTION WITH THE SOFTWARE OR THE USE OR OTHER DEALINGS IN THE SOFTWARE.
*/

using System;
using System.Collections.Generic;
using System.Collections.Concurrent;
using System.Diagnostics;
using System.Linq;
using System.Net;
using System.Runtime.Serialization;
using System.Text;
using System.Threading;
using System.Threading.Tasks;
using Orleans.Providers;
using Orleans.Runtime.Configuration;
using Orleans.Runtime.ConsistentRing;
using Orleans.Runtime.Placement;
using Orleans.Runtime.Counters;
using Orleans.Runtime.MultiClusterNetwork;
using Orleans.Runtime.GrainDirectory;
using Orleans.Runtime.MembershipService;
using Orleans.Runtime.Messaging;
using Orleans.Runtime.Providers;
using Orleans.Runtime.Scheduler;
using Orleans.Runtime.Storage;
using Orleans.Serialization;
using Orleans.Storage;
using Orleans.Streams;
using Orleans.Timers;
using Orleans.MultiCluster;
using System.Runtime;


namespace Orleans.Runtime
{
    /// <summary>
    /// Orleans silo.
    /// </summary>
    public class Silo : MarshalByRefObject // for hosting multiple silos in app domains of the same process
    {
        public override object InitializeLifetimeService()
        {
            return null; // do not garbage collect this object when in app domain
        }

        /// <summary> Silo Types. </summary>
        public enum SiloType
        {
            None = 0,
            Primary,
            Secondary,
        }

        /// <summary> Type of this silo. </summary>
        public SiloType Type
        {
            get { return siloType; }
        }

        private readonly GlobalConfiguration globalConfig;
        private NodeConfiguration nodeConfig;
        private readonly ISiloMessageCenter messageCenter;
        private readonly OrleansTaskScheduler scheduler;
        private readonly LocalGrainDirectory localGrainDirectory;
        private readonly ActivationDirectory activationDirectory;
        private readonly IncomingMessageAgent incomingAgent;
        private readonly IncomingMessageAgent incomingSystemAgent;
        private readonly IncomingMessageAgent incomingPingAgent;
        private readonly TraceLogger logger;
        private readonly GrainTypeManager typeManager;
        private readonly ManualResetEvent siloTerminatedEvent;
        private readonly SiloType siloType;
        private readonly SiloStatisticsManager siloStatistics;
        private readonly MembershipFactory membershipFactory;
        private readonly MultiClusterOracleFactory multiClusterFactory;
        private StorageProviderManager storageProviderManager;
        private StatisticsProviderManager statisticsProviderManager;
        private readonly LocalReminderServiceFactory reminderFactory;
        private IReminderService reminderService;
        private ProviderManagerSystemTarget providerManagerSystemTarget;
        private IMembershipOracle membershipOracle;
        private IMultiClusterOracle multiClusterOracle;

        private ClientObserverRegistrar clientRegistrar;
        private Watchdog platformWatchdog;
        private readonly TimeSpan initTimeout;
        private readonly TimeSpan stopTimeout = TimeSpan.FromMinutes(1);
        private readonly Catalog catalog;
        private readonly List<IHealthCheckParticipant> healthCheckParticipants;
        private readonly object lockable = new object();
        private readonly GrainFactory grainFactory;
        private readonly IGrainRuntime grainRuntime;
        private readonly List<IProvider> allSiloProviders;
        
        
        internal readonly string Name;
        internal readonly string SiloIdentity;
        internal ClusterConfiguration OrleansConfig { get; private set; }
        internal GlobalConfiguration GlobalConfig { get { return globalConfig; } }
        internal NodeConfiguration LocalConfig { get { return nodeConfig; } }
        internal ISiloMessageCenter LocalMessageCenter { get { return messageCenter; } }
        internal OrleansTaskScheduler LocalScheduler { get { return scheduler; } }
        internal GrainTypeManager LocalTypeManager { get { return typeManager; } }
        internal ILocalGrainDirectory LocalGrainDirectory { get { return localGrainDirectory; } }
        internal ISiloStatusOracle LocalSiloStatusOracle { get { return membershipOracle; } }
        internal IMultiClusterOracle LocalMultiClusterOracle { get { return multiClusterOracle; } }
        internal IConsistentRingProvider RingProvider { get; private set; }
        internal IStorageProviderManager StorageProviderManager { get { return storageProviderManager; } }
        internal IProviderManager StatisticsProviderManager { get { return statisticsProviderManager; } }
        internal IList<IBootstrapProvider> BootstrapProviders { get; private set; }
        internal ISiloPerformanceMetrics Metrics { get { return siloStatistics.MetricsTable; } }
        internal static Silo CurrentSilo { get; private set; }
        internal IReadOnlyCollection<IProvider> AllSiloProviders 
        {
            get { return allSiloProviders.AsReadOnly();  }
        }

<<<<<<< HEAD
        public string MyClusterId
=======
        public string ClusterId
>>>>>>> 26379067
        {
            get { return globalConfig.HasMultiClusterNetwork ? globalConfig.ClusterId : null; } 
        }

     
        /// <summary> SiloAddress for this silo. </summary>
        public SiloAddress SiloAddress { get { return messageCenter.MyAddress; } }

        /// <summary>
        ///  Silo termination event used to signal shutdown of this silo.
        /// </summary>
        public WaitHandle SiloTerminatedEvent { get { return siloTerminatedEvent; } } // one event for all types of termination (shutdown, stop and fast kill).

        /// <summary>
        /// Test hookup connection for white-box testing of silo.
        /// </summary>
        public TestHookups TestHookup;
        
        /// <summary>
        /// Creates and initializes the silo from the specified config data.
        /// </summary>
        /// <param name="name">Name of this silo.</param>
        /// <param name="siloType">Type of this silo.</param>
        /// <param name="config">Silo config data to be used for this silo.</param>
        public Silo(string name, SiloType siloType, ClusterConfiguration config)
            : this(name, siloType, config, null)
        {}

        /// <summary>
        /// Creates and initializes the silo from the specified config data.
        /// </summary>
        /// <param name="name">Name of this silo.</param>
        /// <param name="siloType">Type of this silo.</param>
        /// <param name="config">Silo config data to be used for this silo.</param>
        /// <param name="keyStore">Local data store, mostly used for testing, shared between all silos running in same process.</param>
        [System.Diagnostics.CodeAnalysis.SuppressMessage("Microsoft.Reliability", "CA2000:Dispose objects before losing scope",
            Justification = "Should not Dispose of messageCenter in this method because it continues to run / exist after this point.")]
        internal Silo(string name, SiloType siloType, ClusterConfiguration config, ILocalDataStore keyStore)
        {
            SystemStatus.Current = SystemStatus.Creating;

            CurrentSilo = this;

            var startTime = DateTime.UtcNow;

            this.siloType = siloType;
            Name = name;

            siloTerminatedEvent = new ManualResetEvent(false);

            OrleansConfig = config;
            globalConfig = config.Globals;
            config.OnConfigChange("Defaults", () => nodeConfig = config.GetConfigurationForNode(name));

            if (!TraceLogger.IsInitialized)
                TraceLogger.Initialize(nodeConfig);

            config.OnConfigChange("Defaults/Tracing", () => TraceLogger.Initialize(nodeConfig, true), false);

            ActivationData.Init(config, nodeConfig);
            StatisticsCollector.Initialize(nodeConfig);
            SerializationManager.Initialize(globalConfig.UseStandardSerializer);
            initTimeout = globalConfig.MaxJoinAttemptTime;
            if (Debugger.IsAttached)
            {
                initTimeout = StandardExtensions.Max(TimeSpan.FromMinutes(10), globalConfig.MaxJoinAttemptTime);
                stopTimeout = initTimeout;
            }

            IPEndPoint here = nodeConfig.Endpoint;
            int generation = nodeConfig.Generation;
            if (generation == 0)
            {
                generation = SiloAddress.AllocateNewGeneration();
                nodeConfig.Generation = generation;
            }
            TraceLogger.MyIPEndPoint = here;
            logger = TraceLogger.GetLogger("Silo", TraceLogger.LoggerType.Runtime);

            logger.Info(ErrorCode.SiloGcSetting, "Silo starting with GC settings: ServerGC={0} GCLatencyMode={1}", GCSettings.IsServerGC, Enum.GetName(typeof(GCLatencyMode), GCSettings.LatencyMode));
            if (!GCSettings.IsServerGC || !GCSettings.LatencyMode.Equals(GCLatencyMode.Batch))
                logger.Warn(ErrorCode.SiloGcWarning, "Note: Silo not running with ServerGC turned on or with GCLatencyMode.Batch enabled - recommend checking app config : <configuration>-<runtime>-<gcServer enabled=\"true\"> and <configuration>-<runtime>-<gcConcurrent enabled=\"false\"/>");

            logger.Info(ErrorCode.SiloInitializing, "-------------- Initializing {0} silo on host {1} MachineName {2} at {3}, gen {4} --------------",
                siloType, nodeConfig.DNSHostName, Environment.MachineName, here, generation);
            logger.Info(ErrorCode.SiloInitConfig, "Starting silo {0} with runtime Version='{1}' .NET version='{2}' Is .NET 4.5={3} OS version='{4}' Config= " + Environment.NewLine + "{5}",
                name, RuntimeVersion.Current, Environment.Version, ConfigUtilities.IsNet45OrNewer(), Environment.OSVersion, config.ToString(name));

            if (keyStore != null)
            {
                // Re-establish reference to shared local key store in this app domain
                LocalDataStoreInstance.LocalDataStore = keyStore;
            }
            healthCheckParticipants = new List<IHealthCheckParticipant>();
            allSiloProviders = new List<IProvider>();

            BufferPool.InitGlobalBufferPool(globalConfig);
            PlacementStrategy.Initialize(globalConfig);

            UnobservedExceptionsHandlerClass.SetUnobservedExceptionHandler(UnobservedExceptionHandler);
            AppDomain.CurrentDomain.UnhandledException +=
                (obj, ev) => DomainUnobservedExceptionHandler(obj, (Exception)ev.ExceptionObject);

            grainFactory = new GrainFactory();
            typeManager = new GrainTypeManager(here.Address.Equals(IPAddress.Loopback), grainFactory);

            // Performance metrics
            siloStatistics = new SiloStatisticsManager(globalConfig, nodeConfig);
            config.OnConfigChange("Defaults/LoadShedding", () => siloStatistics.MetricsTable.NodeConfig = nodeConfig, false);

            // The scheduler
            scheduler = new OrleansTaskScheduler(globalConfig, nodeConfig);
            healthCheckParticipants.Add(scheduler);

            // Initialize the message center
            var mc = new MessageCenter(here, generation, globalConfig, siloStatistics.MetricsTable);
            if (nodeConfig.IsGatewayNode)
                mc.InstallGateway(nodeConfig.ProxyGatewayEndpoint);
            
            messageCenter = mc;

            SiloIdentity = SiloAddress.ToLongString();

            // GrainRuntime can be created only here, after messageCenter was created.
            grainRuntime = new GrainRuntime(
                globalConfig.ServiceId,
                SiloIdentity, 
                grainFactory,
                new TimerRegistry(),
                new ReminderRegistry(),
                new StreamProviderManager());


            // Now the router/directory service
            // This has to come after the message center //; note that it then gets injected back into the message center.;
            localGrainDirectory = new LocalGrainDirectory(this); 

            // Now the activation directory.
            // This needs to know which router to use so that it can keep the global directory in synch with the local one.
            activationDirectory = new ActivationDirectory();
            
            // Now the consistent ring provider
            RingProvider = GlobalConfig.UseVirtualBucketsConsistentRing ?
                (IConsistentRingProvider) new VirtualBucketsRingProvider(SiloAddress, GlobalConfig.NumVirtualBucketsConsistentRing)
                : new ConsistentRingProvider(SiloAddress);

            Action<Dispatcher> setDispatcher;
            catalog = new Catalog(Constants.CatalogId, SiloAddress, Name, LocalGrainDirectory, typeManager, scheduler, activationDirectory, config, grainRuntime, out setDispatcher);
            var dispatcher = new Dispatcher(scheduler, messageCenter, catalog, config);
            setDispatcher(dispatcher);

            RuntimeClient.Current = new InsideRuntimeClient(
                dispatcher, 
                catalog, 
                LocalGrainDirectory, 
                SiloAddress, 
                config, 
                RingProvider, 
                typeManager,
                grainFactory);
            messageCenter.RerouteHandler = InsideRuntimeClient.Current.RerouteMessage;
            messageCenter.SniffIncomingMessage = InsideRuntimeClient.Current.SniffIncomingMessage;

            siloStatistics.MetricsTable.Scheduler = scheduler;
            siloStatistics.MetricsTable.ActivationDirectory = activationDirectory;
            siloStatistics.MetricsTable.ActivationCollector = catalog.ActivationCollector;
            siloStatistics.MetricsTable.MessageCenter = messageCenter;

            DeploymentLoadPublisher.CreateDeploymentLoadPublisher(this, globalConfig);
            PlacementDirectorsManager.CreatePlacementDirectorsManager(globalConfig);

            // Now the incoming message agents
            incomingSystemAgent = new IncomingMessageAgent(Message.Categories.System, messageCenter, activationDirectory, scheduler, dispatcher);
            incomingPingAgent = new IncomingMessageAgent(Message.Categories.Ping, messageCenter, activationDirectory, scheduler, dispatcher);
            incomingAgent = new IncomingMessageAgent(Message.Categories.Application, messageCenter, activationDirectory, scheduler, dispatcher);

            membershipFactory = new MembershipFactory();
            multiClusterFactory = new MultiClusterOracleFactory();
            
            reminderFactory = new LocalReminderServiceFactory();
            
            SystemStatus.Current = SystemStatus.Created;

            StringValueStatistic.FindOrCreate(StatisticNames.SILO_START_TIME,
                () => TraceLogger.PrintDate(startTime)); // this will help troubleshoot production deployment when looking at MDS logs.

            TestHookup = new TestHookups(this);

            logger.Info(ErrorCode.SiloInitializingFinished, "-------------- Started silo {0}, ConsistentHashCode {1:X} --------------", SiloAddress.ToLongString(), SiloAddress.GetConsistentHashCode());
        }

        private void CreateSystemTargets()
        {
            logger.Verbose("Creating System Targets for this silo.");

            logger.Verbose("Creating {0} System Target", "SiloControl");
            RegisterSystemTarget(new SiloControl(this));

            logger.Verbose("Creating {0} System Target", "DeploymentLoadPublisher");
            RegisterSystemTarget(DeploymentLoadPublisher.Instance);

            logger.Verbose("Creating {0} System Target", "RemGrainDirectory + CacheValidator");
            RegisterSystemTarget(LocalGrainDirectory.RemGrainDirectory);
            RegisterSystemTarget(LocalGrainDirectory.CacheValidator);

            logger.Verbose("Creating {0} System Target", "ClientObserverRegistrar + TypeManager");
            clientRegistrar = new ClientObserverRegistrar(SiloAddress, LocalMessageCenter, LocalGrainDirectory, LocalScheduler, OrleansConfig);
            RegisterSystemTarget(clientRegistrar);
            RegisterSystemTarget(new TypeManager(SiloAddress, LocalTypeManager));

            logger.Verbose("Creating {0} System Target", "MembershipOracle");
            RegisterSystemTarget((SystemTarget) membershipOracle);

            if (multiClusterOracle != null)
            {
                logger.Verbose("Creating {0} System Target", "MultiClusterOracle");
                RegisterSystemTarget((SystemTarget)multiClusterOracle);
            }

            logger.Verbose("Finished creating System Targets for this silo.");
        }

        private void InjectDependencies()
        {
            healthCheckParticipants.Add(membershipOracle);

            catalog.SiloStatusOracle = LocalSiloStatusOracle;
            localGrainDirectory.CatalogSiloStatusListener = catalog;
            LocalSiloStatusOracle.SubscribeToSiloStatusEvents(localGrainDirectory);
            messageCenter.SiloDeadOracle = LocalSiloStatusOracle.IsDeadSilo;

            // consistentRingProvider is not a system target per say, but it behaves like the localGrainDirectory, so it is here
            LocalSiloStatusOracle.SubscribeToSiloStatusEvents((ISiloStatusListener)RingProvider);

            LocalSiloStatusOracle.SubscribeToSiloStatusEvents(DeploymentLoadPublisher.Instance);

            if (!globalConfig.ReminderServiceType.Equals(GlobalConfiguration.ReminderServiceProviderType.Disabled))
            {
                // start the reminder service system target
                reminderService = reminderFactory.CreateReminderService(this, grainFactory, initTimeout);
                RegisterSystemTarget((SystemTarget) reminderService);
            }

            RegisterSystemTarget(catalog);
            scheduler.QueueAction(catalog.Start, catalog.SchedulingContext)
                .WaitWithThrow(initTimeout);

            // SystemTarget for provider init calls
            providerManagerSystemTarget = new ProviderManagerSystemTarget(this);
            RegisterSystemTarget(providerManagerSystemTarget);
        }

        private async Task CreateSystemGrains()
        {
            if (siloType == SiloType.Primary)
                await membershipFactory.CreateMembershipTableProvider(catalog, this).WithTimeout(initTimeout);
        }

        /// <summary> Perform silo startup operations. </summary>
        public void Start()
        {
            try
            {
                DoStart();
            }
            catch (Exception exc)
            {
                logger.Error(ErrorCode.SiloStartError, "Exception during Silo.Start", exc);
                throw;
            }
        }

        private void DoStart()
        {
            lock (lockable)
            {
                if (!SystemStatus.Current.Equals(SystemStatus.Created))
                    throw new InvalidOperationException(String.Format("Calling Silo.Start() on a silo which is not in the Created state. This silo is in the {0} state.", SystemStatus.Current));
                
                SystemStatus.Current = SystemStatus.Starting;
            }

            logger.Info(ErrorCode.SiloStarting, "Silo Start()");

            // Hook up to receive notification of process exit / Ctrl-C events
            AppDomain.CurrentDomain.ProcessExit += HandleProcessExit;
            Console.CancelKeyPress += HandleProcessExit;

            ConfigureThreadPoolAndServicePointSettings();

            // This has to start first so that the directory system target factory gets loaded before we start the router.
            typeManager.Start();
            InsideRuntimeClient.Current.Start();

            // The order of these 4 is pretty much arbitrary.
            scheduler.Start();
            messageCenter.Start();
            incomingPingAgent.Start();
            incomingSystemAgent.Start();
            incomingAgent.Start();

            LocalGrainDirectory.Start();

            // Set up an execution context for this thread so that the target creation steps can use asynch values.
            RuntimeContext.InitializeMainThread();

            SiloProviderRuntime.Initialize(GlobalConfig, SiloIdentity, grainFactory);
            InsideRuntimeClient.Current.CurrentStreamProviderRuntime = SiloProviderRuntime.Instance;
            statisticsProviderManager = new StatisticsProviderManager("Statistics", SiloProviderRuntime.Instance);
            string statsProviderName =  statisticsProviderManager.LoadProvider(GlobalConfig.ProviderConfigurations)
                .WaitForResultWithThrow(initTimeout);
            if (statsProviderName != null)
                LocalConfig.StatisticsProviderName = statsProviderName;
            allSiloProviders.AddRange(statisticsProviderManager.GetProviders());

            // can call SetSiloMetricsTableDataManager only after MessageCenter is created (dependency on this.SiloAddress).
            siloStatistics.SetSiloStatsTableDataManager(this, nodeConfig).WaitWithThrow(initTimeout);
            siloStatistics.SetSiloMetricsTableDataManager(this, nodeConfig).WaitWithThrow(initTimeout);

            IMembershipTable membershipTable = membershipFactory.GetMembershipTable(GlobalConfig.LivenessType, GlobalConfig.MembershipTableAssembly);
            membershipOracle = membershipFactory.CreateMembershipOracle(this, membershipTable);
            multiClusterOracle = multiClusterFactory.CreateGossipOracle(this).WaitForResultWithThrow(initTimeout);
            
            // This has to follow the above steps that start the runtime components
            CreateSystemTargets();

            InjectDependencies();

            // Validate the configuration.
            GlobalConfig.Application.ValidateConfiguration(logger);

            // ensure this runs in the grain context, wait for it to complete
            scheduler.QueueTask(CreateSystemGrains, catalog.SchedulingContext)
                .WaitWithThrow(initTimeout);
            if (logger.IsVerbose) {  logger.Verbose("System grains created successfully."); }

            // Initialize storage providers once we have a basic silo runtime environment operating
            storageProviderManager = new StorageProviderManager(grainFactory);
            scheduler.QueueTask(
                () => storageProviderManager.LoadStorageProviders(GlobalConfig.ProviderConfigurations),
                providerManagerSystemTarget.SchedulingContext)
                    .WaitWithThrow(initTimeout);
            catalog.SetStorageManager(storageProviderManager);
            allSiloProviders.AddRange(storageProviderManager.GetProviders());
            if (logger.IsVerbose) { logger.Verbose("Storage provider manager created successfully."); }

            // Load and init stream providers before silo becomes active
            var siloStreamProviderManager = (StreamProviderManager) grainRuntime.StreamProviderManager;
            scheduler.QueueTask(
                () => siloStreamProviderManager.LoadStreamProviders(this.GlobalConfig.ProviderConfigurations, SiloProviderRuntime.Instance),
                    providerManagerSystemTarget.SchedulingContext)
                        .WaitWithThrow(initTimeout);
            InsideRuntimeClient.Current.CurrentStreamProviderManager = siloStreamProviderManager;
            allSiloProviders.AddRange(siloStreamProviderManager.GetProviders());
            if (logger.IsVerbose) { logger.Verbose("Stream provider manager created successfully."); }

            ISchedulingContext statusOracleContext = ((SystemTarget)LocalSiloStatusOracle).SchedulingContext;

            bool waitForPrimaryToStart = globalConfig.PrimaryNodeIsRequired && siloType != SiloType.Primary;
            if (waitForPrimaryToStart) // only in MembershipTableGrain case.
            {
                scheduler.QueueTask(() => membershipFactory.WaitForTableToInit(membershipTable), statusOracleContext)
                        .WaitWithThrow(initTimeout);
            }
            scheduler.QueueTask(() => membershipTable.InitializeMembershipTable(this.GlobalConfig, true, TraceLogger.GetLogger(membershipTable.GetType().Name)), statusOracleContext)
                .WaitWithThrow(initTimeout);
          
            scheduler.QueueTask(() => LocalSiloStatusOracle.Start(), statusOracleContext)
                .WaitWithThrow(initTimeout);
            if (logger.IsVerbose) { logger.Verbose("Local silo status oracle created successfully."); }
            scheduler.QueueTask(LocalSiloStatusOracle.BecomeActive, statusOracleContext)
                .WaitWithThrow(initTimeout);
            if (logger.IsVerbose) { logger.Verbose("Local silo status oracle became active successfully."); }

            //if running in multi cluster scenario, start the MultiClusterNetwork Oracle
            if (GlobalConfig.HasMultiClusterNetwork) 
            {
                logger.Info("Creating multicluster oracle with my ServiceId={0} and ClusterId={1}.",
                    GlobalConfig.GlobalServiceId, GlobalConfig.ClusterId);

                ISchedulingContext clusterStatusContext = ((SystemTarget) multiClusterOracle).SchedulingContext;
                scheduler.QueueTask(() => multiClusterOracle.Start(LocalSiloStatusOracle), clusterStatusContext)
                                    .WaitWithThrow(initTimeout);
                if (logger.IsVerbose) { logger.Verbose("multicluster oracle created successfully."); }
            }

            try
            {
                siloStatistics.Start(LocalConfig);
                if (logger.IsVerbose) { logger.Verbose("Silo statistics manager started successfully."); }

                // Finally, initialize the deployment load collector, for grains with load-based placement
                scheduler.QueueTask(DeploymentLoadPublisher.Instance.Start, DeploymentLoadPublisher.Instance.SchedulingContext)
                    .WaitWithThrow(initTimeout);
                if (logger.IsVerbose) { logger.Verbose("Silo deployment load publisher started successfully."); }

                // Start background timer tick to watch for platform execution stalls, such as when GC kicks in
                platformWatchdog = new Watchdog(nodeConfig.StatisticsLogWriteInterval, healthCheckParticipants);
                platformWatchdog.Start();
                if (logger.IsVerbose) { logger.Verbose("Silo platform watchdog started successfully."); }

                if (reminderService != null)
                {
                    // so, we have the view of the membership in the consistentRingProvider. We can start the reminder service
                    scheduler.QueueTask(reminderService.Start, ((SystemTarget) reminderService).SchedulingContext)
                        .WaitWithThrow(initTimeout);
                    if (logger.IsVerbose)
                    {
                        logger.Verbose("Reminder service started successfully.");
                    }
                }

                // Start stream providers after silo is active (so the pulling agents don't start sending messages before silo is active).
                scheduler.QueueTask(siloStreamProviderManager.StartStreamProviders, providerManagerSystemTarget.SchedulingContext)
                    .WaitWithThrow(initTimeout);
                if (logger.IsVerbose) { logger.Verbose("Stream providers started successfully."); }

                var bootstrapProviderManager = new BootstrapProviderManager();
                scheduler.QueueTask(
                    () => bootstrapProviderManager.LoadAppBootstrapProviders(GlobalConfig.ProviderConfigurations),
                    providerManagerSystemTarget.SchedulingContext)
                        .WaitWithThrow(initTimeout);
                BootstrapProviders = bootstrapProviderManager.GetProviders(); // Data hook for testing & diagnotics
                allSiloProviders.AddRange(BootstrapProviders);

                if (logger.IsVerbose) { logger.Verbose("App bootstrap calls done successfully."); }

                // Now that we're active, we can start the gateway
                var mc = messageCenter as MessageCenter;
                if (mc != null)
                {
                    mc.StartGateway(clientRegistrar);
                }
                if (logger.IsVerbose) { logger.Verbose("Message gateway service started successfully."); }

                scheduler.QueueTask(clientRegistrar.Start, clientRegistrar.SchedulingContext)
                    .WaitWithThrow(initTimeout);
                if (logger.IsVerbose) { logger.Verbose("Client registrar service started successfully."); }

                SystemStatus.Current = SystemStatus.Running;
            }
            catch (Exception exc)
            {
                SafeExecute(() => logger.Error(ErrorCode.Runtime_Error_100330, String.Format("Error starting silo {0}. Going to FastKill().", SiloAddress), exc));
                FastKill(); // if failed after Membership became active, mark itself as dead in Membership abale.
                throw;
            }
            if (logger.IsVerbose) { logger.Verbose("Silo.Start complete: System status = {0}", SystemStatus.Current); }
        }

        private void ConfigureThreadPoolAndServicePointSettings()
        {
            if (nodeConfig.MinDotNetThreadPoolSize > 0)
            {
                int workerThreads;
                int completionPortThreads;
                ThreadPool.GetMinThreads(out workerThreads, out completionPortThreads);
                if (nodeConfig.MinDotNetThreadPoolSize > workerThreads ||
                    nodeConfig.MinDotNetThreadPoolSize > completionPortThreads)
                {
                    // if at least one of the new values is larger, set the new min values to be the larger of the prev. and new config value.
                    int newWorkerThreads = Math.Max(nodeConfig.MinDotNetThreadPoolSize, workerThreads);
                    int newCompletionPortThreads = Math.Max(nodeConfig.MinDotNetThreadPoolSize, completionPortThreads);
                    bool ok = ThreadPool.SetMinThreads(newWorkerThreads, newCompletionPortThreads);
                    if (ok)
                    {
                        logger.Info(ErrorCode.SiloConfiguredThreadPool,
                                    "Configured ThreadPool.SetMinThreads() to values: {0},{1}. Previous values are: {2},{3}.",
                                    newWorkerThreads, newCompletionPortThreads, workerThreads, completionPortThreads);
                    }
                    else
                    {
                        logger.Warn(ErrorCode.SiloFailedToConfigureThreadPool,
                                    "Failed to configure ThreadPool.SetMinThreads(). Tried to set values to: {0},{1}. Previous values are: {2},{3}.",
                                    newWorkerThreads, newCompletionPortThreads, workerThreads, completionPortThreads);
                    }
                }
            }

            // Set .NET ServicePointManager settings to optimize throughput performance when using Azure storage
            // http://blogs.msdn.com/b/windowsazurestorage/archive/2010/06/25/nagle-s-algorithm-is-not-friendly-towards-small-requests.aspx
            logger.Info(ErrorCode.SiloConfiguredServicePointManager,
                "Configured .NET ServicePointManager to Expect100Continue={0}, DefaultConnectionLimit={1}, UseNagleAlgorithm={2} to improve Azure storage performance.",
                nodeConfig.Expect100Continue, nodeConfig.DefaultConnectionLimit, nodeConfig.UseNagleAlgorithm);
            ServicePointManager.Expect100Continue = nodeConfig.Expect100Continue;
            ServicePointManager.DefaultConnectionLimit = nodeConfig.DefaultConnectionLimit;
            ServicePointManager.UseNagleAlgorithm = nodeConfig.UseNagleAlgorithm;
        }

        /// <summary>
        /// Gracefully stop the run time system only, but not the application. 
        /// Applications requests would be abruptly terminated, while the internal system state gracefully stopped and saved as much as possible.
        /// Grains are not deactivated.
        /// </summary>
        public void Stop()
        {
            Terminate(false);
        }

        /// <summary>
        /// Gracefully stop the run time system and the application. 
        /// All grains will be properly deactivated.
        /// All in-flight applications requests would be awaited and finished gracefully.
        /// </summary>
        public void Shutdown()
        {
            Terminate(true);
        }

        /// <summary>
        /// Gracefully stop the run time system only, but not the application. 
        /// Applications requests would be abruptly terminated, while the internal system state gracefully stopped and saved as much as possible.
        /// </summary>
        private void Terminate(bool gracefully)
        {
            string operation = gracefully ? "Shutdown()" : "Stop()";
            bool stopAlreadyInProgress = false;
            lock (lockable)
            {
                if (SystemStatus.Current.Equals(SystemStatus.Stopping) || 
                    SystemStatus.Current.Equals(SystemStatus.ShuttingDown) || 
                    SystemStatus.Current.Equals(SystemStatus.Terminated))
                {
                    stopAlreadyInProgress = true;
                    // Drop through to wait below
                }
                else if (!SystemStatus.Current.Equals(SystemStatus.Running))
                {
                    throw new InvalidOperationException(String.Format("Calling Silo.{0} on a silo which is not in the Running state. This silo is in the {1} state.", operation, SystemStatus.Current));
                }
                else
                {
                    if (gracefully)
                        SystemStatus.Current = SystemStatus.ShuttingDown;
                    else
                        SystemStatus.Current = SystemStatus.Stopping;
                }
            }

            if (stopAlreadyInProgress)
            {
                logger.Info(ErrorCode.SiloStopInProgress, "Silo termination is in progress - Will wait for it to finish");
                var pause = TimeSpan.FromSeconds(1);
                while (!SystemStatus.Current.Equals(SystemStatus.Terminated))
                {
                    logger.Info(ErrorCode.WaitingForSiloStop, "Waiting {0} for termination to complete", pause);
                    Thread.Sleep(pause);
                }
                return;
            }

            try
            {
                try
                {
                    if (gracefully)
                    {
                        logger.Info(ErrorCode.SiloShuttingDown, "Silo starting to Shutdown()");
                        // 1: Write "ShutDown" state in the table + broadcast gossip msgs to re-read the table to everyone
                        scheduler.QueueTask(LocalSiloStatusOracle.ShutDown, ((SystemTarget)LocalSiloStatusOracle).SchedulingContext)
                            .WaitWithThrow(stopTimeout);
                    }
                    else
                    {
                        logger.Info(ErrorCode.SiloStopping, "Silo starting to Stop()");
                        // 1: Write "Stopping" state in the table + broadcast gossip msgs to re-read the table to everyone
                        scheduler.QueueTask(LocalSiloStatusOracle.Stop, ((SystemTarget)LocalSiloStatusOracle).SchedulingContext)
                            .WaitWithThrow(stopTimeout);
                    }
                }
                catch (Exception exc)
                {
                    logger.Error(ErrorCode.SiloFailedToStopMembership, String.Format("Failed to {0} LocalSiloStatusOracle. About to FastKill this silo.", operation), exc);
                    return; // will go to finally
                }

                if (reminderService != null)
                {
                    // 2: Stop reminder service
                    scheduler.QueueTask(reminderService.Stop, ((SystemTarget) reminderService).SchedulingContext)
                        .WaitWithThrow(stopTimeout);
                }

                if (gracefully)
                {
                    // 3: Deactivate all grains
                    SafeExecute(() => catalog.DeactivateAllActivations().WaitWithThrow(stopTimeout));
                }


                // 3: Stop the gateway
                SafeExecute(messageCenter.StopAcceptingClientMessages);

                // 4: Start rejecting all silo to silo application messages
                SafeExecute(messageCenter.BlockApplicationMessages);

                // 5: Stop scheduling/executing application turns
                SafeExecute(scheduler.StopApplicationTurns);

                // 6: Directory: Speed up directory handoff
                // will be started automatically when directory receives SiloStatusChangeNotification(Stopping)

                // 7:
                SafeExecute(() => LocalGrainDirectory.StopPreparationCompletion.WaitWithThrow(stopTimeout));

                // 8:
                SafeExecute(() =>
                {                
                    var siloStreamProviderManager = (StreamProviderManager)grainRuntime.StreamProviderManager;
                    scheduler.QueueTask(() => siloStreamProviderManager.StopStreamProviders(), providerManagerSystemTarget.SchedulingContext)
                            .WaitWithThrow(initTimeout);
                });

                // 9:
                SafeExecute(storageProviderManager.UnloadStorageProviders);
            }
            finally
            {
                // 10, 11, 12: Write Dead in the table, Drain scheduler, Stop msg center, ...
                FastKill();
                logger.Info(ErrorCode.SiloStopped, "Silo is Stopped()");
            }
        }

        /// <summary>
        /// Ungracefully stop the run time system and the application running on it. 
        /// Applications requests would be abruptly terminated, and the internal system state quickly stopped with minimal cleanup.
        /// </summary>
        private void FastKill()
        {
            if (!GlobalConfig.LivenessType.Equals(GlobalConfiguration.LivenessProviderType.MembershipTableGrain))
            {
                // do not execute KillMyself if using MembershipTableGrain, since it will fail, as we've already stopped app scheduler turns.
                SafeExecute(() => scheduler.QueueTask( LocalSiloStatusOracle.KillMyself, ((SystemTarget)LocalSiloStatusOracle).SchedulingContext)
                    .WaitWithThrow(stopTimeout));
            }

            // incoming messages
            SafeExecute(incomingSystemAgent.Stop);
            SafeExecute(incomingPingAgent.Stop);
            SafeExecute(incomingAgent.Stop);

            // timers
            SafeExecute(InsideRuntimeClient.Current.Stop);
            if (platformWatchdog != null) 
                SafeExecute(platformWatchdog.Stop); // Silo may be dying before platformWatchdog was set up

            SafeExecute(scheduler.Stop);
            SafeExecute(scheduler.PrintStatistics);
            SafeExecute(activationDirectory.PrintActivationDirectory);
            SafeExecute(messageCenter.Stop);
            SafeExecute(siloStatistics.Stop);
            SafeExecute(TraceLogger.Close);

            SafeExecute(GrainTypeManager.Stop);

            UnobservedExceptionsHandlerClass.ResetUnobservedExceptionHandler();

            SystemStatus.Current = SystemStatus.Terminated;
            siloTerminatedEvent.Set();
        }

        private void SafeExecute(Action action)
        {
            Utils.SafeExecute(action, logger, "Silo.Stop");
        }

        private void HandleProcessExit(object sender, EventArgs e)
        {
            // NOTE: We need to minimize the amount of processing occurring on this code path -- we only have under approx 2-3 seconds before process exit will occur
            logger.Warn(ErrorCode.Runtime_Error_100220, "Process is exiting");
            TraceLogger.Flush();

            try
            {
                lock (lockable)
                {
                    if (!SystemStatus.Current.Equals(SystemStatus.Running)) return;
                    
                    SystemStatus.Current = SystemStatus.Stopping;
                }

                if (!TestHookup.ExecuteFastKillInProcessExit) return;

                logger.Info(ErrorCode.SiloStopping, "Silo.HandleProcessExit() - starting to FastKill()");
                FastKill();
            }
            finally
            {
                TraceLogger.Close();
            }
        }

        /// <summary>
        /// Test hookup functions for white box testing.
        /// </summary>
        public class TestHookups : MarshalByRefObject
        {
            private readonly Silo silo;
            internal bool ExecuteFastKillInProcessExit;

            // silos this silo is not allowed to communicate with
            // is left null if there are no restrictions
            internal ConcurrentDictionary<IPEndPoint,bool> SiloCommunicationBlocks; 

            internal IConsistentRingProvider ConsistentRingProvider
            {
                get { return CheckReturnBoundaryReference("ring provider", silo.RingProvider); }
            }
            
            public bool HasStatisticsProvider { get { return silo.statisticsProviderManager != null; } }

            public object StatisticsProvider
            {
                get
                {
                    if (silo.statisticsProviderManager == null) return null;
                    var provider = silo.statisticsProviderManager.GetProvider(silo.LocalConfig.StatisticsProviderName);
                    return CheckReturnBoundaryReference("statistics provider", provider);
                }
            }

            internal Action<GrainId> Debug_OnDecideToCollectActivation { get; set; }
            
            internal TestHookups(Silo s)
            {
                silo = s;
                ExecuteFastKillInProcessExit = true;
            }

            internal Guid ServiceId { get { return silo.GlobalConfig.ServiceId; } }

            /// <summary>
            /// Get list of providers loaded in this silo.
            /// </summary>
            /// <returns></returns>
            internal IEnumerable<string> GetStorageProviderNames()
            {
                return silo.StorageProviderManager.GetProviderNames();
            }

            /// <summary>
            /// Find the named storage provider loaded in this silo.
            /// </summary>
            /// <returns></returns>
            internal IStorageProvider GetStorageProvider(string name)
            {
                var provider = silo.StorageProviderManager.GetProvider(name) as IStorageProvider;
                return CheckReturnBoundaryReference("storage provider", provider);
            }

            internal string PrintSiloConfig()
            {
                return silo.OrleansConfig.ToString(silo.Name);
            }

            internal IBootstrapProvider GetBootstrapProvider(string name)
            {
                var provider = silo.BootstrapProviders.First(p => p.Name == name);
                return CheckReturnBoundaryReference("bootstrap provider", provider);
            }

            internal void SuppressFastKillInHandleProcessExit()
            {
                ExecuteFastKillInProcessExit = false;
            }

            internal IDictionary<GrainId, IGrainInfo> GetDirectory()
            {
                return silo.localGrainDirectory.DirectoryPartition.GetItems();
            }

            internal IDictionary<GrainId, IGrainInfo> GetDirectoryForTypenamesContaining(string expr)
            {
                var x = new Dictionary<GrainId, IGrainInfo>();
                foreach (var kvp in GetDirectory())
                {
                    if (kvp.Key.IsSystemTarget || kvp.Key.IsClient || !kvp.Key.IsGrain)
                        continue;// Skip system grains, system targets and clients
                    if (silo.catalog.GetGrainTypeName(kvp.Key).Contains(expr))
                        x.Add(kvp.Key, kvp.Value);
                }
                return x;
            }

            internal void InjectMultiClusterConfiguration(MultiClusterConfiguration config)
            {
                silo.LocalMultiClusterOracle.InjectMultiClusterConfiguration(config).Wait();
            }

            internal void BlockSiloCommunication(IPEndPoint destination, bool block)
            {
                if (SiloCommunicationBlocks == null)
                    SiloCommunicationBlocks = new ConcurrentDictionary<IPEndPoint, bool>();

                SiloCommunicationBlocks[destination] = block;
            }




            // this is only for white box testing - use RuntimeClient.Current.SendRequest instead
            internal void SendMessageInternal(Message message)
            {
                silo.messageCenter.SendMessage(message);
            }

            // For white-box testing only
            internal int UnregisterGrainForTesting(GrainId grain)
            {
                return silo.catalog.UnregisterGrainForTesting(grain);
            }

            // For white-box testing only
            internal void SetDirectoryLazyDeregistrationDelay_ForTesting(TimeSpan timeSpan)
            {
                silo.OrleansConfig.Globals.DirectoryLazyDeregistrationDelay = timeSpan;
            }
            // For white-box testing only
            internal void SetMaxForwardCount_ForTesting(int val)
            {
                silo.OrleansConfig.Globals.MaxForwardCount = val;
            }

            private static T CheckReturnBoundaryReference<T>(string what, T obj) where T : class
            {
                if (obj == null) return null;
                if (obj is MarshalByRefObject || obj is ISerializable)
                {
                    // Referernce to the provider can safely be passed across app-domain boundary in unit test process
                    return obj;
                }
                throw new InvalidOperationException(string.Format("Cannot return reference to {0} {1} if it is not MarshalByRefObject or Serializable",
                    what, TypeUtils.GetFullName(obj.GetType())));
            }
        }

        private void UnobservedExceptionHandler(ISchedulingContext context, Exception exception)
        {
            var schedulingContext = context as SchedulingContext;
            if (schedulingContext == null)
            {
                if (context == null)
                    logger.Error(ErrorCode.Runtime_Error_100102, String.Format("Silo caught an UnobservedException with context==null."), exception);
                else
                    logger.Error(ErrorCode.Runtime_Error_100103, String.Format("Silo caught an UnobservedException with context of type different than OrleansContext. The type of the context is {0}. The context is {1}",
                        context.GetType(), context), exception);
            }
            else
            {
                logger.Error(ErrorCode.Runtime_Error_100104, String.Format("Silo caught an UnobservedException thrown by {0}.", schedulingContext.Activation), exception);
            }   
        }

        private void DomainUnobservedExceptionHandler(object context, Exception exception)
        {
            if (context is ISchedulingContext)
                UnobservedExceptionHandler(context as ISchedulingContext, exception);
            else
                logger.Error(ErrorCode.Runtime_Error_100324, String.Format("Called DomainUnobservedExceptionHandler with context {0}.", context), exception);
        }

        internal void RegisterSystemTarget(SystemTarget target)
        {
            scheduler.RegisterWorkContext(target.SchedulingContext);
            activationDirectory.RecordNewSystemTarget(target);
        }

        internal void UnregisterSystemTarget(SystemTarget target)
        {
            activationDirectory.RemoveSystemTarget(target);
            scheduler.UnregisterWorkContext(target.SchedulingContext);
        }

        /// <summary> Return dump of diagnostic data from this silo. </summary>
        /// <param name="all"></param>
        /// <returns>Debug data for this silo.</returns>
        public string GetDebugDump(bool all = true)
        {
            var sb = new StringBuilder();            
            foreach (var sytemTarget in activationDirectory.AllSystemTargets())
                sb.AppendFormat("System target {0}:", sytemTarget.GrainId.ToString()).AppendLine();               
            
            var enumerator = activationDirectory.GetEnumerator();
            while(enumerator.MoveNext())
            {
                Utils.SafeExecute(() =>
                {
                    var activationData = enumerator.Current.Value;
                    var workItemGroup = scheduler.GetWorkItemGroup(new SchedulingContext(activationData));
                    if (workItemGroup == null)
                    {
                        sb.AppendFormat("Activation with no work item group!! Grain {0}, activation {1}.",
                            activationData.Grain,
                            activationData.ActivationId);
                        sb.AppendLine();
                        return;
                    }

                    if (all || activationData.State.Equals(ActivationState.Valid))
                    {
                        sb.AppendLine(workItemGroup.DumpStatus());
                        sb.AppendLine(activationData.DumpStatus());
                    }
                });
            }
            logger.Info(ErrorCode.SiloDebugDump, sb.ToString());
            return sb.ToString();
        }

        /// <summary> Object.ToString override -- summary info for this silo. </summary>
        public override string ToString()
        {
            return localGrainDirectory.ToString();
        }
    }

    // A dummy system target to use for scheduling context for provider Init calls, to allow them to make grain calls
    internal class ProviderManagerSystemTarget : SystemTarget
    {
        public ProviderManagerSystemTarget(Silo currentSilo)
            : base(Constants.ProviderManagerSystemTargetId, currentSilo.SiloAddress)
        {
        }
    }
}
<|MERGE_RESOLUTION|>--- conflicted
+++ resolved
@@ -135,11 +135,7 @@
             get { return allSiloProviders.AsReadOnly();  }
         }
 
-<<<<<<< HEAD
-        public string MyClusterId
-=======
         public string ClusterId
->>>>>>> 26379067
         {
             get { return globalConfig.HasMultiClusterNetwork ? globalConfig.ClusterId : null; } 
         }
@@ -929,7 +925,7 @@
             {
                 silo.LocalMultiClusterOracle.InjectMultiClusterConfiguration(config).Wait();
             }
-
+          
             internal void BlockSiloCommunication(IPEndPoint destination, bool block)
             {
                 if (SiloCommunicationBlocks == null)
@@ -938,8 +934,8 @@
                 SiloCommunicationBlocks[destination] = block;
             }
 
-
-
+      
+         
 
             // this is only for white box testing - use RuntimeClient.Current.SendRequest instead
             internal void SendMessageInternal(Message message)
