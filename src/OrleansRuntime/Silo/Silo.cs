--- conflicted
+++ resolved
@@ -23,6 +23,7 @@
 
 using System;
 using System.Collections.Generic;
+using System.Collections.Concurrent;
 using System.Diagnostics;
 using System.IO;
 using System.Linq;
@@ -61,6 +62,11 @@
     /// </summary>
     public class Silo : MarshalByRefObject // for hosting multiple silos in app domains of the same process
     {
+        public override object InitializeLifetimeService()
+        {
+            return null; // do not garbage collect this object when in app domain
+        }
+
         /// <summary> Silo Types. </summary>
         public enum SiloType
         {
@@ -136,15 +142,12 @@
 
         internal IServiceProvider Services { get { return services; } }
 
-<<<<<<< HEAD
         public string ClusterId
         {
             get { return globalConfig.HasMultiClusterNetwork ? globalConfig.ClusterId : null; } 
         }
 
      
-=======
->>>>>>> 38adceeb
         /// <summary> SiloAddress for this silo. </summary>
         public SiloAddress SiloAddress { get { return messageCenter.MyAddress; } }
 
@@ -772,7 +775,7 @@
                 // Streams and Bootstrap - the order is less clear. Seems like Bootstrap may indirecly depend on Streams, but not the other way around.
                 // 8:
                 SafeExecute(() =>
-                {
+                {                
                     scheduler.QueueTask(() => statisticsProviderManager.CloseProviders(), providerManagerSystemTarget.SchedulingContext)
                             .WaitWithThrow(initTimeout);
                 });
@@ -880,7 +883,7 @@
         {
             private readonly Silo silo;
             internal bool ExecuteFastKillInProcessExit;
-            
+
             internal IConsistentRingProvider ConsistentRingProvider
             {
                 get { return CheckReturnBoundaryReference("ring provider", silo.RingProvider); }
@@ -912,7 +915,7 @@
             }
 
             internal Action<GrainId> Debug_OnDecideToCollectActivation { get; set; }
-
+            
             internal TestHookups(Silo s)
             {
                 silo = s;
@@ -956,7 +959,6 @@
                 ExecuteFastKillInProcessExit = false;
             }
 
-<<<<<<< HEAD
             internal IDictionary<GrainId, IGrainInfo> GetDirectory()
             {
                 return silo.localGrainDirectory.DirectoryPartition.GetItems();
@@ -979,22 +981,24 @@
             {
                 silo.LocalMultiClusterOracle.InjectMultiClusterConfiguration(config).Wait();
             }
-          
-            internal void BlockSiloCommunication(IPEndPoint destination, bool block)
-            {
-                if (SiloCommunicationBlocks == null)
-                    SiloCommunicationBlocks = new ConcurrentDictionary<IPEndPoint, bool>();
-
-                SiloCommunicationBlocks[destination] = block;
+
+            // store silos for which we simulate faulty communication
+            // number indicates how many percent of requests are lost
+            internal ConcurrentDictionary<IPEndPoint, double> SimulatedMessageLoss; 
+
+            internal void BlockSiloCommunication(IPEndPoint destination, double lost_percentage)
+            {
+                if (SimulatedMessageLoss == null)
+                    SimulatedMessageLoss = new ConcurrentDictionary<IPEndPoint, double>();
+
+                SimulatedMessageLoss[destination] = lost_percentage;
             }
 
             internal void UnblockSiloCommunication()
             {
-                SiloCommunicationBlocks = null;
-            }
-
-=======
->>>>>>> 38adceeb
+                SimulatedMessageLoss = null;
+            }
+
             // this is only for white box testing - use RuntimeClient.Current.SendRequest instead
 
             internal void SendMessageInternal(Message message)
