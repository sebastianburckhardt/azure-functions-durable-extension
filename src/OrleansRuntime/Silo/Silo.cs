--- conflicted
+++ resolved
@@ -51,12 +51,8 @@
 using Orleans.Storage;
 using Orleans.Streams;
 using Orleans.Timers;
-<<<<<<< HEAD
 using Orleans.MultiCluster;
-using System.Runtime;
-
-=======
->>>>>>> 16e8bec4
+
 
 namespace Orleans.Runtime
 {
@@ -971,7 +967,7 @@
             {
                 return silo.localGrainDirectory.DirectoryPartition.GetItems();
             }
-
+          
             internal IDictionary<GrainId, IGrainInfo> GetDirectoryForTypenamesContaining(string expr)
             {
                 var x = new Dictionary<GrainId, IGrainInfo>();
