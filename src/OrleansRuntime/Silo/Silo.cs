/*
Project Orleans Cloud Service SDK ver. 1.0
 
Copyright (c) Microsoft Corporation
 
All rights reserved.
 
MIT License

Permission is hereby granted, free of charge, to any person obtaining a copy of this software and 
associated documentation files (the ""Software""), to deal in the Software without restriction,
including without limitation the rights to use, copy, modify, merge, publish, distribute, sublicense,
and/or sell copies of the Software, and to permit persons to whom the Software is furnished to do so,
subject to the following conditions:

The above copyright notice and this permission notice shall be included in all copies or substantial portions of the Software.

THE SOFTWARE IS PROVIDED *AS IS*, WITHOUT WARRANTY OF ANY KIND, EXPRESS OR IMPLIED, INCLUDING BUT NOT LIMITED TO
THE WARRANTIES OF MERCHANTABILITY, FITNESS FOR A PARTICULAR PURPOSE AND NONINFRINGEMENT. IN NO EVENT SHALL THE AUTHORS
OR COPYRIGHT HOLDERS BE LIABLE FOR ANY CLAIM, DAMAGES OR OTHER LIABILITY, WHETHER IN AN ACTION OF CONTRACT,
TORT OR OTHERWISE, ARISING FROM, OUT OF OR IN CONNECTION WITH THE SOFTWARE OR THE USE OR OTHER DEALINGS IN THE SOFTWARE.
*/

using System;
using System.Collections.Generic;
using System.Diagnostics;
using System.Linq;
using System.Net;
using System.Runtime.Serialization;
using System.Text;
using System.Threading;
using System.Threading.Tasks;
using Orleans.Providers;
using Orleans.Runtime.Configuration;
using Orleans.Runtime.ConsistentRing;
using Orleans.Runtime.Placement;
using Orleans.Runtime.Counters;
using Orleans.Runtime.MultiClusterNetwork;
using Orleans.Runtime.GrainDirectory;
using Orleans.Runtime.MembershipService;
using Orleans.Runtime.Messaging;
using Orleans.Runtime.Providers;
using Orleans.Runtime.Scheduler;
using Orleans.Runtime.Storage;
using Orleans.Serialization;
using Orleans.Storage;
using Orleans.Streams;
using Orleans.Timers;
using Orleans.MultiCluster;
using System.Runtime;


namespace Orleans.Runtime
{
    /// <summary>
    /// Orleans silo.
    /// </summary>
    public class Silo : MarshalByRefObject // for hosting multiple silos in app domains of the same process
    {
        public override object InitializeLifetimeService()
        {
            return null; // do not garbage collect this object when in app domain
        }

        /// <summary> Silo Types. </summary>
        public enum SiloType
        {
            None = 0,
            Primary,
            Secondary,
        }

        /// <summary> Type of this silo. </summary>
        public SiloType Type
        {
            get { return siloType; }
        }

        private readonly GlobalConfiguration globalConfig;
        private NodeConfiguration nodeConfig;
        private readonly ISiloMessageCenter messageCenter;
        private readonly OrleansTaskScheduler scheduler;
        private readonly LocalGrainDirectory localGrainDirectory;
        private readonly ActivationDirectory activationDirectory;
        private readonly IncomingMessageAgent incomingAgent;
        private readonly IncomingMessageAgent incomingSystemAgent;
        private readonly IncomingMessageAgent incomingPingAgent;
        private readonly TraceLogger logger;
        private readonly GrainTypeManager typeManager;
        private readonly ManualResetEvent siloTerminatedEvent;
        private readonly SiloType siloType;
        private readonly SiloStatisticsManager siloStatistics;
        private readonly MembershipFactory membershipFactory;
        private readonly MultiClusterOracleFactory gossipFactory;
        private StorageProviderManager storageProviderManager;
        private StatisticsProviderManager statisticsProviderManager;
        private readonly LocalReminderServiceFactory reminderFactory;
        private IReminderService reminderService;
        private ProviderManagerSystemTarget providerManagerSystemTarget;
        private IMembershipOracle membershipOracle;
        private IMultiClusterOracle multiClusterOracle;

        private ClientObserverRegistrar clientRegistrar;
        private Watchdog platformWatchdog;
        private readonly TimeSpan initTimeout;
        private readonly TimeSpan stopTimeout = TimeSpan.FromMinutes(1);
        private readonly Catalog catalog;
        private readonly List<IHealthCheckParticipant> healthCheckParticipants;
        private readonly object lockable = new object();
        private readonly GrainFactory grainFactory;
        private readonly IGrainRuntime grainRuntime;
        private readonly List<IProvider> allSiloProviders;
        
        
        internal readonly string Name;
        internal readonly string SiloIdentity;
        internal ClusterConfiguration OrleansConfig { get; private set; }
        internal GlobalConfiguration GlobalConfig { get { return globalConfig; } }
        internal NodeConfiguration LocalConfig { get { return nodeConfig; } }
        internal ISiloMessageCenter LocalMessageCenter { get { return messageCenter; } }
        internal OrleansTaskScheduler LocalScheduler { get { return scheduler; } }
        internal GrainTypeManager LocalTypeManager { get { return typeManager; } }
        internal ILocalGrainDirectory LocalGrainDirectory { get { return localGrainDirectory; } }
        internal ISiloStatusOracle LocalSiloStatusOracle { get { return membershipOracle; } }
        internal IMultiClusterOracle LocalMultiClusterOracle { get { return multiClusterOracle; } }
        internal IConsistentRingProvider RingProvider { get; private set; }
        internal IStorageProviderManager StorageProviderManager { get { return storageProviderManager; } }
        internal IProviderManager StatisticsProviderManager { get { return statisticsProviderManager; } }
        internal IList<IBootstrapProvider> BootstrapProviders { get; private set; }
        internal ISiloPerformanceMetrics Metrics { get { return siloStatistics.MetricsTable; } }
        internal static Silo CurrentSilo { get; private set; }
        internal IReadOnlyCollection<IProvider> AllSiloProviders 
        {
            get { return allSiloProviders.AsReadOnly();  }
        }

        private string MyClusterId
        {
<<<<<<< HEAD
            get { return globalConfig.HasMultiClusterNetwork ? globalConfig.ClusterId : "me"; } 
=======
            get { return null; } // placeholder for multi-cluster configuration (in separate branch)
>>>>>>> 38a884d7
        }

        /// <summary> SiloAddress for this silo. </summary>
        public SiloAddress SiloAddress { get { return messageCenter.MyAddress; } }

        /// <summary>
        ///  Silo termination event used to signal shutdown of this silo.
        /// </summary>
        public WaitHandle SiloTerminatedEvent { get { return siloTerminatedEvent; } } // one event for all types of termination (shutdown, stop and fast kill).

        /// <summary>
        /// Test hookup connection for white-box testing of silo.
        /// </summary>
        public TestHookups TestHookup;
        
        /// <summary>
        /// Creates and initializes the silo from the specified config data.
        /// </summary>
        /// <param name="name">Name of this silo.</param>
        /// <param name="siloType">Type of this silo.</param>
        /// <param name="config">Silo config data to be used for this silo.</param>
        public Silo(string name, SiloType siloType, ClusterConfiguration config)
            : this(name, siloType, config, null)
        {}

        /// <summary>
        /// Creates and initializes the silo from the specified config data.
        /// </summary>
        /// <param name="name">Name of this silo.</param>
        /// <param name="siloType">Type of this silo.</param>
        /// <param name="config">Silo config data to be used for this silo.</param>
        /// <param name="keyStore">Local data store, mostly used for testing, shared between all silos running in same process.</param>
        [System.Diagnostics.CodeAnalysis.SuppressMessage("Microsoft.Reliability", "CA2000:Dispose objects before losing scope",
            Justification = "Should not Dispose of messageCenter in this method because it continues to run / exist after this point.")]
        internal Silo(string name, SiloType siloType, ClusterConfiguration config, ILocalDataStore keyStore)
        {
            SystemStatus.Current = SystemStatus.Creating;

            CurrentSilo = this;

            var startTime = DateTime.UtcNow;

            this.siloType = siloType;
            Name = name;

            siloTerminatedEvent = new ManualResetEvent(false);

            OrleansConfig = config;
            globalConfig = config.Globals;
            config.OnConfigChange("Defaults", () => nodeConfig = config.GetConfigurationForNode(name));

            if (!TraceLogger.IsInitialized)
                TraceLogger.Initialize(nodeConfig);

            config.OnConfigChange("Defaults/Tracing", () => TraceLogger.Initialize(nodeConfig, true), false);

            ActivationData.Init(config, nodeConfig);
            StatisticsCollector.Initialize(nodeConfig);
            SerializationManager.Initialize(globalConfig.UseStandardSerializer);
            initTimeout = globalConfig.MaxJoinAttemptTime;
            if (Debugger.IsAttached)
            {
                initTimeout = StandardExtensions.Max(TimeSpan.FromMinutes(10), globalConfig.MaxJoinAttemptTime);
                stopTimeout = initTimeout;
            }

            IPEndPoint here = nodeConfig.Endpoint;
            int generation = nodeConfig.Generation;
            if (generation == 0)
            {
                generation = SiloAddress.AllocateNewGeneration();
                nodeConfig.Generation = generation;
            }
            TraceLogger.MyIPEndPoint = here;
            logger = TraceLogger.GetLogger("Silo", TraceLogger.LoggerType.Runtime);

            logger.Info(ErrorCode.SiloGcSetting, "Silo starting with GC settings: ServerGC={0} GCLatencyMode={1}", GCSettings.IsServerGC, Enum.GetName(typeof(GCLatencyMode), GCSettings.LatencyMode));
            if (!GCSettings.IsServerGC || !GCSettings.LatencyMode.Equals(GCLatencyMode.Batch))
                logger.Warn(ErrorCode.SiloGcWarning, "Note: Silo not running with ServerGC turned on or with GCLatencyMode.Batch enabled - recommend checking app config : <configuration>-<runtime>-<gcServer enabled=\"true\"> and <configuration>-<runtime>-<gcConcurrent enabled=\"false\"/>");

            logger.Info(ErrorCode.SiloInitializing, "-------------- Initializing {0} silo on host {1} MachineName {2} at {3}, gen {4} --------------",
                siloType, nodeConfig.DNSHostName, Environment.MachineName, here, generation);
            logger.Info(ErrorCode.SiloInitConfig, "Starting silo {0} with runtime Version='{1}' .NET version='{2}' Is .NET 4.5={3} OS version='{4}' Config= " + Environment.NewLine + "{5}",
                name, RuntimeVersion.Current, Environment.Version, ConfigUtilities.IsNet45OrNewer(), Environment.OSVersion, config.ToString(name));

            if (keyStore != null)
            {
                // Re-establish reference to shared local key store in this app domain
                LocalDataStoreInstance.LocalDataStore = keyStore;
            }
            healthCheckParticipants = new List<IHealthCheckParticipant>();
            allSiloProviders = new List<IProvider>();

            BufferPool.InitGlobalBufferPool(globalConfig);
            PlacementStrategy.Initialize(globalConfig);

            UnobservedExceptionsHandlerClass.SetUnobservedExceptionHandler(UnobservedExceptionHandler);
            AppDomain.CurrentDomain.UnhandledException +=
                (obj, ev) => DomainUnobservedExceptionHandler(obj, (Exception)ev.ExceptionObject);

            grainFactory = new GrainFactory();
            typeManager = new GrainTypeManager(here.Address.Equals(IPAddress.Loopback), grainFactory);

            // Performance metrics
            siloStatistics = new SiloStatisticsManager(globalConfig, nodeConfig);
            config.OnConfigChange("Defaults/LoadShedding", () => siloStatistics.MetricsTable.NodeConfig = nodeConfig, false);

            // The scheduler
            scheduler = new OrleansTaskScheduler(globalConfig, nodeConfig);
            healthCheckParticipants.Add(scheduler);

            // Initialize the message center
            var mc = new MessageCenter(here, generation, MyClusterId, globalConfig, siloStatistics.MetricsTable);
            if (nodeConfig.IsGatewayNode)
                mc.InstallGateway(nodeConfig.ProxyGatewayEndpoint);
            
            messageCenter = mc;

            SiloIdentity = SiloAddress.ToLongString();

            // GrainRuntime can be created only here, after messageCenter was created.
            grainRuntime = new GrainRuntime(
                globalConfig.ServiceId,
                SiloIdentity, 
                grainFactory,
                new TimerRegistry(),
                new ReminderRegistry(),
                new StreamProviderManager());


            // Now the router/directory service
            // This has to come after the message center //; note that it then gets injected back into the message center.;
            localGrainDirectory = new LocalGrainDirectory(this); 

            // Now the activation directory.
            // This needs to know which router to use so that it can keep the global directory in synch with the local one.
            activationDirectory = new ActivationDirectory();
            
            // Now the consistent ring provider
            RingProvider = GlobalConfig.UseVirtualBucketsConsistentRing ?
                (IConsistentRingProvider) new VirtualBucketsRingProvider(SiloAddress, GlobalConfig.NumVirtualBucketsConsistentRing)
                : new ConsistentRingProvider(SiloAddress);

            Action<Dispatcher> setDispatcher;
            catalog = new Catalog(Constants.CatalogId, SiloAddress, Name, LocalGrainDirectory, typeManager, scheduler, activationDirectory, config, grainRuntime, out setDispatcher);
            var dispatcher = new Dispatcher(scheduler, messageCenter, catalog, config);
            setDispatcher(dispatcher);

            RuntimeClient.Current = new InsideRuntimeClient(
                dispatcher, 
                catalog, 
                LocalGrainDirectory, 
                SiloAddress, 
                config, 
                RingProvider, 
                typeManager,
                grainFactory);
            messageCenter.RerouteHandler = InsideRuntimeClient.Current.RerouteMessage;
            messageCenter.SniffIncomingMessage = InsideRuntimeClient.Current.SniffIncomingMessage;

            siloStatistics.MetricsTable.Scheduler = scheduler;
            siloStatistics.MetricsTable.ActivationDirectory = activationDirectory;
            siloStatistics.MetricsTable.ActivationCollector = catalog.ActivationCollector;
            siloStatistics.MetricsTable.MessageCenter = messageCenter;

            DeploymentLoadPublisher.CreateDeploymentLoadPublisher(this, globalConfig);
            PlacementDirectorsManager.CreatePlacementDirectorsManager(globalConfig);

            // Now the incoming message agents
            incomingSystemAgent = new IncomingMessageAgent(Message.Categories.System, messageCenter, activationDirectory, scheduler, dispatcher);
            incomingPingAgent = new IncomingMessageAgent(Message.Categories.Ping, messageCenter, activationDirectory, scheduler, dispatcher);
            incomingAgent = new IncomingMessageAgent(Message.Categories.Application, messageCenter, activationDirectory, scheduler, dispatcher);

            membershipFactory = new MembershipFactory();
            gossipFactory = new MultiClusterOracleFactory();
            
            reminderFactory = new LocalReminderServiceFactory();
            
            SystemStatus.Current = SystemStatus.Created;

            StringValueStatistic.FindOrCreate(StatisticNames.SILO_START_TIME,
                () => TraceLogger.PrintDate(startTime)); // this will help troubleshoot production deployment when looking at MDS logs.

            TestHookup = new TestHookups(this);

            logger.Info(ErrorCode.SiloInitializingFinished, "-------------- Started silo {0}, ConsistentHashCode {1:X} --------------", SiloAddress.ToLongString(), SiloAddress.GetConsistentHashCode());
        }

        private void CreateSystemTargets()
        {
            logger.Verbose("Creating System Targets for this silo.");

            logger.Verbose("Creating {0} System Target", "SiloControl");
            RegisterSystemTarget(new SiloControl(this));

            logger.Verbose("Creating {0} System Target", "DeploymentLoadPublisher");
            RegisterSystemTarget(DeploymentLoadPublisher.Instance);

            logger.Verbose("Creating {0} System Target", "RemGrainDirectory + CacheValidator");
            RegisterSystemTarget(LocalGrainDirectory.RemGrainDirectory);
            RegisterSystemTarget(LocalGrainDirectory.CacheValidator);

            logger.Verbose("Creating {0} System Target", "ClientObserverRegistrar + TypeManager");
            clientRegistrar = new ClientObserverRegistrar(SiloAddress, LocalMessageCenter, LocalGrainDirectory, LocalScheduler, OrleansConfig);
            RegisterSystemTarget(clientRegistrar);
            RegisterSystemTarget(new TypeManager(SiloAddress, LocalTypeManager));

            logger.Verbose("Creating {0} System Target", "MembershipOracle");
            RegisterSystemTarget((SystemTarget) membershipOracle);

            if (multiClusterOracle != null)
            {
                logger.Verbose("Creating {0} System Target", "MultiClusterOracle");
                RegisterSystemTarget((SystemTarget)multiClusterOracle);
            }

            logger.Verbose("Finished creating System Targets for this silo.");
        }

        private void InjectDependencies()
        {
            healthCheckParticipants.Add(membershipOracle);

            catalog.SiloStatusOracle = LocalSiloStatusOracle;
            localGrainDirectory.CatalogSiloStatusListener = catalog;
            LocalSiloStatusOracle.SubscribeToSiloStatusEvents(localGrainDirectory);
            messageCenter.SiloDeadOracle = LocalSiloStatusOracle.IsDeadSilo;

            // consistentRingProvider is not a system target per say, but it behaves like the localGrainDirectory, so it is here
            LocalSiloStatusOracle.SubscribeToSiloStatusEvents((ISiloStatusListener)RingProvider);

            LocalSiloStatusOracle.SubscribeToSiloStatusEvents(DeploymentLoadPublisher.Instance);

            if (!globalConfig.ReminderServiceType.Equals(GlobalConfiguration.ReminderServiceProviderType.Disabled))
            {
                // start the reminder service system target
                reminderService = reminderFactory.CreateReminderService(this, grainFactory, initTimeout);
                RegisterSystemTarget((SystemTarget) reminderService);
            }

            RegisterSystemTarget(catalog);
            scheduler.QueueAction(catalog.Start, catalog.SchedulingContext)
                .WaitWithThrow(initTimeout);

            // SystemTarget for provider init calls
            providerManagerSystemTarget = new ProviderManagerSystemTarget(this);
            RegisterSystemTarget(providerManagerSystemTarget);
        }

        private async Task CreateSystemGrains()
        {
            if (siloType == SiloType.Primary)
                await membershipFactory.CreateMembershipTableProvider(catalog, this).WithTimeout(initTimeout);
        }

        /// <summary> Perform silo startup operations. </summary>
        public void Start()
        {
            try
            {
                DoStart();
            }
            catch (Exception exc)
            {
                logger.Error(ErrorCode.SiloStartError, "Exception during Silo.Start", exc);
                throw;
            }
        }

        private void DoStart()
        {
            lock (lockable)
            {
                if (!SystemStatus.Current.Equals(SystemStatus.Created))
                    throw new InvalidOperationException(String.Format("Calling Silo.Start() on a silo which is not in the Created state. This silo is in the {0} state.", SystemStatus.Current));
                
                SystemStatus.Current = SystemStatus.Starting;
            }

            logger.Info(ErrorCode.SiloStarting, "Silo Start()");

            // Hook up to receive notification of process exit / Ctrl-C events
            AppDomain.CurrentDomain.ProcessExit += HandleProcessExit;
            Console.CancelKeyPress += HandleProcessExit;

            ConfigureThreadPoolAndServicePointSettings();

            // This has to start first so that the directory system target factory gets loaded before we start the router.
            typeManager.Start();
            InsideRuntimeClient.Current.Start();

            // The order of these 4 is pretty much arbitrary.
            scheduler.Start();
            messageCenter.Start();
            incomingPingAgent.Start();
            incomingSystemAgent.Start();
            incomingAgent.Start();

            LocalGrainDirectory.Start();

            // Set up an execution context for this thread so that the target creation steps can use asynch values.
            RuntimeContext.InitializeMainThread();

            SiloProviderRuntime.Initialize(GlobalConfig, SiloIdentity, grainFactory);
            InsideRuntimeClient.Current.CurrentStreamProviderRuntime = SiloProviderRuntime.Instance;
            statisticsProviderManager = new StatisticsProviderManager("Statistics", SiloProviderRuntime.Instance);
            string statsProviderName =  statisticsProviderManager.LoadProvider(GlobalConfig.ProviderConfigurations)
                .WaitForResultWithThrow(initTimeout);
            if (statsProviderName != null)
                LocalConfig.StatisticsProviderName = statsProviderName;
            allSiloProviders.AddRange(statisticsProviderManager.GetProviders());

            // can call SetSiloMetricsTableDataManager only after MessageCenter is created (dependency on this.SiloAddress).
            siloStatistics.SetSiloStatsTableDataManager(this, nodeConfig).WaitWithThrow(initTimeout);
            siloStatistics.SetSiloMetricsTableDataManager(this, nodeConfig).WaitWithThrow(initTimeout);

            IMembershipTable membershipTable = membershipFactory.GetMembershipTable(GlobalConfig.LivenessType, GlobalConfig.MembershipTableAssembly);
            membershipOracle = membershipFactory.CreateMembershipOracle(this, membershipTable);
            multiClusterOracle = gossipFactory.CreateGossipOracle(this).WaitForResultWithThrow(initTimeout);
            
            // This has to follow the above steps that start the runtime components
            CreateSystemTargets();

            InjectDependencies();

            // Validate the configuration.
            GlobalConfig.Application.ValidateConfiguration(logger);

            // ensure this runs in the grain context, wait for it to complete
            scheduler.QueueTask(CreateSystemGrains, catalog.SchedulingContext)
                .WaitWithThrow(initTimeout);
            if (logger.IsVerbose) {  logger.Verbose("System grains created successfully."); }

            // Initialize storage providers once we have a basic silo runtime environment operating
            storageProviderManager = new StorageProviderManager(grainFactory);
            scheduler.QueueTask(
                () => storageProviderManager.LoadStorageProviders(GlobalConfig.ProviderConfigurations),
                providerManagerSystemTarget.SchedulingContext)
                    .WaitWithThrow(initTimeout);
            catalog.SetStorageManager(storageProviderManager);
            allSiloProviders.AddRange(storageProviderManager.GetProviders());
            if (logger.IsVerbose) { logger.Verbose("Storage provider manager created successfully."); }

            // Load and init stream providers before silo becomes active
            var siloStreamProviderManager = (StreamProviderManager) grainRuntime.StreamProviderManager;
            scheduler.QueueTask(
                () => siloStreamProviderManager.LoadStreamProviders(this.GlobalConfig.ProviderConfigurations, SiloProviderRuntime.Instance),
                    providerManagerSystemTarget.SchedulingContext)
                        .WaitWithThrow(initTimeout);
            InsideRuntimeClient.Current.CurrentStreamProviderManager = siloStreamProviderManager;
            allSiloProviders.AddRange(siloStreamProviderManager.GetProviders());
            if (logger.IsVerbose) { logger.Verbose("Stream provider manager created successfully."); }

            ISchedulingContext statusOracleContext = ((SystemTarget)LocalSiloStatusOracle).SchedulingContext;

            bool waitForPrimaryToStart = globalConfig.PrimaryNodeIsRequired && siloType != SiloType.Primary;
            if (waitForPrimaryToStart) // only in MembershipTableGrain case.
            {
                scheduler.QueueTask(() => membershipFactory.WaitForTableToInit(membershipTable), statusOracleContext)
                        .WaitWithThrow(initTimeout);
            }
            scheduler.QueueTask(() => membershipTable.InitializeMembershipTable(this.GlobalConfig, true, TraceLogger.GetLogger(membershipTable.GetType().Name)), statusOracleContext)
                .WaitWithThrow(initTimeout);
          
            scheduler.QueueTask(() => LocalSiloStatusOracle.Start(), statusOracleContext)
                .WaitWithThrow(initTimeout);
            if (logger.IsVerbose) { logger.Verbose("Local silo status oracle created successfully."); }
            scheduler.QueueTask(LocalSiloStatusOracle.BecomeActive, statusOracleContext)
                .WaitWithThrow(initTimeout);
            if (logger.IsVerbose) { logger.Verbose("Local silo status oracle became active successfully."); }

            //if running in multi cluster scenario, start the MultiClusterNetwork Oracle
            if (GlobalConfig.HasMultiClusterNetwork) 
            {
                logger.Info("Creating multicluster oracle with my ServiceId={0} and ClusterId={1}.",
                    GlobalConfig.GlobalServiceId, GlobalConfig.ClusterId);

                ISchedulingContext clusterStatusContext = ((SystemTarget) multiClusterOracle).SchedulingContext;
                scheduler.QueueTask(() => multiClusterOracle.Start(LocalSiloStatusOracle), clusterStatusContext)
                                    .WaitWithThrow(initTimeout);
                if (logger.IsVerbose) { logger.Verbose("multicluster oracle created successfully."); }
            }

            try
            {
                siloStatistics.Start(LocalConfig);
                if (logger.IsVerbose) { logger.Verbose("Silo statistics manager started successfully."); }

                // Finally, initialize the deployment load collector, for grains with load-based placement
                scheduler.QueueTask(DeploymentLoadPublisher.Instance.Start, DeploymentLoadPublisher.Instance.SchedulingContext)
                    .WaitWithThrow(initTimeout);
                if (logger.IsVerbose) { logger.Verbose("Silo deployment load publisher started successfully."); }

                // Start background timer tick to watch for platform execution stalls, such as when GC kicks in
                platformWatchdog = new Watchdog(nodeConfig.StatisticsLogWriteInterval, healthCheckParticipants);
                platformWatchdog.Start();
                if (logger.IsVerbose) { logger.Verbose("Silo platform watchdog started successfully."); }

                if (reminderService != null)
                {
                    // so, we have the view of the membership in the consistentRingProvider. We can start the reminder service
                    scheduler.QueueTask(reminderService.Start, ((SystemTarget) reminderService).SchedulingContext)
                        .WaitWithThrow(initTimeout);
                    if (logger.IsVerbose)
                    {
                        logger.Verbose("Reminder service started successfully.");
                    }
                }

                // Start stream providers after silo is active (so the pulling agents don't start sending messages before silo is active).
                scheduler.QueueTask(siloStreamProviderManager.StartStreamProviders, providerManagerSystemTarget.SchedulingContext)
                    .WaitWithThrow(initTimeout);
                if (logger.IsVerbose) { logger.Verbose("Stream providers started successfully."); }

                var bootstrapProviderManager = new BootstrapProviderManager();
                scheduler.QueueTask(
                    () => bootstrapProviderManager.LoadAppBootstrapProviders(GlobalConfig.ProviderConfigurations),
                    providerManagerSystemTarget.SchedulingContext)
                        .WaitWithThrow(initTimeout);
                BootstrapProviders = bootstrapProviderManager.GetProviders(); // Data hook for testing & diagnotics
                allSiloProviders.AddRange(BootstrapProviders);

                if (logger.IsVerbose) { logger.Verbose("App bootstrap calls done successfully."); }

                // Now that we're active, we can start the gateway
                var mc = messageCenter as MessageCenter;
                if (mc != null)
                {
                    mc.StartGateway(clientRegistrar);
                }
                if (logger.IsVerbose) { logger.Verbose("Message gateway service started successfully."); }

                scheduler.QueueTask(clientRegistrar.Start, clientRegistrar.SchedulingContext)
                    .WaitWithThrow(initTimeout);
                if (logger.IsVerbose) { logger.Verbose("Client registrar service started successfully."); }

                SystemStatus.Current = SystemStatus.Running;
            }
            catch (Exception exc)
            {
                SafeExecute(() => logger.Error(ErrorCode.Runtime_Error_100330, String.Format("Error starting silo {0}. Going to FastKill().", SiloAddress), exc));
                FastKill(); // if failed after Membership became active, mark itself as dead in Membership abale.
                throw;
            }
            if (logger.IsVerbose) { logger.Verbose("Silo.Start complete: System status = {0}", SystemStatus.Current); }
        }

        private void ConfigureThreadPoolAndServicePointSettings()
        {
            if (nodeConfig.MinDotNetThreadPoolSize > 0)
            {
                int workerThreads;
                int completionPortThreads;
                ThreadPool.GetMinThreads(out workerThreads, out completionPortThreads);
                if (nodeConfig.MinDotNetThreadPoolSize > workerThreads ||
                    nodeConfig.MinDotNetThreadPoolSize > completionPortThreads)
                {
                    // if at least one of the new values is larger, set the new min values to be the larger of the prev. and new config value.
                    int newWorkerThreads = Math.Max(nodeConfig.MinDotNetThreadPoolSize, workerThreads);
                    int newCompletionPortThreads = Math.Max(nodeConfig.MinDotNetThreadPoolSize, completionPortThreads);
                    bool ok = ThreadPool.SetMinThreads(newWorkerThreads, newCompletionPortThreads);
                    if (ok)
                    {
                        logger.Info(ErrorCode.SiloConfiguredThreadPool,
                                    "Configured ThreadPool.SetMinThreads() to values: {0},{1}. Previous values are: {2},{3}.",
                                    newWorkerThreads, newCompletionPortThreads, workerThreads, completionPortThreads);
                    }
                    else
                    {
                        logger.Warn(ErrorCode.SiloFailedToConfigureThreadPool,
                                    "Failed to configure ThreadPool.SetMinThreads(). Tried to set values to: {0},{1}. Previous values are: {2},{3}.",
                                    newWorkerThreads, newCompletionPortThreads, workerThreads, completionPortThreads);
                    }
                }
            }

            // Set .NET ServicePointManager settings to optimize throughput performance when using Azure storage
            // http://blogs.msdn.com/b/windowsazurestorage/archive/2010/06/25/nagle-s-algorithm-is-not-friendly-towards-small-requests.aspx
            logger.Info(ErrorCode.SiloConfiguredServicePointManager,
                "Configured .NET ServicePointManager to Expect100Continue={0}, DefaultConnectionLimit={1}, UseNagleAlgorithm={2} to improve Azure storage performance.",
                nodeConfig.Expect100Continue, nodeConfig.DefaultConnectionLimit, nodeConfig.UseNagleAlgorithm);
            ServicePointManager.Expect100Continue = nodeConfig.Expect100Continue;
            ServicePointManager.DefaultConnectionLimit = nodeConfig.DefaultConnectionLimit;
            ServicePointManager.UseNagleAlgorithm = nodeConfig.UseNagleAlgorithm;
        }

        /// <summary>
        /// Gracefully stop the run time system only, but not the application. 
        /// Applications requests would be abruptly terminated, while the internal system state gracefully stopped and saved as much as possible.
        /// Grains are not deactivated.
        /// </summary>
        public void Stop()
        {
            Terminate(false);
        }

        /// <summary>
        /// Gracefully stop the run time system and the application. 
        /// All grains will be properly deactivated.
        /// All in-flight applications requests would be awaited and finished gracefully.
        /// </summary>
        public void Shutdown()
        {
            Terminate(true);
        }

        /// <summary>
        /// Gracefully stop the run time system only, but not the application. 
        /// Applications requests would be abruptly terminated, while the internal system state gracefully stopped and saved as much as possible.
        /// </summary>
        private void Terminate(bool gracefully)
        {
            string operation = gracefully ? "Shutdown()" : "Stop()";
            bool stopAlreadyInProgress = false;
            lock (lockable)
            {
                if (SystemStatus.Current.Equals(SystemStatus.Stopping) || 
                    SystemStatus.Current.Equals(SystemStatus.ShuttingDown) || 
                    SystemStatus.Current.Equals(SystemStatus.Terminated))
                {
                    stopAlreadyInProgress = true;
                    // Drop through to wait below
                }
                else if (!SystemStatus.Current.Equals(SystemStatus.Running))
                {
                    throw new InvalidOperationException(String.Format("Calling Silo.{0} on a silo which is not in the Running state. This silo is in the {1} state.", operation, SystemStatus.Current));
                }
                else
                {
                    if (gracefully)
                        SystemStatus.Current = SystemStatus.ShuttingDown;
                    else
                        SystemStatus.Current = SystemStatus.Stopping;
                }
            }

            if (stopAlreadyInProgress)
            {
                logger.Info(ErrorCode.SiloStopInProgress, "Silo termination is in progress - Will wait for it to finish");
                var pause = TimeSpan.FromSeconds(1);
                while (!SystemStatus.Current.Equals(SystemStatus.Terminated))
                {
                    logger.Info(ErrorCode.WaitingForSiloStop, "Waiting {0} for termination to complete", pause);
                    Thread.Sleep(pause);
                }
                return;
            }

            try
            {
                try
                {
                    if (gracefully)
                    {
                        logger.Info(ErrorCode.SiloShuttingDown, "Silo starting to Shutdown()");
                        // 1: Write "ShutDown" state in the table + broadcast gossip msgs to re-read the table to everyone
                        scheduler.QueueTask(LocalSiloStatusOracle.ShutDown, ((SystemTarget)LocalSiloStatusOracle).SchedulingContext)
                            .WaitWithThrow(stopTimeout);
                    }
                    else
                    {
                        logger.Info(ErrorCode.SiloStopping, "Silo starting to Stop()");
                        // 1: Write "Stopping" state in the table + broadcast gossip msgs to re-read the table to everyone
                        scheduler.QueueTask(LocalSiloStatusOracle.Stop, ((SystemTarget)LocalSiloStatusOracle).SchedulingContext)
                            .WaitWithThrow(stopTimeout);
                    }
                }
                catch (Exception exc)
                {
                    logger.Error(ErrorCode.SiloFailedToStopMembership, String.Format("Failed to {0} LocalSiloStatusOracle. About to FastKill this silo.", operation), exc);
                    return; // will go to finally
                }

                if (reminderService != null)
                {
                    // 2: Stop reminder service
                    scheduler.QueueTask(reminderService.Stop, ((SystemTarget) reminderService).SchedulingContext)
                        .WaitWithThrow(stopTimeout);
                }

                if (gracefully)
                {
                    // 3: Deactivate all grains
                    SafeExecute(() => catalog.DeactivateAllActivations().WaitWithThrow(stopTimeout));
                }


                // 3: Stop the gateway
                SafeExecute(messageCenter.StopAcceptingClientMessages);

                // 4: Start rejecting all silo to silo application messages
                SafeExecute(messageCenter.BlockApplicationMessages);

                // 5: Stop scheduling/executing application turns
                SafeExecute(scheduler.StopApplicationTurns);

                // 6: Directory: Speed up directory handoff
                // will be started automatically when directory receives SiloStatusChangeNotification(Stopping)

                // 7:
                SafeExecute(() => LocalGrainDirectory.StopPreparationCompletion.WaitWithThrow(stopTimeout));

                // 8:
                SafeExecute(() =>
                {                
                    var siloStreamProviderManager = (StreamProviderManager)grainRuntime.StreamProviderManager;
                    scheduler.QueueTask(() => siloStreamProviderManager.StopStreamProviders(), providerManagerSystemTarget.SchedulingContext)
                            .WaitWithThrow(initTimeout);
                });

                // 9:
                SafeExecute(storageProviderManager.UnloadStorageProviders);
            }
            finally
            {
                // 10, 11, 12: Write Dead in the table, Drain scheduler, Stop msg center, ...
                FastKill();
                logger.Info(ErrorCode.SiloStopped, "Silo is Stopped()");
            }
        }

        /// <summary>
        /// Ungracefully stop the run time system and the application running on it. 
        /// Applications requests would be abruptly terminated, and the internal system state quickly stopped with minimal cleanup.
        /// </summary>
        private void FastKill()
        {
            if (!GlobalConfig.LivenessType.Equals(GlobalConfiguration.LivenessProviderType.MembershipTableGrain))
            {
                // do not execute KillMyself if using MembershipTableGrain, since it will fail, as we've already stopped app scheduler turns.
                SafeExecute(() => scheduler.QueueTask( LocalSiloStatusOracle.KillMyself, ((SystemTarget)LocalSiloStatusOracle).SchedulingContext)
                    .WaitWithThrow(stopTimeout));
            }

            // incoming messages
            SafeExecute(incomingSystemAgent.Stop);
            SafeExecute(incomingPingAgent.Stop);
            SafeExecute(incomingAgent.Stop);

            // timers
            SafeExecute(InsideRuntimeClient.Current.Stop);
            if (platformWatchdog != null) 
                SafeExecute(platformWatchdog.Stop); // Silo may be dying before platformWatchdog was set up

            SafeExecute(scheduler.Stop);
            SafeExecute(scheduler.PrintStatistics);
            SafeExecute(activationDirectory.PrintActivationDirectory);
            SafeExecute(messageCenter.Stop);
            SafeExecute(siloStatistics.Stop);
            SafeExecute(TraceLogger.Close);

            SafeExecute(GrainTypeManager.Stop);

            UnobservedExceptionsHandlerClass.ResetUnobservedExceptionHandler();

            SystemStatus.Current = SystemStatus.Terminated;
            siloTerminatedEvent.Set();
        }

        private void SafeExecute(Action action)
        {
            Utils.SafeExecute(action, logger, "Silo.Stop");
        }

        private void HandleProcessExit(object sender, EventArgs e)
        {
            // NOTE: We need to minimize the amount of processing occurring on this code path -- we only have under approx 2-3 seconds before process exit will occur
            logger.Warn(ErrorCode.Runtime_Error_100220, "Process is exiting");
            TraceLogger.Flush();

            try
            {
                lock (lockable)
                {
                    if (!SystemStatus.Current.Equals(SystemStatus.Running)) return;
                    
                    SystemStatus.Current = SystemStatus.Stopping;
                }

                if (!TestHookup.ExecuteFastKillInProcessExit) return;

                logger.Info(ErrorCode.SiloStopping, "Silo.HandleProcessExit() - starting to FastKill()");
                FastKill();
            }
            finally
            {
                TraceLogger.Close();
            }
        }

        /// <summary>
        /// Test hookup functions for white box testing.
        /// </summary>
        public class TestHookups : MarshalByRefObject
        {
            private readonly Silo silo;
            internal bool ExecuteFastKillInProcessExit;

            private readonly List<string> clusterCommunicationRestrictions; // clusters this silo is not allowed to communicate with
            private readonly List<SiloAddress> siloCommunicationRestrictions; // silos this silo is not allowed to communicate with

            internal IConsistentRingProvider ConsistentRingProvider
            {
                get { return CheckReturnBoundaryReference("ring provider", silo.RingProvider); }
            }
            
            public bool HasStatisticsProvider { get { return silo.statisticsProviderManager != null; } }

            public object StatisticsProvider
            {
                get
                {
                    if (silo.statisticsProviderManager == null) return null;
                    var provider = silo.statisticsProviderManager.GetProvider(silo.LocalConfig.StatisticsProviderName);
                    return CheckReturnBoundaryReference("statistics provider", provider);
                }
            }

            internal Action<GrainId> Debug_OnDecideToCollectActivation { get; set; }
            
            internal TestHookups(Silo s)
            {
                silo = s;
                ExecuteFastKillInProcessExit = true;

                clusterCommunicationRestrictions = new List<string>();
                siloCommunicationRestrictions = new List<SiloAddress>();
            }

            internal Guid ServiceId { get { return silo.GlobalConfig.ServiceId; } }

            /// <summary>
            /// Get list of providers loaded in this silo.
            /// </summary>
            /// <returns></returns>
            internal IEnumerable<string> GetStorageProviderNames()
            {
                return silo.StorageProviderManager.GetProviderNames();
            }

            /// <summary>
            /// Find the named storage provider loaded in this silo.
            /// </summary>
            /// <returns></returns>
            internal IStorageProvider GetStorageProvider(string name)
            {
                var provider = silo.StorageProviderManager.GetProvider(name) as IStorageProvider;
                return CheckReturnBoundaryReference("storage provider", provider);
            }

            internal string PrintSiloConfig()
            {
                return silo.OrleansConfig.ToString(silo.Name);
            }

            internal IBootstrapProvider GetBootstrapProvider(string name)
            {
                var provider = silo.BootstrapProviders.First(p => p.Name == name);
                return CheckReturnBoundaryReference("bootstrap provider", provider);
            }

            internal void SuppressFastKillInHandleProcessExit()
            {
                ExecuteFastKillInProcessExit = false;
            }

            internal IDictionary<GrainId, IGrainInfo> GetDirectory()
            {
                return silo.localGrainDirectory.DirectoryPartition.GetItems();
            }

            internal IDictionary<GrainId, IGrainInfo> GetDirectoryForTypenamesContaining(string expr)
            {
                var x = new Dictionary<GrainId, IGrainInfo>();
                foreach (var kvp in GetDirectory())
                {
                    if (kvp.Key.IsSystemTarget || kvp.Key.IsClient || !kvp.Key.IsGrain)
                        continue;// Skip system grains, system targets and clients
                    if (silo.catalog.GetGrainTypeName(kvp.Key).Contains(expr))
                        x.Add(kvp.Key, kvp.Value);
                }
                return x;
            }

            internal void InjectMultiClusterConfiguration(MultiClusterConfiguration config)
            {
                silo.LocalMultiClusterOracle.InjectMultiClusterConfiguration(config).Wait();
            }

            internal void ToggleInterClusterCommunication(string clusterId, bool enable)
            {
                // TODO: lock?
                if (enable)
                    clusterCommunicationRestrictions.Remove(clusterId);
                else
                    clusterCommunicationRestrictions.Add(clusterId);
            }

            internal void ToggleInterSiloCommunication(SiloAddress siloAddress, bool enable)
            {
                // TODO: lock?
                if (enable)
                    siloCommunicationRestrictions.Remove(siloAddress);
                else
                    siloCommunicationRestrictions.Add(siloAddress);
            }

            internal List<string> GetClusterCommunicationRestrictions()
            {
                return clusterCommunicationRestrictions;
            }

            internal List<SiloAddress> GetSiloCommunicationRestrictions()
            {
                return siloCommunicationRestrictions;
            }

            // this is only for white box testing - use RuntimeClient.Current.SendRequest instead
            internal void SendMessageInternal(Message message)
            {
                silo.messageCenter.SendMessage(message);
            }

            // For white-box testing only
            internal int UnregisterGrainForTesting(GrainId grain)
            {
                return silo.catalog.UnregisterGrainForTesting(grain);
            }

            // For white-box testing only
            internal void SetDirectoryLazyDeregistrationDelay_ForTesting(TimeSpan timeSpan)
            {
                silo.OrleansConfig.Globals.DirectoryLazyDeregistrationDelay = timeSpan;
            }
            // For white-box testing only
            internal void SetMaxForwardCount_ForTesting(int val)
            {
                silo.OrleansConfig.Globals.MaxForwardCount = val;
            }

            private static T CheckReturnBoundaryReference<T>(string what, T obj) where T : class
            {
                if (obj == null) return null;
                if (obj is MarshalByRefObject || obj is ISerializable)
                {
                    // Referernce to the provider can safely be passed across app-domain boundary in unit test process
                    return obj;
                }
                throw new InvalidOperationException(string.Format("Cannot return reference to {0} {1} if it is not MarshalByRefObject or Serializable",
                    what, TypeUtils.GetFullName(obj.GetType())));
            }
        }

        private void UnobservedExceptionHandler(ISchedulingContext context, Exception exception)
        {
            var schedulingContext = context as SchedulingContext;
            if (schedulingContext == null)
            {
                if (context == null)
                    logger.Error(ErrorCode.Runtime_Error_100102, String.Format("Silo caught an UnobservedException with context==null."), exception);
                else
                    logger.Error(ErrorCode.Runtime_Error_100103, String.Format("Silo caught an UnobservedException with context of type different than OrleansContext. The type of the context is {0}. The context is {1}",
                        context.GetType(), context), exception);
            }
            else
            {
                logger.Error(ErrorCode.Runtime_Error_100104, String.Format("Silo caught an UnobservedException thrown by {0}.", schedulingContext.Activation), exception);
            }   
        }

        private void DomainUnobservedExceptionHandler(object context, Exception exception)
        {
            if (context is ISchedulingContext)
                UnobservedExceptionHandler(context as ISchedulingContext, exception);
            else
                logger.Error(ErrorCode.Runtime_Error_100324, String.Format("Called DomainUnobservedExceptionHandler with context {0}.", context), exception);
        }

        internal void RegisterSystemTarget(SystemTarget target)
        {
            scheduler.RegisterWorkContext(target.SchedulingContext);
            activationDirectory.RecordNewSystemTarget(target);
        }

        internal void UnregisterSystemTarget(SystemTarget target)
        {
            activationDirectory.RemoveSystemTarget(target);
            scheduler.UnregisterWorkContext(target.SchedulingContext);
        }

        /// <summary> Return dump of diagnostic data from this silo. </summary>
        /// <param name="all"></param>
        /// <returns>Debug data for this silo.</returns>
        public string GetDebugDump(bool all = true)
        {
            var sb = new StringBuilder();            
            foreach (var sytemTarget in activationDirectory.AllSystemTargets())
                sb.AppendFormat("System target {0}:", sytemTarget.GrainId.ToString()).AppendLine();               
            
            var enumerator = activationDirectory.GetEnumerator();
            while(enumerator.MoveNext())
            {
                Utils.SafeExecute(() =>
                {
                    var activationData = enumerator.Current.Value;
                    var workItemGroup = scheduler.GetWorkItemGroup(new SchedulingContext(activationData));
                    if (workItemGroup == null)
                    {
                        sb.AppendFormat("Activation with no work item group!! Grain {0}, activation {1}.",
                            activationData.Grain,
                            activationData.ActivationId);
                        sb.AppendLine();
                        return;
                    }

                    if (all || activationData.State.Equals(ActivationState.Valid))
                    {
                        sb.AppendLine(workItemGroup.DumpStatus());
                        sb.AppendLine(activationData.DumpStatus());
                    }
                });
            }
            logger.Info(ErrorCode.SiloDebugDump, sb.ToString());
            return sb.ToString();
        }

        /// <summary> Object.ToString override -- summary info for this silo. </summary>
        public override string ToString()
        {
            return localGrainDirectory.ToString();
        }
    }

    // A dummy system target to use for scheduling context for provider Init calls, to allow them to make grain calls
    internal class ProviderManagerSystemTarget : SystemTarget
    {
        public ProviderManagerSystemTarget(Silo currentSilo)
            : base(Constants.ProviderManagerSystemTargetId, currentSilo.SiloAddress)
        {
        }
    }
}
<|MERGE_RESOLUTION|>--- conflicted
+++ resolved
@@ -136,11 +136,7 @@
 
         private string MyClusterId
         {
-<<<<<<< HEAD
-            get { return globalConfig.HasMultiClusterNetwork ? globalConfig.ClusterId : "me"; } 
-=======
-            get { return null; } // placeholder for multi-cluster configuration (in separate branch)
->>>>>>> 38a884d7
+            get { return globalConfig.HasMultiClusterNetwork ? globalConfig.ClusterId : null; } 
         }
 
         /// <summary> SiloAddress for this silo. </summary>
