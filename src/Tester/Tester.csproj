--- conflicted
+++ resolved
@@ -108,13 +108,10 @@
     <Reference Include="System.Xml.Linq" />
   </ItemGroup>
   <ItemGroup>
-<<<<<<< HEAD
-    <Compile Include="GeoClusterTests\MultiClusterDataTests.cs" />
-=======
     <Compile Include="CodeGenTests\GeneratorGrainTest.cs" />
     <Compile Include="CodeGenTests\IRuntimeCodeGenGrain.cs" />
     <Compile Include="CodeGenTests\RuntimeCodeGenerationTests.cs" />
->>>>>>> 16e8bec4
+    <Compile Include="GeoClusterTests\MultiClusterDataTests.cs" />
     <Compile Include="ConcreteStateClassTests.cs" />
     <Compile Include="ConfigurationTests\SerializationProviderTests.cs" />
     <Compile Include="DeactivationTests.cs" />
