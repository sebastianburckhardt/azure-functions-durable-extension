--- conflicted
+++ resolved
@@ -1,105 +1,101 @@
-﻿<Project Sdk="Microsoft.NET.Sdk">
-
-  <PropertyGroup>
-    <TargetFrameworks>netstandard2.0;net471</TargetFrameworks>
-    <AssemblyName>Microsoft.Azure.WebJobs.Extensions.DurableTask</AssemblyName>
-    <RootNamespace>Microsoft.Azure.WebJobs.Extensions.DurableTask</RootNamespace>
-    <MajorVersion>2</MajorVersion>
-    <MinorVersion>0</MinorVersion>
-    <PatchVersion>0</PatchVersion>
-    <Version>$(MajorVersion).$(MinorVersion).$(PatchVersion)</Version>
-    <FileVersion>$(MajorVersion).$(MinorVersion).$(PatchVersion)</FileVersion>
-    <AssemblyVersion>$(MajorVersion).0.0.0</AssemblyVersion>
-    <Company>Microsoft Corporation</Company>
-    <SignAssembly>true</SignAssembly>
-    <AssemblyOriginatorKeyFile>..\..\sign.snk</AssemblyOriginatorKeyFile>
-    <PublishRepositoryUrl>true</PublishRepositoryUrl>
-    <EmbedUntrackedSources>true</EmbedUntrackedSources>
-    <DebugSymbols>true</DebugSymbols>
-    <DebugType>embedded</DebugType>
-    <IncludeSymbols>false</IncludeSymbols>
-  </PropertyGroup>
-
-  <!-- 
-    The docs.microsoft.com infrastructure requires our published API docs to have an
-    xml file that matches the assembly name. This doesn't work for multi-targeting so
-    we have to choose the most important target, which is currently netstandard2.0.
-  -->
-  <PropertyGroup Condition="'$(TargetFramework)' == 'netstandard2.0'">
-    <DocumentationFile>$(AssemblyName).xml</DocumentationFile>
-  </PropertyGroup>
-  <PropertyGroup Condition="'$(TargetFramework)' != 'netstandard2.0'">
-    <DocumentationFile>$(AssemblyName)-$(TargetFramework).xml</DocumentationFile>
-  </PropertyGroup>
-  
-  <PropertyGroup Condition="'$(Configuration)|$(Platform)'=='Release|AnyCPU'">
-    <TreatWarningsAsErrors>true</TreatWarningsAsErrors>
-    <WarningsAsErrors />
-    <StyleCopTreatErrorsAsWarnings>true</StyleCopTreatErrorsAsWarnings>
-  </PropertyGroup>
-  
-  <PropertyGroup Condition="'$(TargetFramework)' != 'netstandard2.0'">
-    <DefineConstants>FUNCTIONS_V1</DefineConstants>
-  </PropertyGroup>
-
-  <ItemGroup Condition="'$(TargetFramework)' != 'netstandard2.0'">
-    <PackageReference Include="Microsoft.Azure.DurableTask.Core" Version="2.1.5-tag143" />
-    <PackageReference Include="Microsoft.Azure.WebJobs" Version="2.2.0" />
-
-    <!--Don't increase below versions without significantly testing on Functions V1. Increasing these versions increments
-    some dependencies that have binding redirects in Functions V1.-->
-    <PackageReference Include="Microsoft.Extensions.Options" Version="1.0.2" />
-    <PackageReference Include="Microsoft.Extensions.Configuration.Abstractions" Version="1.0.2" />
-    <PackageReference Include="Microsoft.AspNetCore.Routing" Version="1.0.5" />
-    <PackageReference Include="Microsoft.AspNetCore.Mvc.WebApiCompatShim" Version="1.0.5" />
-  </ItemGroup>
-
-  <ItemGroup Condition="'$(TargetFramework)' == 'netstandard2.0'">
-    <PackageReference Include="Microsoft.Azure.WebJobs" Version="3.0.14" />
-    <PackageReference Include="Microsoft.AspNetCore.Mvc.WebApiCompatShim" Version="2.2.0" />
-    <PackageReference Include="Microsoft.AspNetCore.Routing" Version="2.2.0" />
-    <PackageReference Include="Microsoft.Extensions.Http" Version="2.2.0" />
-  </ItemGroup>
-
-  <ItemGroup>
-    <PackageReference Include="Microsoft.Azure.DurableTask.EventSourced" Version="2.1.5-tag143" />
-    <PackageReference Include="Microsoft.SourceLink.GitHub" Version="1.0.0-*" PrivateAssets="All" />
-    <PackageReference Include="StyleCop.Analyzers" Version="1.1.*" PrivateAssets="All" />
-  </ItemGroup>
-
-  <ItemGroup>
-    <AdditionalFiles Include="..\..\.stylecop\stylecop.json" />
-    <Compile Include="..\..\.stylecop\GlobalSuppressions.cs" Link="GlobalSuppressions.cs" />
-  </ItemGroup>
-
-  <ItemGroup>
-<<<<<<< HEAD
-    <PackageReference Include="Microsoft.Azure.DurableTask.Redis" Version="2.1.5-tag143" />
-    <PackageReference Include="Microsoft.Azure.DurableTask.Emulator" Version="2.1.5-tag143" />
-    <PackageReference Include="Microsoft.Azure.DurableTask.AzureStorage" Version="2.1.5-tag143" />
-=======
-    <PackageReference Include="Microsoft.Azure.DurableTask.Core" Version="2.1.3" />
-    <PackageReference Include="Microsoft.Azure.DurableTask.AzureStorage" Version="1.6.5" />
->>>>>>> e2a62820
-    <PackageReference Include="Microsoft.Azure.Services.AppAuthentication" Version="1.0.3" />
-  </ItemGroup>
-
-  <!-- NuGet Publishing Metadata -->
-  <PropertyGroup>
-    <Title>Azure Functions Durable Task Extension</Title>
-    <Authors>Microsoft</Authors>
-    <Description>Azure WebJobs SDK Extension for the Durable Task Framework</Description>
-    <PackageReleaseNotes>https://github.com/Azure/azure-functions-durable-extension/releases/</PackageReleaseNotes>
-    <Copyright>© Microsoft Corporation. All rights reserved.</Copyright>
-    <PackageTags>Microsoft;Azure;WebJobs;Durable;Extension;Orchestration;Workflow;Functions</PackageTags>
-    <PackageRequireLicenseAcceptance>true</PackageRequireLicenseAcceptance>
-    <PackageLicenseUrl>https://go.microsoft.com/fwlink/?linkid=2028464</PackageLicenseUrl>
-    <PackageProjectUrl>https://github.com/Azure/azure-functions-durable-extension</PackageProjectUrl>
-    <IncludeSymbols>true</IncludeSymbols>
-    <IncludeReferenceProjects>true</IncludeReferenceProjects>
-    <RepositoryUrl>https://github.com/Azure/azure-functions-durable-extension/</RepositoryUrl>
-    <RepositoryType>git</RepositoryType>
-    <GeneratePackageOnBuild>true</GeneratePackageOnBuild>
-  </PropertyGroup>
-
-</Project>
+﻿<Project Sdk="Microsoft.NET.Sdk">
+
+  <PropertyGroup>
+    <TargetFrameworks>netstandard2.0;net471</TargetFrameworks>
+    <AssemblyName>Microsoft.Azure.WebJobs.Extensions.DurableTask</AssemblyName>
+    <RootNamespace>Microsoft.Azure.WebJobs.Extensions.DurableTask</RootNamespace>
+    <MajorVersion>2</MajorVersion>
+    <MinorVersion>0</MinorVersion>
+    <PatchVersion>0</PatchVersion>
+    <!-- Note the "-dev" suffix is needed to avoid "error NU5104: A stable release of a package should not have a prerelease dependency" -->
+    <Version>$(MajorVersion).$(MinorVersion).$(PatchVersion)-dev</Version>
+    <FileVersion>$(MajorVersion).$(MinorVersion).$(PatchVersion)</FileVersion>
+    <AssemblyVersion>$(MajorVersion).0.0.0</AssemblyVersion>
+    <Company>Microsoft Corporation</Company>
+    <SignAssembly>true</SignAssembly>
+    <AssemblyOriginatorKeyFile>..\..\sign.snk</AssemblyOriginatorKeyFile>
+    <PublishRepositoryUrl>true</PublishRepositoryUrl>
+    <EmbedUntrackedSources>true</EmbedUntrackedSources>
+    <DebugSymbols>true</DebugSymbols>
+    <DebugType>embedded</DebugType>
+    <IncludeSymbols>false</IncludeSymbols>
+  </PropertyGroup>
+
+  <!-- 
+    The docs.microsoft.com infrastructure requires our published API docs to have an
+    xml file that matches the assembly name. This doesn't work for multi-targeting so
+    we have to choose the most important target, which is currently netstandard2.0.
+  -->
+  <PropertyGroup Condition="'$(TargetFramework)' == 'netstandard2.0'">
+    <DocumentationFile>$(AssemblyName).xml</DocumentationFile>
+  </PropertyGroup>
+  <PropertyGroup Condition="'$(TargetFramework)' != 'netstandard2.0'">
+    <DocumentationFile>$(AssemblyName)-$(TargetFramework).xml</DocumentationFile>
+  </PropertyGroup>
+  
+  <PropertyGroup Condition="'$(Configuration)|$(Platform)'=='Release|AnyCPU'">
+    <TreatWarningsAsErrors>true</TreatWarningsAsErrors>
+    <WarningsAsErrors />
+    <StyleCopTreatErrorsAsWarnings>true</StyleCopTreatErrorsAsWarnings>
+  </PropertyGroup>
+  
+  <PropertyGroup Condition="'$(TargetFramework)' != 'netstandard2.0'">
+    <DefineConstants>FUNCTIONS_V1</DefineConstants>
+  </PropertyGroup>
+
+  <ItemGroup Condition="'$(TargetFramework)' != 'netstandard2.0'">
+    <PackageReference Include="Microsoft.Azure.WebJobs" Version="2.2.0" />
+
+    <!--Don't increase below versions without significantly testing on Functions V1. Increasing these versions increments
+    some dependencies that have binding redirects in Functions V1.-->
+    <PackageReference Include="Microsoft.Extensions.Options" Version="1.0.2" />
+    <PackageReference Include="Microsoft.Extensions.Configuration.Abstractions" Version="1.0.2" />
+    <PackageReference Include="Microsoft.AspNetCore.Routing" Version="1.0.5" />
+    <PackageReference Include="Microsoft.AspNetCore.Mvc.WebApiCompatShim" Version="1.0.5" />
+  </ItemGroup>
+
+  <ItemGroup Condition="'$(TargetFramework)' == 'netstandard2.0'">
+    <PackageReference Include="Microsoft.Azure.WebJobs" Version="3.0.14" />
+    <PackageReference Include="Microsoft.AspNetCore.Mvc.WebApiCompatShim" Version="2.2.0" />
+    <PackageReference Include="Microsoft.AspNetCore.Routing" Version="2.2.0" />
+    <PackageReference Include="Microsoft.Extensions.Http" Version="2.2.0" />
+  </ItemGroup>
+
+  <ItemGroup>
+    <PackageReference Include="Microsoft.SourceLink.GitHub" Version="1.0.0-*" PrivateAssets="All" />
+    <PackageReference Include="StyleCop.Analyzers" Version="1.1.*" PrivateAssets="All" />
+  </ItemGroup>
+
+  <ItemGroup>
+    <AdditionalFiles Include="..\..\.stylecop\stylecop.json" />
+    <Compile Include="..\..\.stylecop\GlobalSuppressions.cs" Link="GlobalSuppressions.cs" />
+  </ItemGroup>
+
+  <ItemGroup>
+    <PackageReference Include="Microsoft.Azure.DurableTask.Core" Version="2.1.5-tag38" />
+    <PackageReference Include="Microsoft.Azure.DurableTask.EventSourced" Version="2.1.5-tag38" />
+    <PackageReference Include="Microsoft.Azure.DurableTask.Redis" Version="2.1.5-tag38" />
+    <PackageReference Include="Microsoft.Azure.DurableTask.Emulator" Version="2.1.5-tag38" />
+    <PackageReference Include="Microsoft.Azure.DurableTask.AzureStorage" Version="2.1.5-tag38" />
+    <PackageReference Include="Microsoft.Azure.Services.AppAuthentication" Version="1.0.3" />
+  </ItemGroup>
+
+  <!-- NuGet Publishing Metadata -->
+  <PropertyGroup>
+    <Title>Azure Functions Durable Task Extension</Title>
+    <Authors>Microsoft</Authors>
+    <Description>Azure WebJobs SDK Extension for the Durable Task Framework</Description>
+    <PackageReleaseNotes>https://github.com/Azure/azure-functions-durable-extension/releases/</PackageReleaseNotes>
+    <Copyright>© Microsoft Corporation. All rights reserved.</Copyright>
+    <PackageTags>Microsoft;Azure;WebJobs;Durable;Extension;Orchestration;Workflow;Functions</PackageTags>
+    <PackageRequireLicenseAcceptance>true</PackageRequireLicenseAcceptance>
+    <PackageLicenseUrl>https://go.microsoft.com/fwlink/?linkid=2028464</PackageLicenseUrl>
+    <PackageProjectUrl>https://github.com/Azure/azure-functions-durable-extension</PackageProjectUrl>
+    <IncludeSymbols>true</IncludeSymbols>
+    <IncludeReferenceProjects>true</IncludeReferenceProjects>
+    <RepositoryUrl>https://github.com/Azure/azure-functions-durable-extension/</RepositoryUrl>
+    <RepositoryType>git</RepositoryType>
+    <GeneratePackageOnBuild>true</GeneratePackageOnBuild>
+  </PropertyGroup>
+
+</Project>