--- conflicted
+++ resolved
@@ -1,111 +1,83 @@
-﻿<Project Sdk="Microsoft.NET.Sdk">
-
-  <PropertyGroup>
-    <TargetFrameworks>netstandard2.0;net471</TargetFrameworks>
-    <AssemblyName>Microsoft.Azure.WebJobs.Extensions.DurableTask</AssemblyName>
-    <RootNamespace>Microsoft.Azure.WebJobs.Extensions.DurableTask</RootNamespace>
-    <DocumentationFile>Microsoft.Azure.WebJobs.Extensions.DurableTask.xml</DocumentationFile>
-<<<<<<< HEAD
-    <MajorVersion>2</MajorVersion>
-    <MinorVersion>0</MinorVersion>
-    <PatchVersion>0</PatchVersion>
-    <Version>$(MajorVersion).$(MinorVersion).$(PatchVersion)-beta1</Version>
-=======
-    <MajorVersion>1</MajorVersion>
-    <MinorVersion>8</MinorVersion>
-    <PatchVersion>3</PatchVersion>
-    <Version>$(MajorVersion).$(MinorVersion).$(PatchVersion)</Version>
->>>>>>> 859ccc85
-    <FileVersion>$(MajorVersion).$(MinorVersion).$(PatchVersion)</FileVersion>
-    <AssemblyVersion>$(MajorVersion).0.0.0</AssemblyVersion>
-    <Company>Microsoft Corporation</Company>
-    <SignAssembly>true</SignAssembly>
-    <AssemblyOriginatorKeyFile>..\..\sign.snk</AssemblyOriginatorKeyFile>
-    <PublishRepositoryUrl>true</PublishRepositoryUrl>
-    <EmbedUntrackedSources>true</EmbedUntrackedSources>
-    <DebugSymbols>true</DebugSymbols>
-    <DebugType>embedded</DebugType>
-    <IncludeSymbols>false</IncludeSymbols>
-  </PropertyGroup>
-<<<<<<< HEAD
-
-  <PropertyGroup Condition="'$(Configuration)|$(Platform)'=='Release|AnyCPU'">
-    <TreatWarningsAsErrors>true</TreatWarningsAsErrors>
-    <WarningsAsErrors />
-    <StyleCopTreatErrorsAsWarnings>true</StyleCopTreatErrorsAsWarnings>
-  </PropertyGroup>
-
-  <ItemGroup Condition="'$(TargetFramework)' != 'netstandard2.0'">
-    <PackageReference Include="Microsoft.Azure.WebJobs" Version="2.2.0" />
-
-    <!--Don't increase below versions without significantly testing on Functions V1. Increasing these versions increments
-    some dependencies that have binding redirects in Functions V1.-->
-    <PackageReference Include="Microsoft.Extensions.Options" Version="1.0.2" />
-    <PackageReference Include="Microsoft.Extensions.Configuration.Abstractions" Version="1.0.2" />
-    <PackageReference Include="Microsoft.AspNetCore.Routing" Version="1.0.5" />
-    <PackageReference Include="Microsoft.AspNetCore.Mvc.WebApiCompatShim" Version="1.0.5" />
-=======
-  
-  <ItemGroup>
-    <PackageReference Include="Microsoft.SourceLink.GitHub" Version="1.0.0-*" PrivateAssets="All" />
-  </ItemGroup>
-  
-  <ItemGroup Condition="'$(Configuration)' == 'Debug'">
-    <PackageReference Include="StyleCop.Analyzers" Version="1.1.1-*" PrivateAssets="All"/>
-  </ItemGroup>
-  
-  <ItemGroup Condition="'$(TargetFramework)' == 'net461'">
-    <PackageReference Include="Microsoft.Azure.WebJobs" Version="2.2.0" />
-    <PackageReference Include="Microsoft.Extensions.Options" Version="1.1.2" />
-    <PackageReference Include="Microsoft.Extensions.Configuration.Abstractions" Version="1.1.2" />
->>>>>>> 859ccc85
-  </ItemGroup>
-
-  <ItemGroup Condition="'$(TargetFramework)' == 'netstandard2.0'">
-    <PackageReference Include="Microsoft.Azure.WebJobs" Version="3.0.0" />
-    <PackageReference Include="Microsoft.AspNetCore.Mvc.WebApiCompatShim" Version="2.2.0" />
-    <PackageReference Include="Microsoft.AspNetCore.Routing" Version="2.2.0" />
-    <PackageReference Include="Microsoft.Extensions.Http" Version="2.2.0" />
-  </ItemGroup>
-
-  <ItemGroup>
-    <PackageReference Include="Microsoft.SourceLink.GitHub" Version="1.0.0-*" PrivateAssets="All" />
-    <PackageReference Include="StyleCop.Analyzers" Version="1.1.*" PrivateAssets="All" />
-  </ItemGroup>
-
-  <ItemGroup>
-    <AdditionalFiles Include="..\..\.stylecop\stylecop.json" />
-    <Compile Include="..\..\.stylecop\GlobalSuppressions.cs" Link="GlobalSuppressions.cs" />
-  </ItemGroup>
-
-<<<<<<< HEAD
-  <ItemGroup> 
-    <PackageReference Include="Microsoft.Azure.DurableTask.Redis" Version="0.1.0-alpha" />
-    <PackageReference Include="Microsoft.Azure.DurableTask.Emulator" Version="2.1.1" />
-    <PackageReference Include="Microsoft.Azure.DurableTask.AzureStorage" Version="1.6.3" />
-    <PackageReference Include="Microsoft.Azure.Services.AppAuthentication" Version="1.0.3" />
-=======
-  <ItemGroup>
-    <PackageReference Include="Microsoft.Azure.DurableTask.AzureStorage" Version="1.6.3" />
->>>>>>> 859ccc85
-  </ItemGroup>
-
-  <!-- NuGet Publishing Metadata -->
-  <PropertyGroup>
-    <Title>Azure Functions Durable Task Extension</Title>
-    <Authors>Microsoft</Authors>
-    <Description>Azure WebJobs SDK Extension for the Durable Task Framework</Description>
-    <PackageReleaseNotes>https://github.com/Azure/azure-functions-durable-extension/releases/</PackageReleaseNotes>
-    <Copyright>© Microsoft Corporation. All rights reserved.</Copyright>
-    <PackageTags>Microsoft;Azure;WebJobs;Durable;Extension;Orchestration;Workflow;Functions</PackageTags>
-    <PackageRequireLicenseAcceptance>true</PackageRequireLicenseAcceptance>
-    <PackageLicenseUrl>https://go.microsoft.com/fwlink/?linkid=2028464</PackageLicenseUrl>
-    <PackageProjectUrl>https://github.com/Azure/azure-functions-durable-extension</PackageProjectUrl>
-    <IncludeSymbols>true</IncludeSymbols>
-    <IncludeReferenceProjects>true</IncludeReferenceProjects>
-    <RepositoryUrl>https://github.com/Azure/azure-functions-durable-extension/</RepositoryUrl>
-    <RepositoryType>git</RepositoryType>
-    <GeneratePackageOnBuild>true</GeneratePackageOnBuild>
-  </PropertyGroup>
-
-</Project>
+﻿<Project Sdk="Microsoft.NET.Sdk">
+
+  <PropertyGroup>
+    <TargetFrameworks>netstandard2.0;net471</TargetFrameworks>
+    <AssemblyName>Microsoft.Azure.WebJobs.Extensions.DurableTask</AssemblyName>
+    <RootNamespace>Microsoft.Azure.WebJobs.Extensions.DurableTask</RootNamespace>
+    <DocumentationFile>Microsoft.Azure.WebJobs.Extensions.DurableTask.xml</DocumentationFile>
+    <MajorVersion>2</MajorVersion>
+    <MinorVersion>0</MinorVersion>
+    <PatchVersion>0</PatchVersion>
+    <Version>$(MajorVersion).$(MinorVersion).$(PatchVersion)-beta1</Version>
+    <FileVersion>$(MajorVersion).$(MinorVersion).$(PatchVersion)</FileVersion>
+    <AssemblyVersion>$(MajorVersion).0.0.0</AssemblyVersion>
+    <Company>Microsoft Corporation</Company>
+    <SignAssembly>true</SignAssembly>
+    <AssemblyOriginatorKeyFile>..\..\sign.snk</AssemblyOriginatorKeyFile>
+    <PublishRepositoryUrl>true</PublishRepositoryUrl>
+    <EmbedUntrackedSources>true</EmbedUntrackedSources>
+    <DebugSymbols>true</DebugSymbols>
+    <DebugType>embedded</DebugType>
+    <IncludeSymbols>false</IncludeSymbols>
+  </PropertyGroup>
+
+  <PropertyGroup Condition="'$(Configuration)|$(Platform)'=='Release|AnyCPU'">
+    <TreatWarningsAsErrors>true</TreatWarningsAsErrors>
+    <WarningsAsErrors />
+    <StyleCopTreatErrorsAsWarnings>true</StyleCopTreatErrorsAsWarnings>
+  </PropertyGroup>
+
+  <ItemGroup Condition="'$(TargetFramework)' != 'netstandard2.0'">
+    <PackageReference Include="Microsoft.Azure.WebJobs" Version="2.2.0" />
+
+    <!--Don't increase below versions without significantly testing on Functions V1. Increasing these versions increments
+    some dependencies that have binding redirects in Functions V1.-->
+    <PackageReference Include="Microsoft.Extensions.Options" Version="1.0.2" />
+    <PackageReference Include="Microsoft.Extensions.Configuration.Abstractions" Version="1.0.2" />
+    <PackageReference Include="Microsoft.AspNetCore.Routing" Version="1.0.5" />
+    <PackageReference Include="Microsoft.AspNetCore.Mvc.WebApiCompatShim" Version="1.0.5" />
+  </ItemGroup>
+
+  <ItemGroup Condition="'$(TargetFramework)' == 'netstandard2.0'">
+    <PackageReference Include="Microsoft.Azure.WebJobs" Version="3.0.0" />
+    <PackageReference Include="Microsoft.AspNetCore.Mvc.WebApiCompatShim" Version="2.2.0" />
+    <PackageReference Include="Microsoft.AspNetCore.Routing" Version="2.2.0" />
+    <PackageReference Include="Microsoft.Extensions.Http" Version="2.2.0" />
+  </ItemGroup>
+
+  <ItemGroup>
+    <PackageReference Include="Microsoft.SourceLink.GitHub" Version="1.0.0-*" PrivateAssets="All" />
+    <PackageReference Include="StyleCop.Analyzers" Version="1.1.1-*" PrivateAssets="All" />
+  </ItemGroup>
+
+  <ItemGroup>
+    <AdditionalFiles Include="..\..\.stylecop\stylecop.json" />
+    <Compile Include="..\..\.stylecop\GlobalSuppressions.cs" Link="GlobalSuppressions.cs" />
+  </ItemGroup>
+
+  <ItemGroup> 
+    <PackageReference Include="Microsoft.Azure.DurableTask.Redis" Version="0.1.0-alpha" />
+    <PackageReference Include="Microsoft.Azure.DurableTask.Emulator" Version="2.1.1" />
+    <PackageReference Include="Microsoft.Azure.DurableTask.AzureStorage" Version="1.6.3" />
+    <PackageReference Include="Microsoft.Azure.Services.AppAuthentication" Version="1.0.3" />
+  </ItemGroup>
+
+  <!-- NuGet Publishing Metadata -->
+  <PropertyGroup>
+    <Title>Azure Functions Durable Task Extension</Title>
+    <Authors>Microsoft</Authors>
+    <Description>Azure WebJobs SDK Extension for the Durable Task Framework</Description>
+    <PackageReleaseNotes>https://github.com/Azure/azure-functions-durable-extension/releases/</PackageReleaseNotes>
+    <Copyright>© Microsoft Corporation. All rights reserved.</Copyright>
+    <PackageTags>Microsoft;Azure;WebJobs;Durable;Extension;Orchestration;Workflow;Functions</PackageTags>
+    <PackageRequireLicenseAcceptance>true</PackageRequireLicenseAcceptance>
+    <PackageLicenseUrl>https://go.microsoft.com/fwlink/?linkid=2028464</PackageLicenseUrl>
+    <PackageProjectUrl>https://github.com/Azure/azure-functions-durable-extension</PackageProjectUrl>
+    <IncludeSymbols>true</IncludeSymbols>
+    <IncludeReferenceProjects>true</IncludeReferenceProjects>
+    <RepositoryUrl>https://github.com/Azure/azure-functions-durable-extension/</RepositoryUrl>
+    <RepositoryType>git</RepositoryType>
+    <GeneratePackageOnBuild>true</GeneratePackageOnBuild>
+  </PropertyGroup>
+
+</Project>