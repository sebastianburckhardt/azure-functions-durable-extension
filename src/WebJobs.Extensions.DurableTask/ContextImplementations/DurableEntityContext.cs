--- conflicted
+++ resolved
@@ -573,13 +573,6 @@
             }
         }
 
-<<<<<<< HEAD
-        private void TraceEntityMessage(OrchestrationContext innerContext, object eventContent)
-        {
-            if (!innerContext.IsReplaying)
-            {
-                this.WorkItem.TraceProgress("sends {entityMessage}", eventContent);
-=======
         internal void RescheduleMessages(OrchestrationContext innerContext, List<RequestMessage> messages)
         {
             if (messages != null)
@@ -593,7 +586,14 @@
                 }
 
                 messages.Clear();
->>>>>>> f1a42910
+            }
+        }
+
+        private void TraceEntityMessage(OrchestrationContext innerContext, object eventContent)
+        {
+            if (!innerContext.IsReplaying)
+            {
+                this.WorkItem.TraceProgress("sends {entityMessage}", eventContent);
             }
         }
 
