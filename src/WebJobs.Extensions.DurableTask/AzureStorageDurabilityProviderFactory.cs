<<<<<<< HEAD
﻿// Copyright (c) .NET Foundation. All rights reserved.
// Licensed under the MIT License. See LICENSE in the project root for license information.

using System;
using DurableTask.AzureStorage;
using Microsoft.Extensions.Options;
using Newtonsoft.Json;

namespace Microsoft.Azure.WebJobs.Extensions.DurableTask
{
    internal class AzureStorageDurabilityProviderFactory : IDurabilityProviderFactory
    {
        private readonly DurableTaskOptions options;
        private readonly AzureStorageOptions azureStorageOptions;
        private readonly IConnectionStringResolver connectionStringResolver;
        private readonly string defaultConnectionName;
        private AzureStorageDurabilityProvider defaultStorageProvider;

        // Must wait to get settings until we have validated taskhub name.
        private bool hasValidatedOptions;
        private AzureStorageOrchestrationServiceSettings defaultSettings;

        public AzureStorageDurabilityProviderFactory(
            IOptions<DurableTaskOptions> options,
            IConnectionStringResolver connectionStringResolver)
        {
            this.options = options.Value;
            this.azureStorageOptions = new AzureStorageOptions();
            JsonConvert.PopulateObject(JsonConvert.SerializeObject(this.options.StorageProvider), this.azureStorageOptions);

            this.azureStorageOptions.Validate();

            this.connectionStringResolver = connectionStringResolver ?? throw new ArgumentNullException(nameof(connectionStringResolver));
            this.defaultConnectionName = this.azureStorageOptions.ConnectionStringName ?? ConnectionStringNames.Storage;
        }

        internal string GetDefaultStorageConnectionString()
        {
            return this.connectionStringResolver.Resolve(this.defaultConnectionName);
        }

        // This method should not be called before the app settings are resolved into the options.
        // Because of this, we wait to validate the options until right before building a durability provider, rather
        // than in the Factory constructor.
        private void EnsureInitialized()
        {
            if (!this.hasValidatedOptions)
            {
                if (!this.options.IsDefaultHubName())
                {
                    this.azureStorageOptions.ValidateHubName(this.options.HubName);
                }
                else if (!AzureStorageOptions.IsSanitizedHubName(this.options.HubName, out string sanitizedHubName))
                {
                    this.options.SetDefaultHubName(sanitizedHubName);
                }

                this.defaultSettings = this.GetAzureStorageOrchestrationServiceSettings();
                this.hasValidatedOptions = true;
            }
        }

        public DurabilityProvider GetDurabilityProvider()
        {
            this.EnsureInitialized();
            if (this.defaultStorageProvider == null)
            {
                var defaultService = new AzureStorageOrchestrationService(this.defaultSettings);
                this.defaultStorageProvider = new AzureStorageDurabilityProvider(
                    defaultService,
                    this.defaultConnectionName,
                    this.azureStorageOptions);
            }

            return this.defaultStorageProvider;
        }

        public DurabilityProvider GetDurabilityProvider(DurableClientAttribute attribute)
        {
            this.EnsureInitialized();
            return this.GetAzureStorageStorageProvider(attribute);
        }

        private AzureStorageDurabilityProvider GetAzureStorageStorageProvider(DurableClientAttribute attribute)
        {
            string connectionName = attribute.ConnectionName ?? this.defaultConnectionName;
            AzureStorageOrchestrationServiceSettings settings = this.GetAzureStorageOrchestrationServiceSettings(connectionName, attribute.TaskHub);

            AzureStorageDurabilityProvider innerClient;
            if (string.Equals(this.defaultSettings.TaskHubName, settings.TaskHubName, StringComparison.OrdinalIgnoreCase) &&
                string.Equals(this.defaultSettings.StorageConnectionString, settings.StorageConnectionString, StringComparison.OrdinalIgnoreCase))
            {
                // It's important that clients use the same AzureStorageOrchestrationService instance
                // as the host when possible to ensure we any send operations can be picked up
                // immediately instead of waiting for the next queue polling interval.
                innerClient = this.defaultStorageProvider;
            }
            else
            {
                innerClient = new AzureStorageDurabilityProvider(
                    new AzureStorageOrchestrationService(settings),
                    connectionName,
                    this.azureStorageOptions);
            }

            return innerClient;
        }

        internal AzureStorageOrchestrationServiceSettings GetAzureStorageOrchestrationServiceSettings(
            string connectionName = null,
            string taskHubNameOverride = null)
        {
            connectionName = connectionName ?? this.defaultConnectionName;

            string resolvedStorageConnectionString = this.connectionStringResolver.Resolve(connectionName);

            if (string.IsNullOrEmpty(resolvedStorageConnectionString))
            {
                throw new InvalidOperationException("Unable to find an Azure Storage connection string to use for this binding.");
            }

            TimeSpan extendedSessionTimeout = TimeSpan.FromSeconds(
                Math.Max(this.options.ExtendedSessionIdleTimeoutInSeconds, 0));

            var settings = new AzureStorageOrchestrationServiceSettings
            {
                StorageConnectionString = resolvedStorageConnectionString,
                TaskHubName = taskHubNameOverride ?? this.options.HubName,
                PartitionCount = this.azureStorageOptions.PartitionCount,
                ControlQueueBatchSize = this.azureStorageOptions.ControlQueueBatchSize,
                ControlQueueBufferThreshold = this.azureStorageOptions.ControlQueueBufferThreshold,
                ControlQueueVisibilityTimeout = this.azureStorageOptions.ControlQueueVisibilityTimeout,
                WorkItemQueueVisibilityTimeout = this.azureStorageOptions.WorkItemQueueVisibilityTimeout,
                MaxConcurrentTaskOrchestrationWorkItems = this.options.MaxConcurrentOrchestratorFunctions,
                MaxConcurrentTaskActivityWorkItems = this.options.MaxConcurrentActivityFunctions,
                ExtendedSessionsEnabled = this.options.ExtendedSessionsEnabled,
                ExtendedSessionIdleTimeout = extendedSessionTimeout,
                MaxQueuePollingInterval = this.azureStorageOptions.MaxQueuePollingInterval,
                TrackingStoreStorageAccountDetails = GetStorageAccountDetailsOrNull(
                    this.connectionStringResolver,
                    this.azureStorageOptions.TrackingStoreConnectionStringName),
                FetchLargeMessageDataEnabled = this.azureStorageOptions.FetchLargeMessagesAutomatically,
                ThrowExceptionOnInvalidDedupeStatus = true,
            };

            if (!string.IsNullOrEmpty(this.azureStorageOptions.TrackingStoreNamePrefix))
            {
                settings.TrackingStoreNamePrefix = this.azureStorageOptions.TrackingStoreNamePrefix;
            }

            return settings;
        }

        private static StorageAccountDetails GetStorageAccountDetailsOrNull(IConnectionStringResolver connectionStringResolver, string connectionName)
        {
            if (string.IsNullOrEmpty(connectionName))
            {
                return null;
            }

            string resolvedStorageConnectionString = connectionStringResolver.Resolve(connectionName);
            if (string.IsNullOrEmpty(resolvedStorageConnectionString))
            {
                throw new InvalidOperationException($"Unable to resolve the Azure Storage connection named '{connectionName}'.");
            }

            return new StorageAccountDetails
            {
                ConnectionString = resolvedStorageConnectionString,
            };
        }
    }
 }
=======
﻿// Copyright (c) .NET Foundation. All rights reserved.
// Licensed under the MIT License. See LICENSE in the project root for license information.

using System;
using DurableTask.AzureStorage;
using Microsoft.Extensions.Logging;
using Microsoft.Extensions.Options;
using Newtonsoft.Json;

namespace Microsoft.Azure.WebJobs.Extensions.DurableTask
{
    internal class AzureStorageDurabilityProviderFactory : IDurabilityProviderFactory
    {
        private readonly DurableTaskOptions options;
        private readonly AzureStorageOptions azureStorageOptions;
        private readonly IConnectionStringResolver connectionStringResolver;
        private readonly string defaultConnectionName;
        private readonly INameResolver nameResolver;
        private readonly ILoggerFactory loggerFactory;
        private AzureStorageDurabilityProvider defaultStorageProvider;

        // Must wait to get settings until we have validated taskhub name.
        private bool hasValidatedOptions;
        private AzureStorageOrchestrationServiceSettings defaultSettings;

        public AzureStorageDurabilityProviderFactory(
            IOptions<DurableTaskOptions> options,
            IConnectionStringResolver connectionStringResolver,
            INameResolver nameResolver,
            ILoggerFactory loggerFactory)
        {
            this.options = options.Value;
            this.nameResolver = nameResolver;
            this.loggerFactory = loggerFactory;
            this.azureStorageOptions = new AzureStorageOptions();
            JsonConvert.PopulateObject(JsonConvert.SerializeObject(this.options.StorageProvider), this.azureStorageOptions);

            this.azureStorageOptions.Validate();

            this.connectionStringResolver = connectionStringResolver ?? throw new ArgumentNullException(nameof(connectionStringResolver));
            this.defaultConnectionName = this.azureStorageOptions.ConnectionStringName ?? ConnectionStringNames.Storage;
        }

        internal string GetDefaultStorageConnectionString()
        {
            return this.connectionStringResolver.Resolve(this.defaultConnectionName);
        }

        // This method should not be called before the app settings are resolved into the options.
        // Because of this, we wait to validate the options until right before building a durability provider, rather
        // than in the Factory constructor.
        private void EnsureInitialized()
        {
            if (!this.hasValidatedOptions)
            {
                if (!this.options.IsDefaultHubName())
                {
                    this.azureStorageOptions.ValidateHubName(this.options.HubName);
                }
                else if (!this.azureStorageOptions.IsSanitizedHubName(this.options.HubName, out string sanitizedHubName))
                {
                    this.options.SetDefaultHubName(sanitizedHubName);
                }

                this.defaultSettings = this.GetAzureStorageOrchestrationServiceSettings();
                this.hasValidatedOptions = true;
            }
        }

        public virtual DurabilityProvider GetDurabilityProvider()
        {
            this.EnsureInitialized();
            if (this.defaultStorageProvider == null)
            {
                var defaultService = new AzureStorageOrchestrationService(this.defaultSettings);
                this.defaultStorageProvider = new AzureStorageDurabilityProvider(
                    defaultService,
                    this.defaultConnectionName,
                    this.azureStorageOptions);
            }

            return this.defaultStorageProvider;
        }

        public virtual DurabilityProvider GetDurabilityProvider(DurableClientAttribute attribute)
        {
            this.EnsureInitialized();
            return this.GetAzureStorageStorageProvider(attribute);
        }

        private AzureStorageDurabilityProvider GetAzureStorageStorageProvider(DurableClientAttribute attribute)
        {
            string connectionName = attribute.ConnectionName ?? this.defaultConnectionName;
            AzureStorageOrchestrationServiceSettings settings = this.GetAzureStorageOrchestrationServiceSettings(connectionName, attribute.TaskHub);

            AzureStorageDurabilityProvider innerClient;
            if (string.Equals(this.defaultSettings.TaskHubName, settings.TaskHubName, StringComparison.OrdinalIgnoreCase) &&
                string.Equals(this.defaultSettings.StorageConnectionString, settings.StorageConnectionString, StringComparison.OrdinalIgnoreCase))
            {
                // It's important that clients use the same AzureStorageOrchestrationService instance
                // as the host when possible to ensure we any send operations can be picked up
                // immediately instead of waiting for the next queue polling interval.
                innerClient = this.defaultStorageProvider;
            }
            else
            {
                innerClient = new AzureStorageDurabilityProvider(
                    new AzureStorageOrchestrationService(settings),
                    connectionName,
                    this.azureStorageOptions);
            }

            return innerClient;
        }

        internal AzureStorageOrchestrationServiceSettings GetAzureStorageOrchestrationServiceSettings(
            string connectionName = null,
            string taskHubNameOverride = null)
        {
            connectionName = connectionName ?? this.defaultConnectionName;

            string resolvedStorageConnectionString = this.connectionStringResolver.Resolve(connectionName);

            if (string.IsNullOrEmpty(resolvedStorageConnectionString))
            {
                throw new InvalidOperationException("Unable to find an Azure Storage connection string to use for this binding.");
            }

            TimeSpan extendedSessionTimeout = TimeSpan.FromSeconds(
                Math.Max(this.options.ExtendedSessionIdleTimeoutInSeconds, 0));

            var settings = new AzureStorageOrchestrationServiceSettings
            {
                StorageConnectionString = resolvedStorageConnectionString,
                TaskHubName = taskHubNameOverride ?? this.options.HubName,
                PartitionCount = this.azureStorageOptions.PartitionCount,
                ControlQueueBatchSize = this.azureStorageOptions.ControlQueueBatchSize,
                ControlQueueBufferThreshold = this.azureStorageOptions.ControlQueueBufferThreshold,
                ControlQueueVisibilityTimeout = this.azureStorageOptions.ControlQueueVisibilityTimeout,
                WorkItemQueueVisibilityTimeout = this.azureStorageOptions.WorkItemQueueVisibilityTimeout,
                MaxConcurrentTaskOrchestrationWorkItems = this.options.MaxConcurrentOrchestratorFunctions,
                MaxConcurrentTaskActivityWorkItems = this.options.MaxConcurrentActivityFunctions,
                ExtendedSessionsEnabled = this.options.ExtendedSessionsEnabled,
                ExtendedSessionIdleTimeout = extendedSessionTimeout,
                MaxQueuePollingInterval = this.azureStorageOptions.MaxQueuePollingInterval,
                TrackingStoreStorageAccountDetails = GetStorageAccountDetailsOrNull(
                    this.connectionStringResolver,
                    this.azureStorageOptions.TrackingStoreConnectionStringName),
                FetchLargeMessageDataEnabled = this.azureStorageOptions.FetchLargeMessagesAutomatically,
                ThrowExceptionOnInvalidDedupeStatus = true,
                UseAppLease = this.options.UseAppLease,
                AppLeaseOptions = this.options.AppLeaseOptions,
                AppName = EndToEndTraceHelper.LocalAppName,
                LoggerFactory = this.loggerFactory,
            };

            // When running on App Service VMSS stamps, these environment variables are the best way
            // to enure unqique worker names
            string stamp = this.nameResolver.Resolve("WEBSITE_CURRENT_STAMPNAME");
            string roleInstance = this.nameResolver.Resolve("RoleInstanceId");
            if (!string.IsNullOrEmpty(stamp) && !string.IsNullOrEmpty(roleInstance))
            {
                settings.WorkerId = $"{stamp}:{roleInstance}";
            }

            if (!string.IsNullOrEmpty(this.azureStorageOptions.TrackingStoreNamePrefix))
            {
                settings.TrackingStoreNamePrefix = this.azureStorageOptions.TrackingStoreNamePrefix;
            }

            return settings;
        }

        private static StorageAccountDetails GetStorageAccountDetailsOrNull(IConnectionStringResolver connectionStringResolver, string connectionName)
        {
            if (string.IsNullOrEmpty(connectionName))
            {
                return null;
            }

            string resolvedStorageConnectionString = connectionStringResolver.Resolve(connectionName);
            if (string.IsNullOrEmpty(resolvedStorageConnectionString))
            {
                throw new InvalidOperationException($"Unable to resolve the Azure Storage connection named '{connectionName}'.");
            }

            return new StorageAccountDetails
            {
                ConnectionString = resolvedStorageConnectionString,
            };
        }
    }
 }
>>>>>>> e808f055
<|MERGE_RESOLUTION|>--- conflicted
+++ resolved
@@ -1,369 +1,193 @@
-<<<<<<< HEAD
-﻿// Copyright (c) .NET Foundation. All rights reserved.
-// Licensed under the MIT License. See LICENSE in the project root for license information.
-
-using System;
-using DurableTask.AzureStorage;
-using Microsoft.Extensions.Options;
-using Newtonsoft.Json;
-
-namespace Microsoft.Azure.WebJobs.Extensions.DurableTask
-{
-    internal class AzureStorageDurabilityProviderFactory : IDurabilityProviderFactory
-    {
-        private readonly DurableTaskOptions options;
-        private readonly AzureStorageOptions azureStorageOptions;
-        private readonly IConnectionStringResolver connectionStringResolver;
-        private readonly string defaultConnectionName;
-        private AzureStorageDurabilityProvider defaultStorageProvider;
-
-        // Must wait to get settings until we have validated taskhub name.
-        private bool hasValidatedOptions;
-        private AzureStorageOrchestrationServiceSettings defaultSettings;
-
-        public AzureStorageDurabilityProviderFactory(
-            IOptions<DurableTaskOptions> options,
-            IConnectionStringResolver connectionStringResolver)
-        {
-            this.options = options.Value;
-            this.azureStorageOptions = new AzureStorageOptions();
-            JsonConvert.PopulateObject(JsonConvert.SerializeObject(this.options.StorageProvider), this.azureStorageOptions);
-
-            this.azureStorageOptions.Validate();
-
-            this.connectionStringResolver = connectionStringResolver ?? throw new ArgumentNullException(nameof(connectionStringResolver));
-            this.defaultConnectionName = this.azureStorageOptions.ConnectionStringName ?? ConnectionStringNames.Storage;
-        }
-
-        internal string GetDefaultStorageConnectionString()
-        {
-            return this.connectionStringResolver.Resolve(this.defaultConnectionName);
-        }
-
-        // This method should not be called before the app settings are resolved into the options.
-        // Because of this, we wait to validate the options until right before building a durability provider, rather
-        // than in the Factory constructor.
-        private void EnsureInitialized()
-        {
-            if (!this.hasValidatedOptions)
-            {
-                if (!this.options.IsDefaultHubName())
-                {
-                    this.azureStorageOptions.ValidateHubName(this.options.HubName);
-                }
-                else if (!AzureStorageOptions.IsSanitizedHubName(this.options.HubName, out string sanitizedHubName))
-                {
-                    this.options.SetDefaultHubName(sanitizedHubName);
-                }
-
-                this.defaultSettings = this.GetAzureStorageOrchestrationServiceSettings();
-                this.hasValidatedOptions = true;
-            }
-        }
-
-        public DurabilityProvider GetDurabilityProvider()
-        {
-            this.EnsureInitialized();
-            if (this.defaultStorageProvider == null)
-            {
-                var defaultService = new AzureStorageOrchestrationService(this.defaultSettings);
-                this.defaultStorageProvider = new AzureStorageDurabilityProvider(
-                    defaultService,
-                    this.defaultConnectionName,
-                    this.azureStorageOptions);
-            }
-
-            return this.defaultStorageProvider;
-        }
-
-        public DurabilityProvider GetDurabilityProvider(DurableClientAttribute attribute)
-        {
-            this.EnsureInitialized();
-            return this.GetAzureStorageStorageProvider(attribute);
-        }
-
-        private AzureStorageDurabilityProvider GetAzureStorageStorageProvider(DurableClientAttribute attribute)
-        {
-            string connectionName = attribute.ConnectionName ?? this.defaultConnectionName;
-            AzureStorageOrchestrationServiceSettings settings = this.GetAzureStorageOrchestrationServiceSettings(connectionName, attribute.TaskHub);
-
-            AzureStorageDurabilityProvider innerClient;
-            if (string.Equals(this.defaultSettings.TaskHubName, settings.TaskHubName, StringComparison.OrdinalIgnoreCase) &&
-                string.Equals(this.defaultSettings.StorageConnectionString, settings.StorageConnectionString, StringComparison.OrdinalIgnoreCase))
-            {
-                // It's important that clients use the same AzureStorageOrchestrationService instance
-                // as the host when possible to ensure we any send operations can be picked up
-                // immediately instead of waiting for the next queue polling interval.
-                innerClient = this.defaultStorageProvider;
-            }
-            else
-            {
-                innerClient = new AzureStorageDurabilityProvider(
-                    new AzureStorageOrchestrationService(settings),
-                    connectionName,
-                    this.azureStorageOptions);
-            }
-
-            return innerClient;
-        }
-
-        internal AzureStorageOrchestrationServiceSettings GetAzureStorageOrchestrationServiceSettings(
-            string connectionName = null,
-            string taskHubNameOverride = null)
-        {
-            connectionName = connectionName ?? this.defaultConnectionName;
-
-            string resolvedStorageConnectionString = this.connectionStringResolver.Resolve(connectionName);
-
-            if (string.IsNullOrEmpty(resolvedStorageConnectionString))
-            {
-                throw new InvalidOperationException("Unable to find an Azure Storage connection string to use for this binding.");
-            }
-
-            TimeSpan extendedSessionTimeout = TimeSpan.FromSeconds(
-                Math.Max(this.options.ExtendedSessionIdleTimeoutInSeconds, 0));
-
-            var settings = new AzureStorageOrchestrationServiceSettings
-            {
-                StorageConnectionString = resolvedStorageConnectionString,
-                TaskHubName = taskHubNameOverride ?? this.options.HubName,
-                PartitionCount = this.azureStorageOptions.PartitionCount,
-                ControlQueueBatchSize = this.azureStorageOptions.ControlQueueBatchSize,
-                ControlQueueBufferThreshold = this.azureStorageOptions.ControlQueueBufferThreshold,
-                ControlQueueVisibilityTimeout = this.azureStorageOptions.ControlQueueVisibilityTimeout,
-                WorkItemQueueVisibilityTimeout = this.azureStorageOptions.WorkItemQueueVisibilityTimeout,
-                MaxConcurrentTaskOrchestrationWorkItems = this.options.MaxConcurrentOrchestratorFunctions,
-                MaxConcurrentTaskActivityWorkItems = this.options.MaxConcurrentActivityFunctions,
-                ExtendedSessionsEnabled = this.options.ExtendedSessionsEnabled,
-                ExtendedSessionIdleTimeout = extendedSessionTimeout,
-                MaxQueuePollingInterval = this.azureStorageOptions.MaxQueuePollingInterval,
-                TrackingStoreStorageAccountDetails = GetStorageAccountDetailsOrNull(
-                    this.connectionStringResolver,
-                    this.azureStorageOptions.TrackingStoreConnectionStringName),
-                FetchLargeMessageDataEnabled = this.azureStorageOptions.FetchLargeMessagesAutomatically,
-                ThrowExceptionOnInvalidDedupeStatus = true,
-            };
-
-            if (!string.IsNullOrEmpty(this.azureStorageOptions.TrackingStoreNamePrefix))
-            {
-                settings.TrackingStoreNamePrefix = this.azureStorageOptions.TrackingStoreNamePrefix;
-            }
-
-            return settings;
-        }
-
-        private static StorageAccountDetails GetStorageAccountDetailsOrNull(IConnectionStringResolver connectionStringResolver, string connectionName)
-        {
-            if (string.IsNullOrEmpty(connectionName))
-            {
-                return null;
-            }
-
-            string resolvedStorageConnectionString = connectionStringResolver.Resolve(connectionName);
-            if (string.IsNullOrEmpty(resolvedStorageConnectionString))
-            {
-                throw new InvalidOperationException($"Unable to resolve the Azure Storage connection named '{connectionName}'.");
-            }
-
-            return new StorageAccountDetails
-            {
-                ConnectionString = resolvedStorageConnectionString,
-            };
-        }
-    }
- }
-=======
-﻿// Copyright (c) .NET Foundation. All rights reserved.
-// Licensed under the MIT License. See LICENSE in the project root for license information.
-
-using System;
-using DurableTask.AzureStorage;
-using Microsoft.Extensions.Logging;
-using Microsoft.Extensions.Options;
-using Newtonsoft.Json;
-
-namespace Microsoft.Azure.WebJobs.Extensions.DurableTask
-{
-    internal class AzureStorageDurabilityProviderFactory : IDurabilityProviderFactory
-    {
-        private readonly DurableTaskOptions options;
-        private readonly AzureStorageOptions azureStorageOptions;
-        private readonly IConnectionStringResolver connectionStringResolver;
-        private readonly string defaultConnectionName;
-        private readonly INameResolver nameResolver;
-        private readonly ILoggerFactory loggerFactory;
-        private AzureStorageDurabilityProvider defaultStorageProvider;
-
-        // Must wait to get settings until we have validated taskhub name.
-        private bool hasValidatedOptions;
-        private AzureStorageOrchestrationServiceSettings defaultSettings;
-
-        public AzureStorageDurabilityProviderFactory(
-            IOptions<DurableTaskOptions> options,
-            IConnectionStringResolver connectionStringResolver,
-            INameResolver nameResolver,
-            ILoggerFactory loggerFactory)
-        {
-            this.options = options.Value;
-            this.nameResolver = nameResolver;
-            this.loggerFactory = loggerFactory;
-            this.azureStorageOptions = new AzureStorageOptions();
-            JsonConvert.PopulateObject(JsonConvert.SerializeObject(this.options.StorageProvider), this.azureStorageOptions);
-
-            this.azureStorageOptions.Validate();
-
-            this.connectionStringResolver = connectionStringResolver ?? throw new ArgumentNullException(nameof(connectionStringResolver));
-            this.defaultConnectionName = this.azureStorageOptions.ConnectionStringName ?? ConnectionStringNames.Storage;
-        }
-
-        internal string GetDefaultStorageConnectionString()
-        {
-            return this.connectionStringResolver.Resolve(this.defaultConnectionName);
-        }
-
-        // This method should not be called before the app settings are resolved into the options.
-        // Because of this, we wait to validate the options until right before building a durability provider, rather
-        // than in the Factory constructor.
-        private void EnsureInitialized()
-        {
-            if (!this.hasValidatedOptions)
-            {
-                if (!this.options.IsDefaultHubName())
-                {
-                    this.azureStorageOptions.ValidateHubName(this.options.HubName);
-                }
-                else if (!this.azureStorageOptions.IsSanitizedHubName(this.options.HubName, out string sanitizedHubName))
-                {
-                    this.options.SetDefaultHubName(sanitizedHubName);
-                }
-
-                this.defaultSettings = this.GetAzureStorageOrchestrationServiceSettings();
-                this.hasValidatedOptions = true;
-            }
-        }
-
-        public virtual DurabilityProvider GetDurabilityProvider()
-        {
-            this.EnsureInitialized();
-            if (this.defaultStorageProvider == null)
-            {
-                var defaultService = new AzureStorageOrchestrationService(this.defaultSettings);
-                this.defaultStorageProvider = new AzureStorageDurabilityProvider(
-                    defaultService,
-                    this.defaultConnectionName,
-                    this.azureStorageOptions);
-            }
-
-            return this.defaultStorageProvider;
-        }
-
-        public virtual DurabilityProvider GetDurabilityProvider(DurableClientAttribute attribute)
-        {
-            this.EnsureInitialized();
-            return this.GetAzureStorageStorageProvider(attribute);
-        }
-
-        private AzureStorageDurabilityProvider GetAzureStorageStorageProvider(DurableClientAttribute attribute)
-        {
-            string connectionName = attribute.ConnectionName ?? this.defaultConnectionName;
-            AzureStorageOrchestrationServiceSettings settings = this.GetAzureStorageOrchestrationServiceSettings(connectionName, attribute.TaskHub);
-
-            AzureStorageDurabilityProvider innerClient;
-            if (string.Equals(this.defaultSettings.TaskHubName, settings.TaskHubName, StringComparison.OrdinalIgnoreCase) &&
-                string.Equals(this.defaultSettings.StorageConnectionString, settings.StorageConnectionString, StringComparison.OrdinalIgnoreCase))
-            {
-                // It's important that clients use the same AzureStorageOrchestrationService instance
-                // as the host when possible to ensure we any send operations can be picked up
-                // immediately instead of waiting for the next queue polling interval.
-                innerClient = this.defaultStorageProvider;
-            }
-            else
-            {
-                innerClient = new AzureStorageDurabilityProvider(
-                    new AzureStorageOrchestrationService(settings),
-                    connectionName,
-                    this.azureStorageOptions);
-            }
-
-            return innerClient;
-        }
-
-        internal AzureStorageOrchestrationServiceSettings GetAzureStorageOrchestrationServiceSettings(
-            string connectionName = null,
-            string taskHubNameOverride = null)
-        {
-            connectionName = connectionName ?? this.defaultConnectionName;
-
-            string resolvedStorageConnectionString = this.connectionStringResolver.Resolve(connectionName);
-
-            if (string.IsNullOrEmpty(resolvedStorageConnectionString))
-            {
-                throw new InvalidOperationException("Unable to find an Azure Storage connection string to use for this binding.");
-            }
-
-            TimeSpan extendedSessionTimeout = TimeSpan.FromSeconds(
-                Math.Max(this.options.ExtendedSessionIdleTimeoutInSeconds, 0));
-
-            var settings = new AzureStorageOrchestrationServiceSettings
-            {
-                StorageConnectionString = resolvedStorageConnectionString,
-                TaskHubName = taskHubNameOverride ?? this.options.HubName,
-                PartitionCount = this.azureStorageOptions.PartitionCount,
-                ControlQueueBatchSize = this.azureStorageOptions.ControlQueueBatchSize,
-                ControlQueueBufferThreshold = this.azureStorageOptions.ControlQueueBufferThreshold,
-                ControlQueueVisibilityTimeout = this.azureStorageOptions.ControlQueueVisibilityTimeout,
-                WorkItemQueueVisibilityTimeout = this.azureStorageOptions.WorkItemQueueVisibilityTimeout,
-                MaxConcurrentTaskOrchestrationWorkItems = this.options.MaxConcurrentOrchestratorFunctions,
-                MaxConcurrentTaskActivityWorkItems = this.options.MaxConcurrentActivityFunctions,
-                ExtendedSessionsEnabled = this.options.ExtendedSessionsEnabled,
-                ExtendedSessionIdleTimeout = extendedSessionTimeout,
-                MaxQueuePollingInterval = this.azureStorageOptions.MaxQueuePollingInterval,
-                TrackingStoreStorageAccountDetails = GetStorageAccountDetailsOrNull(
-                    this.connectionStringResolver,
-                    this.azureStorageOptions.TrackingStoreConnectionStringName),
-                FetchLargeMessageDataEnabled = this.azureStorageOptions.FetchLargeMessagesAutomatically,
-                ThrowExceptionOnInvalidDedupeStatus = true,
-                UseAppLease = this.options.UseAppLease,
-                AppLeaseOptions = this.options.AppLeaseOptions,
-                AppName = EndToEndTraceHelper.LocalAppName,
-                LoggerFactory = this.loggerFactory,
-            };
-
-            // When running on App Service VMSS stamps, these environment variables are the best way
-            // to enure unqique worker names
-            string stamp = this.nameResolver.Resolve("WEBSITE_CURRENT_STAMPNAME");
-            string roleInstance = this.nameResolver.Resolve("RoleInstanceId");
-            if (!string.IsNullOrEmpty(stamp) && !string.IsNullOrEmpty(roleInstance))
-            {
-                settings.WorkerId = $"{stamp}:{roleInstance}";
-            }
-
-            if (!string.IsNullOrEmpty(this.azureStorageOptions.TrackingStoreNamePrefix))
-            {
-                settings.TrackingStoreNamePrefix = this.azureStorageOptions.TrackingStoreNamePrefix;
-            }
-
-            return settings;
-        }
-
-        private static StorageAccountDetails GetStorageAccountDetailsOrNull(IConnectionStringResolver connectionStringResolver, string connectionName)
-        {
-            if (string.IsNullOrEmpty(connectionName))
-            {
-                return null;
-            }
-
-            string resolvedStorageConnectionString = connectionStringResolver.Resolve(connectionName);
-            if (string.IsNullOrEmpty(resolvedStorageConnectionString))
-            {
-                throw new InvalidOperationException($"Unable to resolve the Azure Storage connection named '{connectionName}'.");
-            }
-
-            return new StorageAccountDetails
-            {
-                ConnectionString = resolvedStorageConnectionString,
-            };
-        }
-    }
- }
->>>>>>> e808f055
+﻿// Copyright (c) .NET Foundation. All rights reserved.
+// Licensed under the MIT License. See LICENSE in the project root for license information.
+
+using System;
+using DurableTask.AzureStorage;
+using Microsoft.Extensions.Logging;
+using Microsoft.Extensions.Options;
+using Newtonsoft.Json;
+
+namespace Microsoft.Azure.WebJobs.Extensions.DurableTask
+{
+    internal class AzureStorageDurabilityProviderFactory : IDurabilityProviderFactory
+    {
+        private readonly DurableTaskOptions options;
+        private readonly AzureStorageOptions azureStorageOptions;
+        private readonly IConnectionStringResolver connectionStringResolver;
+        private readonly string defaultConnectionName;
+        private readonly INameResolver nameResolver;
+        private readonly ILoggerFactory loggerFactory;
+        private AzureStorageDurabilityProvider defaultStorageProvider;
+
+        // Must wait to get settings until we have validated taskhub name.
+        private bool hasValidatedOptions;
+        private AzureStorageOrchestrationServiceSettings defaultSettings;
+
+        public AzureStorageDurabilityProviderFactory(
+            IOptions<DurableTaskOptions> options,
+            IConnectionStringResolver connectionStringResolver,
+            INameResolver nameResolver,
+            ILoggerFactory loggerFactory)
+        {
+            this.options = options.Value;
+            this.nameResolver = nameResolver;
+            this.loggerFactory = loggerFactory;
+            this.azureStorageOptions = new AzureStorageOptions();
+            JsonConvert.PopulateObject(JsonConvert.SerializeObject(this.options.StorageProvider), this.azureStorageOptions);
+
+            this.azureStorageOptions.Validate();
+
+            this.connectionStringResolver = connectionStringResolver ?? throw new ArgumentNullException(nameof(connectionStringResolver));
+            this.defaultConnectionName = this.azureStorageOptions.ConnectionStringName ?? ConnectionStringNames.Storage;
+        }
+
+        internal string GetDefaultStorageConnectionString()
+        {
+            return this.connectionStringResolver.Resolve(this.defaultConnectionName);
+        }
+
+        // This method should not be called before the app settings are resolved into the options.
+        // Because of this, we wait to validate the options until right before building a durability provider, rather
+        // than in the Factory constructor.
+        private void EnsureInitialized()
+        {
+            if (!this.hasValidatedOptions)
+            {
+                if (!this.options.IsDefaultHubName())
+                {
+                    this.azureStorageOptions.ValidateHubName(this.options.HubName);
+                }
+                else if (!AzureStorageOptions.IsSanitizedHubName(this.options.HubName, out string sanitizedHubName))
+                {
+                    this.options.SetDefaultHubName(sanitizedHubName);
+                }
+
+                this.defaultSettings = this.GetAzureStorageOrchestrationServiceSettings();
+                this.hasValidatedOptions = true;
+            }
+        }
+
+        public virtual DurabilityProvider GetDurabilityProvider()
+        {
+            this.EnsureInitialized();
+            if (this.defaultStorageProvider == null)
+            {
+                var defaultService = new AzureStorageOrchestrationService(this.defaultSettings);
+                this.defaultStorageProvider = new AzureStorageDurabilityProvider(
+                    defaultService,
+                    this.defaultConnectionName,
+                    this.azureStorageOptions);
+            }
+
+            return this.defaultStorageProvider;
+        }
+
+        public virtual DurabilityProvider GetDurabilityProvider(DurableClientAttribute attribute)
+        {
+            this.EnsureInitialized();
+            return this.GetAzureStorageStorageProvider(attribute);
+        }
+
+        private AzureStorageDurabilityProvider GetAzureStorageStorageProvider(DurableClientAttribute attribute)
+        {
+            string connectionName = attribute.ConnectionName ?? this.defaultConnectionName;
+            AzureStorageOrchestrationServiceSettings settings = this.GetAzureStorageOrchestrationServiceSettings(connectionName, attribute.TaskHub);
+
+            AzureStorageDurabilityProvider innerClient;
+            if (string.Equals(this.defaultSettings.TaskHubName, settings.TaskHubName, StringComparison.OrdinalIgnoreCase) &&
+                string.Equals(this.defaultSettings.StorageConnectionString, settings.StorageConnectionString, StringComparison.OrdinalIgnoreCase))
+            {
+                // It's important that clients use the same AzureStorageOrchestrationService instance
+                // as the host when possible to ensure we any send operations can be picked up
+                // immediately instead of waiting for the next queue polling interval.
+                innerClient = this.defaultStorageProvider;
+            }
+            else
+            {
+                innerClient = new AzureStorageDurabilityProvider(
+                    new AzureStorageOrchestrationService(settings),
+                    connectionName,
+                    this.azureStorageOptions);
+            }
+
+            return innerClient;
+        }
+
+        internal AzureStorageOrchestrationServiceSettings GetAzureStorageOrchestrationServiceSettings(
+            string connectionName = null,
+            string taskHubNameOverride = null)
+        {
+            connectionName = connectionName ?? this.defaultConnectionName;
+
+            string resolvedStorageConnectionString = this.connectionStringResolver.Resolve(connectionName);
+
+            if (string.IsNullOrEmpty(resolvedStorageConnectionString))
+            {
+                throw new InvalidOperationException("Unable to find an Azure Storage connection string to use for this binding.");
+            }
+
+            TimeSpan extendedSessionTimeout = TimeSpan.FromSeconds(
+                Math.Max(this.options.ExtendedSessionIdleTimeoutInSeconds, 0));
+
+            var settings = new AzureStorageOrchestrationServiceSettings
+            {
+                StorageConnectionString = resolvedStorageConnectionString,
+                TaskHubName = taskHubNameOverride ?? this.options.HubName,
+                PartitionCount = this.azureStorageOptions.PartitionCount,
+                ControlQueueBatchSize = this.azureStorageOptions.ControlQueueBatchSize,
+                ControlQueueBufferThreshold = this.azureStorageOptions.ControlQueueBufferThreshold,
+                ControlQueueVisibilityTimeout = this.azureStorageOptions.ControlQueueVisibilityTimeout,
+                WorkItemQueueVisibilityTimeout = this.azureStorageOptions.WorkItemQueueVisibilityTimeout,
+                MaxConcurrentTaskOrchestrationWorkItems = this.options.MaxConcurrentOrchestratorFunctions,
+                MaxConcurrentTaskActivityWorkItems = this.options.MaxConcurrentActivityFunctions,
+                ExtendedSessionsEnabled = this.options.ExtendedSessionsEnabled,
+                ExtendedSessionIdleTimeout = extendedSessionTimeout,
+                MaxQueuePollingInterval = this.azureStorageOptions.MaxQueuePollingInterval,
+                TrackingStoreStorageAccountDetails = GetStorageAccountDetailsOrNull(
+                    this.connectionStringResolver,
+                    this.azureStorageOptions.TrackingStoreConnectionStringName),
+                FetchLargeMessageDataEnabled = this.azureStorageOptions.FetchLargeMessagesAutomatically,
+                ThrowExceptionOnInvalidDedupeStatus = true,
+                UseAppLease = this.options.UseAppLease,
+                AppLeaseOptions = this.options.AppLeaseOptions,
+                AppName = EndToEndTraceHelper.LocalAppName,
+                LoggerFactory = this.loggerFactory,
+            };
+
+            // When running on App Service VMSS stamps, these environment variables are the best way
+            // to enure unqique worker names
+            string stamp = this.nameResolver.Resolve("WEBSITE_CURRENT_STAMPNAME");
+            string roleInstance = this.nameResolver.Resolve("RoleInstanceId");
+            if (!string.IsNullOrEmpty(stamp) && !string.IsNullOrEmpty(roleInstance))
+            {
+                settings.WorkerId = $"{stamp}:{roleInstance}";
+            }
+
+            if (!string.IsNullOrEmpty(this.azureStorageOptions.TrackingStoreNamePrefix))
+            {
+                settings.TrackingStoreNamePrefix = this.azureStorageOptions.TrackingStoreNamePrefix;
+            }
+
+            return settings;
+        }
+
+        private static StorageAccountDetails GetStorageAccountDetailsOrNull(IConnectionStringResolver connectionStringResolver, string connectionName)
+        {
+            if (string.IsNullOrEmpty(connectionName))
+            {
+                return null;
+            }
+
+            string resolvedStorageConnectionString = connectionStringResolver.Resolve(connectionName);
+            if (string.IsNullOrEmpty(resolvedStorageConnectionString))
+            {
+                throw new InvalidOperationException($"Unable to resolve the Azure Storage connection named '{connectionName}'.");
+            }
+
+            return new StorageAccountDetails
+            {
+                ConnectionString = resolvedStorageConnectionString,
+            };
+        }
+    }
+ }