--- conflicted
+++ resolved
@@ -6,13 +6,8 @@
 using System.Threading;
 using System.Threading.Tasks;
 using DurableTask.Core;
-<<<<<<< HEAD
-using Microsoft.Extensions.Logging;
-
-=======
 using Newtonsoft.Json;
-
->>>>>>> c53ee54a
+
 namespace Microsoft.Azure.WebJobs.Extensions.DurableTask
 {
     /// <summary>
@@ -74,6 +69,11 @@
         /// <inheritdoc/>
         public int MaxConcurrentTaskActivityWorkItems => this.GetOrchestrationService().MaxConcurrentTaskActivityWorkItems;
 
+        internal string GetBackendInfo()
+        {
+            return this.GetOrchestrationService().ToString();
+        }
+
         private IOrchestrationService GetOrchestrationService()
         {
             if (this.innerService == null)
@@ -304,9 +304,9 @@
         /// Retrieves the state for a serialized entity.
         /// </summary>
         /// <param name="entityId">Entity id to fetch state for.</param>
-        /// <param name="serializierSettings">JsonSerializerSettings for custom deserialization.</param>
+        /// <param name="serializerSettings">JsonSerializerSettings for custom deserialization.</param>
         /// <returns>State for the entity.</returns>
-        public virtual Task<string> RetrieveSerializedEntityState(EntityId entityId, JsonSerializerSettings serializierSettings)
+        public virtual Task<string> RetrieveSerializedEntityState(EntityId entityId, JsonSerializerSettings serializerSettings)
         {
             throw this.GetNotImplementedException(nameof(this.RetrieveSerializedEntityState));
         }
