<<<<<<< HEAD
<?xml version="1.0"?>
<doc>
    <assembly>
        <name>Microsoft.Azure.WebJobs.Extensions.DurableTask</name>
    </assembly>
    <members>
        <member name="T:Microsoft.Azure.WebJobs.Extensions.DurableTask.AzureStorageDurabilityProvider">
            <summary>
            The Azure Storage implementation of additional methods not required by IOrchestrationService.
            </summary>
        </member>
        <member name="P:Microsoft.Azure.WebJobs.Extensions.DurableTask.AzureStorageDurabilityProvider.ConnectionName">
            <summary>
            The app setting containing the Azure Storage connection string.
            </summary>
        </member>
        <member name="M:Microsoft.Azure.WebJobs.Extensions.DurableTask.AzureStorageDurabilityProvider.GetAllOrchestrationStates(System.Threading.CancellationToken)">
            <inheritdoc/>
        </member>
        <member name="M:Microsoft.Azure.WebJobs.Extensions.DurableTask.AzureStorageDurabilityProvider.GetOrchestrationStateWithInputsAsync(System.String,System.Boolean)">
            <inheritdoc/>
        </member>
        <member name="M:Microsoft.Azure.WebJobs.Extensions.DurableTask.AzureStorageDurabilityProvider.RewindAsync(System.String,System.String)">
            <inheritdoc/>
        </member>
        <member name="M:Microsoft.Azure.WebJobs.Extensions.DurableTask.AzureStorageDurabilityProvider.GetAllOrchestrationStatesWithFilters(System.DateTime,System.Nullable{System.DateTime},System.Collections.Generic.IEnumerable{Microsoft.Azure.WebJobs.Extensions.DurableTask.OrchestrationRuntimeStatus},System.Threading.CancellationToken)">
            <inheritdoc/>
        </member>
        <member name="M:Microsoft.Azure.WebJobs.Extensions.DurableTask.AzureStorageDurabilityProvider.RetrieveSerializedEntityState(Microsoft.Azure.WebJobs.Extensions.DurableTask.EntityId)">
            <inheritdoc/>
        </member>
        <member name="M:Microsoft.Azure.WebJobs.Extensions.DurableTask.AzureStorageDurabilityProvider.PurgeInstanceHistoryByInstanceId(System.String)">
            <inheritdoc/>
        </member>
        <member name="M:Microsoft.Azure.WebJobs.Extensions.DurableTask.AzureStorageDurabilityProvider.PurgeHistoryByFilters(System.DateTime,System.Nullable{System.DateTime},System.Collections.Generic.IEnumerable{DurableTask.Core.OrchestrationStatus})">
            <inheritdoc/>
        </member>
        <member name="M:Microsoft.Azure.WebJobs.Extensions.DurableTask.AzureStorageDurabilityProvider.GetOrchestrationStateWithPagination(Microsoft.Azure.WebJobs.Extensions.DurableTask.OrchestrationStatusQueryCondition,System.Threading.CancellationToken)">
            <inheritdoc/>
        </member>
        <member name="T:Microsoft.Azure.WebJobs.Extensions.DurableTask.DurableActivityContext">
            <summary>
            The default parameter type for activity functions.
            </summary>
        </member>
        <member name="P:Microsoft.Azure.WebJobs.Extensions.DurableTask.DurableActivityContext.Microsoft#Azure#WebJobs#Extensions#DurableTask#IDurableActivityContext#InstanceId">
            <inheritdoc />
        </member>
        <member name="M:Microsoft.Azure.WebJobs.Extensions.DurableTask.DurableActivityContext.GetRawInput">
            <summary>
            Returns the input of the task activity in its raw JSON string value.
            </summary>
            <returns>
            The raw JSON-formatted activity input as a string value.
            </returns>
        </member>
        <member name="M:Microsoft.Azure.WebJobs.Extensions.DurableTask.DurableActivityContext.GetInputAsJson">
            <summary>
            Gets the input of the current activity function instance as a <c>JToken</c>.
            </summary>
            <returns>
            The parsed <c>JToken</c> representation of the activity input.
            </returns>
        </member>
        <member name="M:Microsoft.Azure.WebJobs.Extensions.DurableTask.DurableActivityContext.Microsoft#Azure#WebJobs#Extensions#DurableTask#IDurableActivityContext#GetInput``1">
            <inheritdoc />
        </member>
        <member name="M:Microsoft.Azure.WebJobs.Extensions.DurableTask.DurableActivityContext.SetOutput(System.Object)">
            <summary>
            Sets the JSON-serializeable output of the activity function.
            </summary>
            <remarks>
            If this method is not called explicitly, the return value of the activity function is used as the output.
            </remarks>
            <param name="output">
            The JSON-serializeable value to use as the activity function output.
            </param>
        </member>
        <member name="T:Microsoft.Azure.WebJobs.Extensions.DurableTask.DurableClient">
            <summary>
            Client for starting, querying, terminating, and raising events to orchestration instances.
            </summary>
        </member>
        <member name="P:Microsoft.Azure.WebJobs.Extensions.DurableTask.DurableClient.Microsoft#Azure#WebJobs#Extensions#DurableTask#IDurableOrchestrationClient#TaskHubName">
            <inheritdoc />
        </member>
        <member name="M:Microsoft.Azure.WebJobs.Extensions.DurableTask.DurableClient.Microsoft#Azure#WebJobs#Extensions#DurableTask#IDurableOrchestrationClient#CreateCheckStatusResponse(System.Net.Http.HttpRequestMessage,System.String,System.Boolean)">
            <inheritdoc />
        </member>
        <member name="M:Microsoft.Azure.WebJobs.Extensions.DurableTask.DurableClient.Microsoft#Azure#WebJobs#Extensions#DurableTask#IDurableOrchestrationClient#CreateCheckStatusResponse(Microsoft.AspNetCore.Http.HttpRequest,System.String,System.Boolean)">
            <inheritdoc />
        </member>
        <member name="M:Microsoft.Azure.WebJobs.Extensions.DurableTask.DurableClient.Microsoft#Azure#WebJobs#Extensions#DurableTask#IDurableOrchestrationClient#CreateHttpManagementPayload(System.String)">
            <inheritdoc />
        </member>
        <member name="M:Microsoft.Azure.WebJobs.Extensions.DurableTask.DurableClient.Microsoft#Azure#WebJobs#Extensions#DurableTask#IDurableOrchestrationClient#WaitForCompletionOrCreateCheckStatusResponseAsync(System.Net.Http.HttpRequestMessage,System.String,System.TimeSpan,System.TimeSpan)">
            <inheritdoc />
        </member>
        <member name="M:Microsoft.Azure.WebJobs.Extensions.DurableTask.DurableClient.Microsoft#Azure#WebJobs#Extensions#DurableTask#IDurableOrchestrationClient#WaitForCompletionOrCreateCheckStatusResponseAsync(Microsoft.AspNetCore.Http.HttpRequest,System.String,System.TimeSpan,System.TimeSpan)">
            <inheritdoc />
        </member>
        <member name="M:Microsoft.Azure.WebJobs.Extensions.DurableTask.DurableClient.Microsoft#Azure#WebJobs#Extensions#DurableTask#IDurableOrchestrationClient#StartNewAsync``1(System.String,System.String,``0)">
            <inheritdoc />
        </member>
        <member name="M:Microsoft.Azure.WebJobs.Extensions.DurableTask.DurableClient.Microsoft#Azure#WebJobs#Extensions#DurableTask#IDurableOrchestrationClient#RaiseEventAsync(System.String,System.String,System.Object)">
            <inheritdoc />
        </member>
        <member name="M:Microsoft.Azure.WebJobs.Extensions.DurableTask.DurableClient.Microsoft#Azure#WebJobs#Extensions#DurableTask#IDurableOrchestrationClient#RaiseEventAsync(System.String,System.String,System.String,System.Object,System.String)">
            <inheritdoc />
        </member>
        <member name="M:Microsoft.Azure.WebJobs.Extensions.DurableTask.DurableClient.Microsoft#Azure#WebJobs#Extensions#DurableTask#IDurableEntityClient#SignalEntityAsync(Microsoft.Azure.WebJobs.Extensions.DurableTask.EntityId,System.String,System.Object,System.String,System.String)">
            <inheritdoc />
        </member>
        <member name="M:Microsoft.Azure.WebJobs.Extensions.DurableTask.DurableClient.Microsoft#Azure#WebJobs#Extensions#DurableTask#IDurableOrchestrationClient#TerminateAsync(System.String,System.String)">
            <inheritdoc />
        </member>
        <member name="M:Microsoft.Azure.WebJobs.Extensions.DurableTask.DurableClient.Microsoft#Azure#WebJobs#Extensions#DurableTask#IDurableOrchestrationClient#RewindAsync(System.String,System.String)">
            <inheritdoc />
        </member>
        <member name="M:Microsoft.Azure.WebJobs.Extensions.DurableTask.DurableClient.Microsoft#Azure#WebJobs#Extensions#DurableTask#IDurableOrchestrationClient#GetStatusAsync(System.String,System.Boolean,System.Boolean,System.Boolean)">
            <inheritdoc />
        </member>
        <member name="M:Microsoft.Azure.WebJobs.Extensions.DurableTask.DurableClient.Microsoft#Azure#WebJobs#Extensions#DurableTask#IDurableOrchestrationClient#GetStatusAsync(System.Threading.CancellationToken)">
            <inheritdoc />
        </member>
        <member name="M:Microsoft.Azure.WebJobs.Extensions.DurableTask.DurableClient.Microsoft#Azure#WebJobs#Extensions#DurableTask#IDurableOrchestrationClient#GetStatusAsync(System.DateTime,System.Nullable{System.DateTime},System.Collections.Generic.IEnumerable{Microsoft.Azure.WebJobs.Extensions.DurableTask.OrchestrationRuntimeStatus},System.Threading.CancellationToken)">
            <inheritdoc />
        </member>
        <member name="M:Microsoft.Azure.WebJobs.Extensions.DurableTask.DurableClient.Microsoft#Azure#WebJobs#Extensions#DurableTask#IDurableOrchestrationClient#PurgeInstanceHistoryAsync(System.String)">
            <inheritdoc />
        </member>
        <member name="M:Microsoft.Azure.WebJobs.Extensions.DurableTask.DurableClient.Microsoft#Azure#WebJobs#Extensions#DurableTask#IDurableOrchestrationClient#PurgeInstanceHistoryAsync(System.DateTime,System.Nullable{System.DateTime},System.Collections.Generic.IEnumerable{DurableTask.Core.OrchestrationStatus})">
            <inheritdoc />
        </member>
        <member name="M:Microsoft.Azure.WebJobs.Extensions.DurableTask.DurableClient.Microsoft#Azure#WebJobs#Extensions#DurableTask#IDurableOrchestrationClient#GetStatusAsync(Microsoft.Azure.WebJobs.Extensions.DurableTask.OrchestrationStatusQueryCondition,System.Threading.CancellationToken)">
            <inheritdoc />
        </member>
        <member name="T:Microsoft.Azure.WebJobs.Extensions.DurableTask.DurableCommonContext">
            <summary>
            Common functionality used by both <see cref="T:Microsoft.Azure.WebJobs.Extensions.DurableTask.DurableOrchestrationContext"/>
            and <see cref="T:Microsoft.Azure.WebJobs.Extensions.DurableTask.DurableEntityContext"/>.
            </summary>
        </member>
        <member name="T:Microsoft.Azure.WebJobs.Extensions.DurableTask.DurableEntityContext">
            <summary>
            Context object passed to application code executing entity operations.
            </summary>
        </member>
        <member name="T:Microsoft.Azure.WebJobs.Extensions.DurableTask.DurableOrchestrationContext">
            <summary>
            Parameter data for orchestration bindings that can be used to schedule function-based activities.
            </summary>
        </member>
        <member name="P:Microsoft.Azure.WebJobs.Extensions.DurableTask.DurableOrchestrationContext.Microsoft#Azure#WebJobs#Extensions#DurableTask#IDurableOrchestrationContext#CurrentUtcDateTime">
            <inheritdoc/>
        </member>
        <member name="P:Microsoft.Azure.WebJobs.Extensions.DurableTask.DurableOrchestrationContext.Microsoft#Azure#WebJobs#Extensions#DurableTask#IDurableOrchestrationContext#IsReplaying">
            <inheritdoc/>
        </member>
        <member name="P:Microsoft.Azure.WebJobs.Extensions.DurableTask.DurableOrchestrationContext.Microsoft#Azure#WebJobs#Extensions#DurableTask#IDurableOrchestrationContext#Name">
            <inheritdoc />
        </member>
        <member name="P:Microsoft.Azure.WebJobs.Extensions.DurableTask.DurableOrchestrationContext.Microsoft#Azure#WebJobs#Extensions#DurableTask#IDurableOrchestrationContext#InstanceId">
            <inheritdoc />
        </member>
        <member name="P:Microsoft.Azure.WebJobs.Extensions.DurableTask.DurableOrchestrationContext.Microsoft#Azure#WebJobs#Extensions#DurableTask#IDurableOrchestrationContext#ParentInstanceId">
            <inheritdoc />
        </member>
        <member name="M:Microsoft.Azure.WebJobs.Extensions.DurableTask.DurableOrchestrationContext.GetRawInput">
            <summary>
            Returns the orchestrator function input as a raw JSON string value.
            </summary>
            <returns>
            The raw JSON-formatted orchestrator function input.
            </returns>
        </member>
        <member name="M:Microsoft.Azure.WebJobs.Extensions.DurableTask.DurableOrchestrationContext.GetInputAsJson">
            <summary>
            Gets the input of the current orchestrator function instance as a <c>JToken</c>.
            </summary>
            <returns>
            The parsed <c>JToken</c> representation of the orchestrator function input.
            </returns>
        </member>
        <member name="M:Microsoft.Azure.WebJobs.Extensions.DurableTask.DurableOrchestrationContext.Microsoft#Azure#WebJobs#Extensions#DurableTask#IDurableOrchestrationContext#GetInput``1">
            <inheritdoc />
        </member>
        <member name="M:Microsoft.Azure.WebJobs.Extensions.DurableTask.DurableOrchestrationContext.SetOutput(System.Object)">
            <summary>
            Sets the JSON-serializeable output of the current orchestrator function.
            </summary>
            <remarks>
            If this method is not called explicitly, the return value of the orchestrator function is used as the output.
            </remarks>
            <param name="output">The JSON-serializeable value to use as the orchestrator function output.</param>
        </member>
        <member name="M:Microsoft.Azure.WebJobs.Extensions.DurableTask.DurableOrchestrationContext.Microsoft#Azure#WebJobs#Extensions#DurableTask#IDurableOrchestrationContext#SetCustomStatus(System.Object)">
            <inheritdoc />
        </member>
        <member name="M:Microsoft.Azure.WebJobs.Extensions.DurableTask.DurableOrchestrationContext.Microsoft#Azure#WebJobs#Extensions#DurableTask#IDurableOrchestrationContext#CallSubOrchestratorAsync``1(System.String,System.String,System.Object)">
            <inheritdoc />
        </member>
        <member name="M:Microsoft.Azure.WebJobs.Extensions.DurableTask.DurableOrchestrationContext.Microsoft#Azure#WebJobs#Extensions#DurableTask#IDurableOrchestrationContext#CallSubOrchestratorWithRetryAsync``1(System.String,Microsoft.Azure.WebJobs.Extensions.DurableTask.RetryOptions,System.String,System.Object)">
            <inheritdoc />
        </member>
        <member name="M:Microsoft.Azure.WebJobs.Extensions.DurableTask.DurableOrchestrationContext.Microsoft#Azure#WebJobs#Extensions#DurableTask#IDurableOrchestrationContext#CreateTimer``1(System.DateTime,``0,System.Threading.CancellationToken)">
            <inheritdoc />
        </member>
        <member name="M:Microsoft.Azure.WebJobs.Extensions.DurableTask.DurableOrchestrationContext.Microsoft#Azure#WebJobs#Extensions#DurableTask#IDurableOrchestrationContext#WaitForExternalEvent``1(System.String)">
            <inheritdoc />
        </member>
        <member name="M:Microsoft.Azure.WebJobs.Extensions.DurableTask.DurableOrchestrationContext.Microsoft#Azure#WebJobs#Extensions#DurableTask#IDurableOrchestrationContext#WaitForExternalEvent``1(System.String,System.TimeSpan)">
            <inheritdoc/>
        </member>
        <member name="M:Microsoft.Azure.WebJobs.Extensions.DurableTask.DurableOrchestrationContext.Microsoft#Azure#WebJobs#Extensions#DurableTask#IDurableOrchestrationContext#WaitForExternalEvent``1(System.String,System.TimeSpan,``0)">
            <inheritdoc/>
        </member>
        <member name="M:Microsoft.Azure.WebJobs.Extensions.DurableTask.DurableOrchestrationContext.Microsoft#Azure#WebJobs#Extensions#DurableTask#IDurableOrchestrationContext#CallActivityAsync``1(System.String,System.Object)">
            <inheritdoc />
        </member>
        <member name="M:Microsoft.Azure.WebJobs.Extensions.DurableTask.DurableOrchestrationContext.Microsoft#Azure#WebJobs#Extensions#DurableTask#IDurableOrchestrationContext#CallActivityWithRetryAsync``1(System.String,Microsoft.Azure.WebJobs.Extensions.DurableTask.RetryOptions,System.Object)">
            <inheritdoc />
        </member>
        <member name="M:Microsoft.Azure.WebJobs.Extensions.DurableTask.DurableOrchestrationContext.Microsoft#Azure#WebJobs#Extensions#DurableTask#IDurableOrchestrationContext#IsLocked(System.Collections.Generic.IReadOnlyList{Microsoft.Azure.WebJobs.Extensions.DurableTask.EntityId}@)">
            <inheritdoc/>
        </member>
        <member name="M:Microsoft.Azure.WebJobs.Extensions.DurableTask.DurableOrchestrationContext.Microsoft#Azure#WebJobs#Extensions#DurableTask#IDurableOrchestrationContext#NewGuid">
            <inheritdoc/>
        </member>
        <member name="M:Microsoft.Azure.WebJobs.Extensions.DurableTask.DurableOrchestrationContext.Microsoft#Azure#WebJobs#Extensions#DurableTask#IDurableOrchestrationContext#SignalEntity(Microsoft.Azure.WebJobs.Extensions.DurableTask.EntityId,System.String,System.Object)">
            <inheritdoc/>
        </member>
        <member name="M:Microsoft.Azure.WebJobs.Extensions.DurableTask.DurableOrchestrationContext.Microsoft#Azure#WebJobs#Extensions#DurableTask#IDurableOrchestrationContext#StartNewOrchestration(System.String,System.Object,System.String)">
            <inheritdoc/>
        </member>
        <member name="M:Microsoft.Azure.WebJobs.Extensions.DurableTask.DurableOrchestrationContext.Microsoft#Azure#WebJobs#Extensions#DurableTask#IDurableOrchestrationContext#ContinueAsNew(System.Object,System.Boolean)">
            <inheritdoc />
        </member>
        <member name="M:Microsoft.Azure.WebJobs.Extensions.DurableTask.DurableOrchestrationContext.Microsoft#Azure#WebJobs#Extensions#DurableTask#IDurableOrchestrationContext#CallEntityAsync``1(Microsoft.Azure.WebJobs.Extensions.DurableTask.EntityId,System.String,System.Object)">
            <inheritdoc/>
        </member>
        <member name="M:Microsoft.Azure.WebJobs.Extensions.DurableTask.DurableOrchestrationContext.Microsoft#Azure#WebJobs#Extensions#DurableTask#IDurableOrchestrationContext#CallEntityAsync(Microsoft.Azure.WebJobs.Extensions.DurableTask.EntityId,System.String,System.Object)">
            <inheritdoc/>
        </member>
        <member name="M:Microsoft.Azure.WebJobs.Extensions.DurableTask.DurableOrchestrationContext.Microsoft#Azure#WebJobs#Extensions#DurableTask#IDurableOrchestrationContext#LockAsync(Microsoft.Azure.WebJobs.Extensions.DurableTask.EntityId[])">
            <inheritdoc/>
        </member>
        <member name="T:Microsoft.Azure.WebJobs.Extensions.DurableTask.DurableContextExtensions">
            <summary>
            Defines convenient overloads for calling the context methods, for all the contexts.
            </summary>
        </member>
        <member name="M:Microsoft.Azure.WebJobs.Extensions.DurableTask.DurableContextExtensions.CallActivityAsync(Microsoft.Azure.WebJobs.Extensions.DurableTask.IDurableOrchestrationContext,System.String,System.Object)">
            <summary>
            Schedules an activity function named <paramref name="functionName"/> for execution.
            </summary>
            <param name="context">The context object.</param>
            <param name="functionName">The name of the activity function to call.</param>
            <param name="input">The JSON-serializeable input to pass to the activity function.</param>
            <returns>A durable task that completes when the called function completes or fails.</returns>
            <exception cref="T:System.ArgumentException">
            The specified function does not exist, is disabled, or is not an orchestrator function.
            </exception>
            <exception cref="T:System.InvalidOperationException">
            The current thread is different than the thread which started the orchestrator execution.
            </exception>
            <exception cref="T:Microsoft.Azure.WebJobs.Extensions.DurableTask.FunctionFailedException">
            The activity function failed with an unhandled exception.
            </exception>
        </member>
        <member name="M:Microsoft.Azure.WebJobs.Extensions.DurableTask.DurableContextExtensions.CallActivityWithRetryAsync(Microsoft.Azure.WebJobs.Extensions.DurableTask.IDurableOrchestrationContext,System.String,Microsoft.Azure.WebJobs.Extensions.DurableTask.RetryOptions,System.Object)">
            <summary>
            Schedules an activity function named <paramref name="functionName"/> for execution with retry options.
            </summary>
            <param name="context">The context object.</param>
            <param name="functionName">The name of the activity function to call.</param>
            <param name="retryOptions">The retry option for the activity function.</param>
            <param name="input">The JSON-serializeable input to pass to the activity function.</param>
            <returns>A durable task that completes when the called activity function completes or fails.</returns>
            <exception cref="T:System.ArgumentNullException">
            The retry option object is null.
            </exception>
            <exception cref="T:System.ArgumentException">
            The specified function does not exist, is disabled, or is not an orchestrator function.
            </exception>
            <exception cref="T:System.InvalidOperationException">
            The current thread is different than the thread which started the orchestrator execution.
            </exception>
            <exception cref="T:Microsoft.Azure.WebJobs.Extensions.DurableTask.FunctionFailedException">
            The activity function failed with an unhandled exception.
            </exception>
        </member>
        <member name="M:Microsoft.Azure.WebJobs.Extensions.DurableTask.DurableContextExtensions.CallSubOrchestratorAsync(Microsoft.Azure.WebJobs.Extensions.DurableTask.IDurableOrchestrationContext,System.String,System.Object)">
            <summary>
            Schedules an orchestrator function named <paramref name="functionName"/> for execution.
            </summary>
            <param name="context">The context object.</param>
            <param name="functionName">The name of the orchestrator function to call.</param>
            <param name="input">The JSON-serializeable input to pass to the orchestrator function.</param>
            <returns>A durable task that completes when the called orchestrator function completes or fails.</returns>
            <exception cref="T:System.ArgumentException">
            The specified function does not exist, is disabled, or is not an orchestrator function.
            </exception>
            <exception cref="T:System.InvalidOperationException">
            The current thread is different than the thread which started the orchestrator execution.
            </exception>
            <exception cref="T:Microsoft.Azure.WebJobs.Extensions.DurableTask.FunctionFailedException">
            The sub-orchestrator function failed with an unhandled exception.
            </exception>
        </member>
        <member name="M:Microsoft.Azure.WebJobs.Extensions.DurableTask.DurableContextExtensions.CallSubOrchestratorAsync(Microsoft.Azure.WebJobs.Extensions.DurableTask.IDurableOrchestrationContext,System.String,System.String,System.Object)">
            <summary>
            Schedules an orchestrator function named <paramref name="functionName"/> for execution.
            </summary>
            <param name="context">The context object.</param>
            <param name="functionName">The name of the orchestrator function to call.</param>
            <param name="instanceId">A unique ID to use for the sub-orchestration instance.</param>
            <param name="input">The JSON-serializeable input to pass to the orchestrator function.</param>
            <returns>A durable task that completes when the called orchestrator function completes or fails.</returns>
            <exception cref="T:System.ArgumentException">
            The specified function does not exist, is disabled, or is not an orchestrator function.
            </exception>
            <exception cref="T:System.InvalidOperationException">
            The current thread is different than the thread which started the orchestrator execution.
            </exception>
            <exception cref="T:Microsoft.Azure.WebJobs.Extensions.DurableTask.FunctionFailedException">
            The activity function failed with an unhandled exception.
            </exception>
        </member>
        <member name="M:Microsoft.Azure.WebJobs.Extensions.DurableTask.DurableContextExtensions.CallSubOrchestratorAsync``1(Microsoft.Azure.WebJobs.Extensions.DurableTask.IDurableOrchestrationContext,System.String,System.Object)">
            <summary>
            Schedules an orchestration function named <paramref name="functionName"/> for execution.
            </summary>
            <typeparam name="TResult">The return type of the scheduled orchestrator function.</typeparam>
            <param name="context">The context object.</param>
            <param name="functionName">The name of the orchestrator function to call.</param>
            <param name="input">The JSON-serializeable input to pass to the orchestrator function.</param>
            <returns>A durable task that completes when the called orchestrator function completes or fails.</returns>
            <exception cref="T:System.ArgumentException">
            The specified function does not exist, is disabled, or is not an orchestrator function.
            </exception>
            <exception cref="T:System.InvalidOperationException">
            The current thread is different than the thread which started the orchestrator execution.
            </exception>
            <exception cref="T:Microsoft.Azure.WebJobs.Extensions.DurableTask.FunctionFailedException">
            The activity function failed with an unhandled exception.
            </exception>
        </member>
        <member name="M:Microsoft.Azure.WebJobs.Extensions.DurableTask.DurableContextExtensions.CallSubOrchestratorWithRetryAsync(Microsoft.Azure.WebJobs.Extensions.DurableTask.IDurableOrchestrationContext,System.String,Microsoft.Azure.WebJobs.Extensions.DurableTask.RetryOptions,System.Object)">
            <summary>
            Schedules an orchestrator function named <paramref name="functionName"/> for execution with retry options.
            </summary>
            <param name="context">The context object.</param>
            <param name="functionName">The name of the orchestrator function to call.</param>
            <param name="retryOptions">The retry option for the orchestrator function.</param>
            <param name="input">The JSON-serializeable input to pass to the orchestrator function.</param>
            <returns>A durable task that completes when the called orchestrator function completes or fails.</returns>
            <exception cref="T:System.ArgumentNullException">
            The retry option object is null.
            </exception>
            <exception cref="T:System.ArgumentException">
            The specified function does not exist, is disabled, or is not an orchestrator function.
            </exception>
            <exception cref="T:System.InvalidOperationException">
            The current thread is different than the thread which started the orchestrator execution.
            </exception>
            <exception cref="T:Microsoft.Azure.WebJobs.Extensions.DurableTask.FunctionFailedException">
            The activity function failed with an unhandled exception.
            </exception>
        </member>
        <member name="M:Microsoft.Azure.WebJobs.Extensions.DurableTask.DurableContextExtensions.CallSubOrchestratorWithRetryAsync(Microsoft.Azure.WebJobs.Extensions.DurableTask.IDurableOrchestrationContext,System.String,Microsoft.Azure.WebJobs.Extensions.DurableTask.RetryOptions,System.String,System.Object)">
            <summary>
            Schedules an orchestrator function named <paramref name="functionName"/> for execution with retry options.
            </summary>
            <param name="context">The context object.</param>
            <param name="functionName">The name of the orchestrator function to call.</param>
            <param name="retryOptions">The retry option for the orchestrator function.</param>
            <param name="instanceId">A unique ID to use for the sub-orchestration instance.</param>
            <param name="input">The JSON-serializeable input to pass to the orchestrator function.</param>
            <returns>A durable task that completes when the called orchestrator function completes or fails.</returns>
            <exception cref="T:System.ArgumentNullException">
            The retry option object is null.
            </exception>
            <exception cref="T:System.ArgumentException">
            The specified function does not exist, is disabled, or is not an orchestrator function.
            </exception>
            <exception cref="T:System.InvalidOperationException">
            The current thread is different than the thread which started the orchestrator execution.
            </exception>
            <exception cref="T:Microsoft.Azure.WebJobs.Extensions.DurableTask.FunctionFailedException">
            The activity function failed with an unhandled exception.
            </exception>
        </member>
        <member name="M:Microsoft.Azure.WebJobs.Extensions.DurableTask.DurableContextExtensions.CallSubOrchestratorWithRetryAsync``1(Microsoft.Azure.WebJobs.Extensions.DurableTask.IDurableOrchestrationContext,System.String,Microsoft.Azure.WebJobs.Extensions.DurableTask.RetryOptions,System.Object)">
            <summary>
            Schedules an orchestrator function named <paramref name="functionName"/> for execution with retry options.
            </summary>
            <typeparam name="TResult">The return type of the scheduled orchestrator function.</typeparam>
            <param name="context">The context object.</param>
            <param name="functionName">The name of the orchestrator function to call.</param>
            <param name="retryOptions">The retry option for the orchestrator function.</param>
            <param name="input">The JSON-serializeable input to pass to the orchestrator function.</param>
            <returns>A durable task that completes when the called orchestrator function completes or fails.</returns>
            <exception cref="T:System.ArgumentNullException">
            The retry option object is null.
            </exception>
            <exception cref="T:System.ArgumentException">
            The specified function does not exist, is disabled, or is not an orchestrator function.
            </exception>
            <exception cref="T:System.InvalidOperationException">
            The current thread is different than the thread which started the orchestrator execution.
            </exception>
            <exception cref="T:Microsoft.Azure.WebJobs.Extensions.DurableTask.FunctionFailedException">
            The activity function failed with an unhandled exception.
            </exception>
        </member>
        <member name="M:Microsoft.Azure.WebJobs.Extensions.DurableTask.DurableContextExtensions.CreateTimer(Microsoft.Azure.WebJobs.Extensions.DurableTask.IDurableOrchestrationContext,System.DateTime,System.Threading.CancellationToken)">
            <summary>
            Creates a durable timer that expires at a specified time.
            </summary>
            <remarks>
            All durable timers created using this method must either expire or be cancelled
            using the <paramref name="cancelToken"/> before the orchestrator function completes.
            Otherwise the underlying framework will keep the instance alive until the timer expires.
            </remarks>
            <param name="context">The context object.</param>
            <param name="fireAt">The time at which the timer should expire.</param>
            <param name="cancelToken">The <c>CancellationToken</c> to use for cancelling the timer.</param>
            <returns>A durable task that completes when the durable timer expires.</returns>
        </member>
        <member name="M:Microsoft.Azure.WebJobs.Extensions.DurableTask.DurableContextExtensions.WaitForExternalEvent(Microsoft.Azure.WebJobs.Extensions.DurableTask.IDurableOrchestrationContext,System.String)">
            <summary>
            Waits asynchronously for an event to be raised with name <paramref name="name"/>.
            </summary>
            <remarks>
            External clients can raise events to a waiting orchestration instance using
            <see cref="M:Microsoft.Azure.WebJobs.Extensions.DurableTask.IDurableOrchestrationClient.RaiseEventAsync(System.String,System.String,System.Object)"/> with the object parameter set to <c>null</c>.
            </remarks>
            <param name="context">The context object.</param>
            <param name="name">The name of the event to wait for.</param>
            <returns>A durable task that completes when the external event is received.</returns>
        </member>
        <member name="M:Microsoft.Azure.WebJobs.Extensions.DurableTask.DurableContextExtensions.WaitForExternalEvent(Microsoft.Azure.WebJobs.Extensions.DurableTask.IDurableOrchestrationContext,System.String,System.TimeSpan)">
            <summary>
            Waits asynchronously for an event to be raised with name <paramref name="name"/>.
            </summary>
            <remarks>
            External clients can raise events to a waiting orchestration instance using
            <see cref="M:Microsoft.Azure.WebJobs.Extensions.DurableTask.IDurableOrchestrationClient.RaiseEventAsync(System.String,System.String,System.Object)"/> with the object parameter set to <c>null</c>.
            </remarks>
            <param name="context">The context object.</param>
            <param name="name">The name of the event to wait for.</param>
            <param name="timeout">The duration after which to throw a TimeoutException.</param>
            <returns>A durable task that completes when the external event is received.</returns>
            <exception cref="T:System.TimeoutException">
            The external event was not received before the timeout expired.
            </exception>
        </member>
        <member name="M:Microsoft.Azure.WebJobs.Extensions.DurableTask.DurableContextExtensions.CallEntityAsync``1(Microsoft.Azure.WebJobs.Extensions.DurableTask.IDurableOrchestrationContext,Microsoft.Azure.WebJobs.Extensions.DurableTask.EntityId,System.String)">
            <summary>
            Calls an operation on an entity and returns the result asynchronously.
            </summary>
            <typeparam name="TResult">The JSON-serializable result type of the operation.</typeparam>
            <param name="context">The context object.</param>
            <param name="entityId">The target entity.</param>
            <param name="operationName">The name of the operation.</param>
            <returns>A task representing the result of the operation.</returns>
        </member>
        <member name="M:Microsoft.Azure.WebJobs.Extensions.DurableTask.DurableContextExtensions.CallEntityAsync(Microsoft.Azure.WebJobs.Extensions.DurableTask.IDurableOrchestrationContext,Microsoft.Azure.WebJobs.Extensions.DurableTask.EntityId,System.String)">
            <summary>
            Calls an operation on an entity and waits for it to complete.
            </summary>
            <param name="context">The context object.</param>
            <param name="entityId">The target entity.</param>
            <param name="operationName">The name of the operation.</param>
            <returns>A task representing the completion of the operation on the entity.</returns>
        </member>
        <member name="M:Microsoft.Azure.WebJobs.Extensions.DurableTask.DurableContextExtensions.WaitForCompletionOrCreateCheckStatusResponseAsync(Microsoft.Azure.WebJobs.Extensions.DurableTask.IDurableOrchestrationClient,System.Net.Http.HttpRequestMessage,System.String)">
            <summary>
            Creates an HTTP response which either contains a payload of management URLs for a non-completed instance
            or contains the payload containing the output of the completed orchestration.
            </summary>
            <remarks>
            If the orchestration instance completes within the default 10 second timeout, then the HTTP response payload will
            contain the output of the orchestration instance formatted as JSON. However, if the orchestration does not
            complete within this timeout, then the HTTP response will be identical to that of the
            <see cref="M:Microsoft.Azure.WebJobs.Extensions.DurableTask.IDurableOrchestrationClient.CreateCheckStatusResponse(System.Net.Http.HttpRequestMessage,System.String,System.Boolean)"/> API.
            </remarks>
            <param name="client">The client object.</param>
            <param name="request">The HTTP request that triggered the current function.</param>
            <param name="instanceId">The unique ID of the instance to check.</param>
            <returns>An HTTP response which may include a 202 and location header or a 200 with the durable function output in the response body.</returns>
        </member>
        <member name="M:Microsoft.Azure.WebJobs.Extensions.DurableTask.DurableContextExtensions.WaitForCompletionOrCreateCheckStatusResponseAsync(Microsoft.Azure.WebJobs.Extensions.DurableTask.IDurableOrchestrationClient,System.Net.Http.HttpRequestMessage,System.String,System.TimeSpan)">
            <summary>
            Creates an HTTP response which either contains a payload of management URLs for a non-completed instance
            or contains the payload containing the output of the completed orchestration.
            </summary>
            <remarks>
            If the orchestration instance completes within the specified timeout, then the HTTP response payload will
            contain the output of the orchestration instance formatted as JSON. However, if the orchestration does not
            complete within the specified timeout, then the HTTP response will be identical to that of the
            <see cref="M:Microsoft.Azure.WebJobs.Extensions.DurableTask.IDurableOrchestrationClient.CreateCheckStatusResponse(System.Net.Http.HttpRequestMessage,System.String,System.Boolean)"/> API.
            </remarks>
            <param name="client">The client object.</param>
            <param name="request">The HTTP request that triggered the current function.</param>
            <param name="instanceId">The unique ID of the instance to check.</param>
            <param name="timeout">Total allowed timeout for output from the durable function. The default value is 10 seconds.</param>
            <returns>An HTTP response which may include a 202 and location header or a 200 with the durable function output in the response body.</returns>
        </member>
        <member name="M:Microsoft.Azure.WebJobs.Extensions.DurableTask.DurableContextExtensions.StartNewAsync(Microsoft.Azure.WebJobs.Extensions.DurableTask.IDurableOrchestrationClient,System.String,System.String)">
            <summary>
            Starts a new execution of the specified orchestrator function.
            </summary>
            <param name="client">The client object.</param>
            <param name="orchestratorFunctionName">The name of the orchestrator function to start.</param>
            <param name="instanceId">The ID to use for the new orchestration instance.</param>
            <returns>A task that completes when the orchestration is started. The task contains the instance id of the started
            orchestratation instance.</returns>
            <exception cref="T:System.ArgumentException">
            The specified function does not exist, is disabled, or is not an orchestrator function.
            </exception>
        </member>
        <member name="M:Microsoft.Azure.WebJobs.Extensions.DurableTask.DurableContextExtensions.StartNewAsync``1(Microsoft.Azure.WebJobs.Extensions.DurableTask.IDurableOrchestrationClient,System.String,``0)">
            <summary>
            Starts a new execution of the specified orchestrator function.
            </summary>
            <param name="client">The client object.</param>
            <param name="orchestratorFunctionName">The name of the orchestrator function to start.</param>
            <param name="input">JSON-serializeable input value for the orchestrator function.</param>
            <typeparam name="T">The type of the input value for the orchestrator function.</typeparam>
            <returns>A task that completes when the orchestration is started. The task contains the instance id of the started
            orchestratation instance.</returns>
            <exception cref="T:System.ArgumentException">
            The specified function does not exist, is disabled, or is not an orchestrator function.
            </exception>
        </member>
        <member name="M:Microsoft.Azure.WebJobs.Extensions.DurableTask.DurableContextExtensions.StartNewAsync(Microsoft.Azure.WebJobs.Extensions.DurableTask.IDurableOrchestrationClient,System.String)">
            <summary>
            Starts a new execution of the specified orchestrator function.
            </summary>
            <param name="client">The client object.</param>
            <param name="orchestratorFunctionName">The name of the orchestrator function to start.</param>
            <returns>A task that completes when the orchestration is started. The task contains the instance id of the started
            orchestratation instance.</returns>
            <exception cref="T:System.ArgumentException">
            The specified function does not exist, is disabled, or is not an orchestrator function.
            </exception>
        </member>
        <member name="M:Microsoft.Azure.WebJobs.Extensions.DurableTask.DurableContextExtensions.RaiseEventAsync(Microsoft.Azure.WebJobs.Extensions.DurableTask.IDurableOrchestrationClient,System.String,System.String)">
            <summary>
            Sends an event notification message to a waiting orchestration instance.
            </summary>
            <remarks>
            <para>
            In order to handle the event, the target orchestration instance must be waiting for an
            event named <paramref name="eventName"/> using the
            <see cref="M:Microsoft.Azure.WebJobs.Extensions.DurableTask.IDurableOrchestrationContext.WaitForExternalEvent``1(System.String)"/> API.
            </para>
            </remarks>
            <exception cref="T:System.ArgumentException">The instance id does not corespond to a valid orchestration instance.</exception>
            <exception cref="T:System.InvalidOperationException">The orchestration instance with the provided instance id is not running.</exception>
            <param name="client">The client object.</param>
            <param name="instanceId">The ID of the orchestration instance that will handle the event.</param>
            <param name="eventName">The name of the event.</param>
            <returns>A task that completes when the event notification message has been enqueued.</returns>
        </member>
        <member name="M:Microsoft.Azure.WebJobs.Extensions.DurableTask.DurableContextExtensions.GetStatusAsync(Microsoft.Azure.WebJobs.Extensions.DurableTask.IDurableOrchestrationClient,System.String)">
            <summary>
            Gets the status of the specified orchestration instance.
            </summary>
            <param name="client">The client object.</param>
            <param name="instanceId">The ID of the orchestration instance to query.</param>
            <returns>Returns a task which completes when the status has been fetched.</returns>
        </member>
        <member name="M:Microsoft.Azure.WebJobs.Extensions.DurableTask.DurableContextExtensions.GetStatusAsync(Microsoft.Azure.WebJobs.Extensions.DurableTask.IDurableOrchestrationClient,System.String,System.Boolean)">
            <summary>
            Gets the status of the specified orchestration instance.
            </summary>
            <param name="client">The client object.</param>
            <param name="instanceId">The ID of the orchestration instance to query.</param>
            <param name="showHistory">Boolean marker for including execution history in the response.</param>
            <returns>Returns a task which completes when the status has been fetched.</returns>
        </member>
        <member name="M:Microsoft.Azure.WebJobs.Extensions.DurableTask.DurableContextExtensions.CreateReplaySafeLogger(Microsoft.Azure.WebJobs.Extensions.DurableTask.IDurableOrchestrationContext,Microsoft.Extensions.Logging.ILogger)">
            <summary>
            Returns an instance of ILogger that is replay safe, ensuring the logger logs only when the orchestrator
            is not replaying that line of code.
            </summary>
            <param name="context">The context object.</param>
            <param name="logger">An instance of ILogger.</param>
            <returns>An instance of a replay safe ILogger.</returns>
        </member>
        <member name="T:Microsoft.Azure.WebJobs.Extensions.DurableTask.IDurableActivityContext">
            <summary>
            Provides functionality available to durable activities.
            </summary>
        </member>
        <member name="P:Microsoft.Azure.WebJobs.Extensions.DurableTask.IDurableActivityContext.InstanceId">
            <summary>
            Gets the instance ID of the currently executing orchestration.
            </summary>
            <remarks>
            The instance ID is generated and fixed when the orchestrator function is scheduled. It can be either
            auto-generated, in which case it is formatted as a GUID, or it can be user-specified with any format.
            </remarks>
            <value>
            The ID of the current orchestration instance.
            </value>
        </member>
        <member name="M:Microsoft.Azure.WebJobs.Extensions.DurableTask.IDurableActivityContext.GetInput``1">
            <summary>
            Gets the input of the current activity function as a deserialized value.
            </summary>
            <typeparam name="T">Any data contract type that matches the JSON input.</typeparam>
            <returns>The deserialized input value.</returns>
        </member>
        <member name="T:Microsoft.Azure.WebJobs.Extensions.DurableTask.IDurableClient">
            <summary>
            Provides functionality available to durable orchestration and entity clients.
            </summary>
        </member>
        <member name="P:Microsoft.Azure.WebJobs.Extensions.DurableTask.IDurableClient.TaskHubName">
            <summary>
            Gets the name of the task hub configured on this client instance.
            </summary>
            <value>
            The name of the task hub.
            </value>
        </member>
        <member name="T:Microsoft.Azure.WebJobs.Extensions.DurableTask.IDurableEntityClient">
            <summary>
            Provides functionality available to durable entity clients.
            </summary>
        </member>
        <member name="P:Microsoft.Azure.WebJobs.Extensions.DurableTask.IDurableEntityClient.TaskHubName">
            <summary>
            Gets the name of the task hub configured on this client instance.
            </summary>
            <value>
            The name of the task hub.
            </value>
        </member>
        <member name="M:Microsoft.Azure.WebJobs.Extensions.DurableTask.IDurableEntityClient.SignalEntityAsync(Microsoft.Azure.WebJobs.Extensions.DurableTask.EntityId,System.String,System.Object,System.String,System.String)">
            <summary>
            Signals an entity to perform an operation.
            </summary>
            <param name="entityId">The target entity.</param>
            <param name="operationName">The name of the operation.</param>
            <param name="operationInput">The input for the operation.</param>
            <param name="taskHubName">The TaskHubName of the target entity.</param>
            <param name="connectionName">The name of the connection string associated with <paramref name="taskHubName"/>.</param>
            <returns>A task that completes when the message has been reliably enqueued.</returns>
        </member>
        <member name="M:Microsoft.Azure.WebJobs.Extensions.DurableTask.IDurableEntityClient.ReadEntityStateAsync``1(Microsoft.Azure.WebJobs.Extensions.DurableTask.EntityId,System.String,System.String)">
            <summary>
            Tries to read the current state of an entity. Returns default(<typeparamref name="T"/>) if the entity does not
            exist, or if the JSON-serialized state of the entity is larger than 16KB.
            </summary>
            <typeparam name="T">The JSON-serializable type of the entity.</typeparam>
            <param name="entityId">The target entity.</param>
            <param name="taskHubName">The TaskHubName of the target entity.</param>
            <param name="connectionName">The name of the connection string associated with <paramref name="taskHubName"/>.</param>
            <returns>a response containing the current state of the entity.</returns>
        </member>
        <member name="T:Microsoft.Azure.WebJobs.Extensions.DurableTask.IDurableEntityContext">
            <summary>
            Provides functionality for application code implementing an entity operation.
            </summary>
        </member>
        <member name="P:Microsoft.Azure.WebJobs.Extensions.DurableTask.IDurableEntityContext.EntityName">
            <summary>
            Gets the name of the currently executing entity.
            </summary>
        </member>
        <member name="P:Microsoft.Azure.WebJobs.Extensions.DurableTask.IDurableEntityContext.EntityKey">
            <summary>
            Gets the key of the currently executing entity.
            </summary>
        </member>
        <member name="P:Microsoft.Azure.WebJobs.Extensions.DurableTask.IDurableEntityContext.EntityId">
            <summary>
            Gets the id of the currently executing entity.
            </summary>
        </member>
        <member name="P:Microsoft.Azure.WebJobs.Extensions.DurableTask.IDurableEntityContext.OperationName">
            <summary>
            Gets the name of the operation that was called.
            </summary>
            <remarks>
            An operation invocation on an entity includes an operation name, which states what
            operation to perform, and optionally an operation input.
            </remarks>
        </member>
        <member name="P:Microsoft.Azure.WebJobs.Extensions.DurableTask.IDurableEntityContext.HasState">
            <summary>
            Whether this entity has a state.
            </summary>
        </member>
        <member name="M:Microsoft.Azure.WebJobs.Extensions.DurableTask.IDurableEntityContext.GetState``1(System.Func{``0})">
            <summary>
            Gets the current state of this entity, for reading and/or updating.
            If this entity has no state yet, creates it.
            </summary>
            <typeparam name="TState">The JSON-serializable type of the entity state.</typeparam>
            <param name="initializer">Provides an initial value to use for the state, instead of default(<typeparamref name="TState"/>).</param>
            <returns>The current state of this entity.</returns>
            <exception cref="T:System.InvalidCastException">If the current state has an incompatible type.</exception>
        </member>
        <member name="M:Microsoft.Azure.WebJobs.Extensions.DurableTask.IDurableEntityContext.SetState(System.Object)">
            <summary>
            Sets the current state of this entity.
            </summary>
            <param name="state">The JSON-serializable state of the entity.</param>
        </member>
        <member name="M:Microsoft.Azure.WebJobs.Extensions.DurableTask.IDurableEntityContext.DeleteState">
            <summary>
            Deletes the state of this entity.
            </summary>
        </member>
        <member name="M:Microsoft.Azure.WebJobs.Extensions.DurableTask.IDurableEntityContext.GetInput``1">
            <summary>
            Gets the input for this operation, as a deserialized value.
            </summary>
            <typeparam name="TInput">The JSON-serializable type used for the operation input.</typeparam>
            <returns>The operation input, or default(<typeparamref name="TInput"/>) if none.</returns>
            <remarks>
            An operation invocation on an entity includes an operation name, which states what
            operation to perform, and optionally an operation input.
            </remarks>
        </member>
        <member name="M:Microsoft.Azure.WebJobs.Extensions.DurableTask.IDurableEntityContext.GetInput(System.Type)">
            <summary>
            Gets the input for this operation, as a deserialized value.
            </summary>
            <param name="inputType">The JSON-serializable type used for the operation input.</param>
            <returns>The operation input, or default(<paramref name="inputType"/>) if none.</returns>
            <remarks>
            An operation invocation on an entity includes an operation name, which states what
            operation to perform, and optionally an operation input.
            </remarks>
        </member>
        <member name="M:Microsoft.Azure.WebJobs.Extensions.DurableTask.IDurableEntityContext.Return(System.Object)">
            <summary>
            Returns the given result to the caller of this operation.
            </summary>
            <param name="result">the result to return.</param>
        </member>
        <member name="M:Microsoft.Azure.WebJobs.Extensions.DurableTask.IDurableEntityContext.SignalEntity(Microsoft.Azure.WebJobs.Extensions.DurableTask.EntityId,System.String,System.Object)">
            <summary>
            Signals an entity to perform an operation, without waiting for a response. Any result or exception is ignored (fire and forget).
            </summary>
            <param name="entity">The target entity.</param>
            <param name="operationName">The name of the operation.</param>
            <param name="operationInput">The operation input.</param>
        </member>
        <member name="M:Microsoft.Azure.WebJobs.Extensions.DurableTask.IDurableEntityContext.StartNewOrchestration(System.String,System.Object,System.String)">
            <summary>
            Schedules a orchestration function named <paramref name="functionName"/> for execution./>.
            Any result or exception is ignored (fire and forget).
            </summary>
            <param name="functionName">The name of the orchestrator function to call.</param>
            <param name="input">the input to pass to the orchestrator function.</param>
            <param name="instanceId">optionally, an instance id for the orchestration. By default, a random GUID is used.</param>
            <exception cref="T:System.ArgumentException">
            The specified function does not exist, is disabled, or is not an orchestrator function.
            </exception>
            <returns>The instance id of the new orchestration.</returns>
        </member>
        <member name="T:Microsoft.Azure.WebJobs.Extensions.DurableTask.IDurableOrchestrationClient">
            <summary>
            Provides functionality available to durable orchestration clients.
            </summary>
        </member>
        <member name="P:Microsoft.Azure.WebJobs.Extensions.DurableTask.IDurableOrchestrationClient.TaskHubName">
            <summary>
            Gets the name of the task hub configured on this client instance.
            </summary>
            <value>
            The name of the task hub.
            </value>
        </member>
        <member name="M:Microsoft.Azure.WebJobs.Extensions.DurableTask.IDurableOrchestrationClient.CreateCheckStatusResponse(System.Net.Http.HttpRequestMessage,System.String,System.Boolean)">
            <summary>
            Creates an HTTP response that is useful for checking the status of the specified instance.
            </summary>
            <remarks>
            The payload of the returned <see cref="T:System.Net.Http.HttpResponseMessage"/> contains HTTP API URLs that can
            be used to query the status of the orchestration, raise events to the orchestration, or
            terminate the orchestration.
            </remarks>
            <param name="request">The HTTP request that triggered the current orchestration instance.</param>
            <param name="instanceId">The ID of the orchestration instance to check.</param>
            <param name="returnInternalServerErrorOnFailure">Optional parameter that configures the http response code returned. Defaults to <c>false</c>.
            If <c>true</c>, the returned http response code will be a 500 when the orchestrator is in a failed state, when <c>false</c> it will
            return 200.</param>
            <returns>An HTTP 202 response with a Location header and a payload containing instance control URLs.</returns>
        </member>
        <member name="M:Microsoft.Azure.WebJobs.Extensions.DurableTask.IDurableOrchestrationClient.CreateCheckStatusResponse(Microsoft.AspNetCore.Http.HttpRequest,System.String,System.Boolean)">
            <summary>
            Creates an HTTP response that is useful for checking the status of the specified instance.
            </summary>
            <remarks>
            The payload of the returned <see cref="T:Microsoft.AspNetCore.Mvc.IActionResult"/> contains HTTP API URLs that can
            be used to query the status of the orchestration, raise events to the orchestration, or
            terminate the orchestration.
            </remarks>
            <param name="request">The HTTP request that triggered the current orchestration instance.</param>
            <param name="instanceId">The ID of the orchestration instance to check.</param>
            <param name="returnInternalServerErrorOnFailure">Optional parameter that configures the http response code returned. Defaults to <c>false</c>.
            If <c>true</c>, the returned http response code will be a 500 when the orchestrator is in a failed state, when <c>false</c> it will
            return 200.</param>
            <returns>An HTTP 202 response with a Location header and a payload containing instance control URLs.</returns>
        </member>
        <member name="M:Microsoft.Azure.WebJobs.Extensions.DurableTask.IDurableOrchestrationClient.CreateHttpManagementPayload(System.String)">
            <summary>
            Creates a <see cref="T:Microsoft.Azure.WebJobs.Extensions.DurableTask.HttpManagementPayload"/> object that contains status, terminate and send external event HTTP endpoints.
            </summary>
            <param name="instanceId">The ID of the orchestration instance to check.</param>
            <returns>Instance of the <see cref="T:Microsoft.Azure.WebJobs.Extensions.DurableTask.HttpManagementPayload"/> class.</returns>
        </member>
        <member name="M:Microsoft.Azure.WebJobs.Extensions.DurableTask.IDurableOrchestrationClient.WaitForCompletionOrCreateCheckStatusResponseAsync(System.Net.Http.HttpRequestMessage,System.String,System.TimeSpan,System.TimeSpan)">
            <summary>
            Creates an HTTP response which either contains a payload of management URLs for a non-completed instance
            or contains the payload containing the output of the completed orchestration.
            </summary>
            <remarks>
            If the orchestration instance completes within the specified timeout, then the HTTP response payload will
            contain the output of the orchestration instance formatted as JSON. However, if the orchestration does not
            complete within the specified timeout, then the HTTP response will be identical to that of the
            <see cref="M:Microsoft.Azure.WebJobs.Extensions.DurableTask.IDurableOrchestrationClient.CreateCheckStatusResponse(System.Net.Http.HttpRequestMessage,System.String,System.Boolean)"/> API.
            </remarks>
            <param name="request">The HTTP request that triggered the current function.</param>
            <param name="instanceId">The unique ID of the instance to check.</param>
            <param name="timeout">Total allowed timeout for output from the durable function. The default value is 10 seconds.</param>
            <param name="retryInterval">The timeout between checks for output from the durable function. The default value is 1 second.</param>
            <returns>An HTTP response which may include a 202 and location header or a 200 with the durable function output in the response body.</returns>
        </member>
        <member name="M:Microsoft.Azure.WebJobs.Extensions.DurableTask.IDurableOrchestrationClient.WaitForCompletionOrCreateCheckStatusResponseAsync(Microsoft.AspNetCore.Http.HttpRequest,System.String,System.TimeSpan,System.TimeSpan)">
            <summary>
            Creates an HTTP response which either contains a payload of management URLs for a non-completed instance
            or contains the payload containing the output of the completed orchestration.
            </summary>
            <remarks>
            If the orchestration instance completes within the specified timeout, then the HTTP response payload will
            contain the output of the orchestration instance formatted as JSON. However, if the orchestration does not
            complete within the specified timeout, then the HTTP response will be identical to that of the
            <see cref="M:Microsoft.Azure.WebJobs.Extensions.DurableTask.IDurableOrchestrationClient.CreateCheckStatusResponse(Microsoft.AspNetCore.Http.HttpRequest,System.String,System.Boolean)"/> API.
            </remarks>
            <param name="request">The HTTP request that triggered the current function.</param>
            <param name="instanceId">The unique ID of the instance to check.</param>
            <param name="timeout">Total allowed timeout for output from the durable function. The default value is 10 seconds.</param>
            <param name="retryInterval">The timeout between checks for output from the durable function. The default value is 1 second.</param>
            <returns>An HTTP response which may include a 202 and location header or a 200 with the durable function output in the response body.</returns>
        </member>
        <member name="M:Microsoft.Azure.WebJobs.Extensions.DurableTask.IDurableOrchestrationClient.StartNewAsync``1(System.String,System.String,``0)">
            <summary>
            Starts a new instance of the specified orchestrator function.
            </summary>
            <remarks>
            If an orchestration instance with the specified ID already exists, the existing instance
            will be silently replaced by this new instance.
            </remarks>
            <param name="orchestratorFunctionName">The name of the orchestrator function to start.</param>
            <param name="instanceId">The ID to use for the new orchestration instance.</param>
            <param name="input">JSON-serializeable input value for the orchestrator function.</param>
            <typeparam name="T">The type of the input value for the orchestrator function.</typeparam>
            <returns>A task that completes when the orchestration is started. The task contains the instance id of the started
            orchestratation instance.</returns>
            <exception cref="T:System.ArgumentException">
            The specified function does not exist, is disabled, or is not an orchestrator function.
            </exception>
        </member>
        <member name="M:Microsoft.Azure.WebJobs.Extensions.DurableTask.IDurableOrchestrationClient.RaiseEventAsync(System.String,System.String,System.Object)">
            <summary>
            Sends an event notification message to a waiting orchestration instance.
            </summary>
            <remarks>
            <para>
            In order to handle the event, the target orchestration instance must be waiting for an
            event named <paramref name="eventName"/> using the
            <see cref="M:Microsoft.Azure.WebJobs.Extensions.DurableTask.IDurableOrchestrationContext.WaitForExternalEvent``1(System.String)"/> API.
            </para>
            </remarks>
            <exception cref="T:System.ArgumentException">The instance id does not corespond to a valid orchestration instance.</exception>
            <exception cref="T:System.InvalidOperationException">The orchestration instance with the provided instance id is not running.</exception>
            <param name="instanceId">The ID of the orchestration instance that will handle the event.</param>
            <param name="eventName">The name of the event.</param>
            <param name="eventData">The JSON-serializeable data associated with the event.</param>
            <returns>A task that completes when the event notification message has been enqueued.</returns>
        </member>
        <member name="M:Microsoft.Azure.WebJobs.Extensions.DurableTask.IDurableOrchestrationClient.RaiseEventAsync(System.String,System.String,System.String,System.Object,System.String)">
            <summary>
            Sends an event notification message to a waiting orchestration instance.
            </summary>
            <remarks>
            <para>
            In order to handle the event, the target orchestration instance must be waiting for an
            event named <paramref name="eventName"/> using the
            <see cref="M:Microsoft.Azure.WebJobs.Extensions.DurableTask.IDurableOrchestrationContext.WaitForExternalEvent``1(System.String)"/> API.
            </para><para>
            If the specified instance is not found or not running, this operation will throw an exception.
            </para>
            </remarks>
            <exception cref="T:System.ArgumentException">The instance id does not corespond to a valid orchestration instance.</exception>
            <exception cref="T:System.InvalidOperationException">The orchestration instance with the provided instance id is not running.</exception>
            <param name="taskHubName">The TaskHubName of the orchestration that will handle the event.</param>
            <param name="instanceId">The ID of the orchestration instance that will handle the event.</param>
            <param name="eventName">The name of the event.</param>
            <param name="eventData">The JSON-serializeable data associated with the event.</param>
            <param name="connectionName">The name of the connection string associated with <paramref name="taskHubName"/>.</param>
            <returns>A task that completes when the event notification message has been enqueued.</returns>
        </member>
        <member name="M:Microsoft.Azure.WebJobs.Extensions.DurableTask.IDurableOrchestrationClient.TerminateAsync(System.String,System.String)">
            <summary>
            Terminates a running orchestration instance.
            </summary>
            <remarks>
            <para>
            Terminating an orchestration instance has no effect on any in-flight activity function executions
            or sub-orchestrations that were started by the current orchestration instance.
            </para>
            </remarks>
            <exception cref="T:System.ArgumentException">The instance id does not corespond to a valid orchestration instance.</exception>
            <exception cref="T:System.InvalidOperationException">The orchestration instance with the provided instance id is not running.</exception>
            <param name="instanceId">The ID of the orchestration instance to terminate.</param>
            <param name="reason">The reason for terminating the orchestration instance.</param>
            <returns>A task that completes when the terminate message is enqueued if necessary.</returns>
        </member>
        <member name="M:Microsoft.Azure.WebJobs.Extensions.DurableTask.IDurableOrchestrationClient.RewindAsync(System.String,System.String)">
            <summary>
            Rewinds the specified failed orchestration instance with a reason.
            </summary>
            <param name="instanceId">The ID of the orchestration instance to rewind.</param>
            <param name="reason">The reason for rewinding the orchestration instance.</param>
            <returns>A task that completes when the rewind message is enqueued.</returns>
        </member>
        <member name="M:Microsoft.Azure.WebJobs.Extensions.DurableTask.IDurableOrchestrationClient.GetStatusAsync(System.String,System.Boolean,System.Boolean,System.Boolean)">
            <summary>
            Gets the status of the specified orchestration instance.
            </summary>
            <param name="instanceId">The ID of the orchestration instance to query.</param>
            <param name="showHistory">Boolean marker for including execution history in the response.</param>
            <param name="showHistoryOutput">Boolean marker for including input and output in the execution history response.</param>
            <param name="showInput">If set, fetch and return the input for the orchestration instance.</param>
            <returns>Returns a task which completes when the status has been fetched.</returns>
        </member>
        <member name="M:Microsoft.Azure.WebJobs.Extensions.DurableTask.IDurableOrchestrationClient.GetStatusAsync(System.Threading.CancellationToken)">
            <summary>
            Gets all the status of the orchestration instances.
            </summary>
            <param name="cancellationToken">Cancellation token that can be used to cancel the status query operation.</param>
            <returns>Returns orchestration status for all instances.</returns>
        </member>
        <member name="M:Microsoft.Azure.WebJobs.Extensions.DurableTask.IDurableOrchestrationClient.GetStatusAsync(System.DateTime,System.Nullable{System.DateTime},System.Collections.Generic.IEnumerable{Microsoft.Azure.WebJobs.Extensions.DurableTask.OrchestrationRuntimeStatus},System.Threading.CancellationToken)">
            <summary>
            Gets the status of all orchestration instances that match the specified conditions.
            </summary>
            <param name="createdTimeFrom">Return orchestration instances which were created after this DateTime.</param>
            <param name="createdTimeTo">Return orchestration instances which were created before this DateTime.</param>
            <param name="runtimeStatus">Return orchestration instances which matches the runtimeStatus.</param>
            <param name="cancellationToken">Cancellation token that can be used to cancel the status query operation.</param>
            <returns>Returns orchestration status for all instances.</returns>
        </member>
        <member name="M:Microsoft.Azure.WebJobs.Extensions.DurableTask.IDurableOrchestrationClient.PurgeInstanceHistoryAsync(System.String)">
            <summary>
            Purge the history for a concrete instance.
            </summary>
            <param name="instanceId">The ID of the orchestration instance to purge.</param>
            <returns>Returns an instance of <see cref="T:Microsoft.Azure.WebJobs.Extensions.DurableTask.PurgeHistoryResult"/>.</returns>
        </member>
        <member name="M:Microsoft.Azure.WebJobs.Extensions.DurableTask.IDurableOrchestrationClient.PurgeInstanceHistoryAsync(System.DateTime,System.Nullable{System.DateTime},System.Collections.Generic.IEnumerable{DurableTask.Core.OrchestrationStatus})">
            <summary>
            Purge the orchestration history for instances that match the conditions.
            </summary>
            <param name="createdTimeFrom">Start creation time for querying instances for purging.</param>
            <param name="createdTimeTo">End creation time for querying instances for purging.</param>
            <param name="runtimeStatus">List of runtime status for querying instances for purging. Only Completed, Terminated, or Failed will be processed.</param>
            <returns>Returns an instance of <see cref="T:Microsoft.Azure.WebJobs.Extensions.DurableTask.PurgeHistoryResult"/>.</returns>
        </member>
        <member name="M:Microsoft.Azure.WebJobs.Extensions.DurableTask.IDurableOrchestrationClient.GetStatusAsync(Microsoft.Azure.WebJobs.Extensions.DurableTask.OrchestrationStatusQueryCondition,System.Threading.CancellationToken)">
            <summary>
            Gets the status of all orchestration instances with paging that match the specified conditions.
            </summary>
            <param name="condition">Return orchestration instances that match the specified conditions.</param>
            <param name="cancellationToken">Cancellation token that can be used to cancel the status query operation.</param>
            <returns>Returns each page of orchestration status for all instances and continuation token of next page.</returns>
        </member>
        <member name="T:Microsoft.Azure.WebJobs.Extensions.DurableTask.IDurableOrchestrationContext">
            <summary>
            Provides functionality available to orchestration code.
            </summary>
        </member>
        <member name="P:Microsoft.Azure.WebJobs.Extensions.DurableTask.IDurableOrchestrationContext.Name">
            <summary>
            Gets the name of the current orchestration function.
            </summary>
        </member>
        <member name="P:Microsoft.Azure.WebJobs.Extensions.DurableTask.IDurableOrchestrationContext.InstanceId">
            <summary>
            Gets the instance ID of the currently executing orchestration.
            </summary>
            <remarks>
            The instance ID is generated and fixed when the orchestrator function is scheduled. It can be either
            auto-generated, in which case it is formatted as a GUID, or it can be user-specified with any format.
            </remarks>
            <value>
            The ID of the current orchestration instance.
            </value>
        </member>
        <member name="P:Microsoft.Azure.WebJobs.Extensions.DurableTask.IDurableOrchestrationContext.ParentInstanceId">
            <summary>
            Gets the parent instance ID of the currently executing sub-orchestration.
            </summary>
            <remarks>
            The parent instance ID is generated and fixed when the parent orchestrator function is scheduled. It can be either
            auto-generated, in which case it is formatted as a GUID, or it can be user-specified with any format.
            </remarks>
            <value>
            The ID of the parent orchestration of the current sub-orchestration instance. The value will be available only in sub-orchestrations.
            </value>
        </member>
        <member name="P:Microsoft.Azure.WebJobs.Extensions.DurableTask.IDurableOrchestrationContext.CurrentUtcDateTime">
            <summary>
            Gets the current date/time in a way that is safe for use in orchestrations and entity operations.
            </summary>
            <remarks>
            This date/time value is derived from the orchestration or entity history. It always returns the same value
            at specific points in the orchestrator function code, making it deterministic and safe for replay.
            </remarks>
            <value>The orchestration or entity's current date/time in UTC.</value>
        </member>
        <member name="P:Microsoft.Azure.WebJobs.Extensions.DurableTask.IDurableOrchestrationContext.IsReplaying">
            <summary>
            Gets a value indicating whether the orchestration or operation is currently replaying itself.
            </summary>
            <remarks>
            This property is useful when there is logic that needs to run only when *not* replaying. For example, certain types of application logging may become too noisy when duplicated
            as part of replay. The application code could check to see whether the function is
            being replayed and then issue the log statements when this value is <c>false</c>.
            </remarks>
            <value>
            <c>true</c> if the orchestration or operation is currently being replayed; otherwise <c>false</c>.
            </value>
        </member>
        <member name="M:Microsoft.Azure.WebJobs.Extensions.DurableTask.IDurableOrchestrationContext.GetInput``1">
            <summary>
            Gets the input of the current orchestrator function as a deserialized value.
            </summary>
            <typeparam name="TInput">Any data contract type that matches the JSON input.</typeparam>
            <returns>The deserialized input value.</returns>
        </member>
        <member name="M:Microsoft.Azure.WebJobs.Extensions.DurableTask.IDurableOrchestrationContext.SetOutput(System.Object)">
            <summary>
            Sets the output for the current orchestration.
            </summary>
            <param name="output">The JSON-serializeable output of the orchestration.</param>
        </member>
        <member name="M:Microsoft.Azure.WebJobs.Extensions.DurableTask.IDurableOrchestrationContext.ContinueAsNew(System.Object,System.Boolean)">
            <summary>
            Restarts the orchestration by clearing its history.
            </summary>
            <remarks>
            <para>Large orchestration histories can consume a lot of memory and cause delays in
            instance load times. This method can be used to periodically truncate the stored
            history of an orchestration instance.</para>
            <para>Note that any unprocessed external events will be discarded when an orchestration
            instance restarts itself using this method.</para>
            </remarks>
            <param name="input">The JSON-serializeable data to re-initialize the instance with.</param>
            <param name="preserveUnprocessedEvents">
            If set to <c>true</c>, re-adds any unprocessed external events into the new execution
            history when the orchestration instance restarts. If <c>false</c>, any unprocessed
            external events will be discarded when the orchestration instance restarts.
            </param>
        </member>
        <member name="M:Microsoft.Azure.WebJobs.Extensions.DurableTask.IDurableOrchestrationContext.SetCustomStatus(System.Object)">
            <summary>
            Sets the JSON-serializeable status of the current orchestrator function.
            </summary>
            <remarks>
            The <paramref name="customStatusObject"/> value is serialized to JSON and will
            be made available to the orchestration status query APIs. The serialized JSON
            value must not exceed 16 KB of UTF-16 encoded text.
            </remarks>
            <param name="customStatusObject">The JSON-serializeable value to use as the orchestrator function's custom status.</param>
        </member>
        <member name="M:Microsoft.Azure.WebJobs.Extensions.DurableTask.IDurableOrchestrationContext.CallHttpAsync(System.Net.Http.HttpMethod,System.Uri,System.String)">
            <summary>
            Makes an HTTP call to the specified uri.
            </summary>
            <param name="method">HttpMethod used for api call.</param>
            <param name="uri">uri used to make the HTTP call.</param>
            <param name="content">Content passed in the HTTP request.</param>
            <returns>A <see cref="T:System.Threading.Tasks.Task`1"/>Result of the HTTP call.</returns>
        </member>
        <member name="M:Microsoft.Azure.WebJobs.Extensions.DurableTask.IDurableOrchestrationContext.CallHttpAsync(Microsoft.Azure.WebJobs.Extensions.DurableTask.DurableHttpRequest)">
            <summary>
            Makes an HTTP call using the information in the DurableHttpRequest.
            </summary>
            <param name="req">The DurableHttpRequest used to make the HTTP call.</param>
            <returns>A <see cref="T:System.Threading.Tasks.Task`1"/>Result of the HTTP call.</returns>
        </member>
        <member name="M:Microsoft.Azure.WebJobs.Extensions.DurableTask.IDurableOrchestrationContext.CallEntityAsync``1(Microsoft.Azure.WebJobs.Extensions.DurableTask.EntityId,System.String,System.Object)">
            <summary>
            Calls an operation on an entity, passing an argument, and returns the result asynchronously.
            </summary>
            <typeparam name="TResult">The JSON-serializable result type of the operation.</typeparam>
            <param name="entityId">The target entity.</param>
            <param name="operationName">The name of the operation.</param>
            <param name="operationInput">The input for the operation.</param>
            <returns>A task representing the result of the operation.</returns>
            <exception cref="T:Microsoft.Azure.WebJobs.Extensions.DurableTask.LockingRulesViolationException">if the context already holds some locks, but not the one for <paramref name="entityId"/>.</exception>
        </member>
        <member name="M:Microsoft.Azure.WebJobs.Extensions.DurableTask.IDurableOrchestrationContext.CallEntityAsync(Microsoft.Azure.WebJobs.Extensions.DurableTask.EntityId,System.String,System.Object)">
            <summary>
            Calls an operation on an entity, passing an argument, and waits for it to complete.
            </summary>
            <param name="entityId">The target entity.</param>
            <param name="operationName">The name of the operation.</param>
            <param name="operationInput">The input for the operation.</param>
            <returns>A task representing the completion of the operation on the entity.</returns>
            <exception cref="T:Microsoft.Azure.WebJobs.Extensions.DurableTask.LockingRulesViolationException">if the context already holds some locks, but not the one for <paramref name="entityId"/>.</exception>
        </member>
        <member name="M:Microsoft.Azure.WebJobs.Extensions.DurableTask.IDurableOrchestrationContext.CallSubOrchestratorAsync``1(System.String,System.String,System.Object)">
            <summary>
            Schedules an orchestration function named <paramref name="functionName"/> for execution.
            </summary>
            <typeparam name="TResult">The return type of the scheduled orchestrator function.</typeparam>
            <param name="functionName">The name of the orchestrator function to call.</param>
            <param name="instanceId">A unique ID to use for the sub-orchestration instance.</param>
            <param name="input">The JSON-serializeable input to pass to the orchestrator function.</param>
            <returns>A durable task that completes when the called orchestrator function completes or fails.</returns>
            <exception cref="T:System.ArgumentException">
            The specified function does not exist, is disabled, or is not an orchestrator function.
            </exception>
            <exception cref="T:System.InvalidOperationException">
            The current thread is different than the thread which started the orchestrator execution.
            </exception>
            <exception cref="T:Microsoft.Azure.WebJobs.Extensions.DurableTask.FunctionFailedException">
            The activity function failed with an unhandled exception.
            </exception>
        </member>
        <member name="M:Microsoft.Azure.WebJobs.Extensions.DurableTask.IDurableOrchestrationContext.CallSubOrchestratorWithRetryAsync``1(System.String,Microsoft.Azure.WebJobs.Extensions.DurableTask.RetryOptions,System.String,System.Object)">
            <summary>
            Schedules an orchestrator function named <paramref name="functionName"/> for execution with retry options.
            </summary>
            <typeparam name="TResult">The return type of the scheduled orchestrator function.</typeparam>
            <param name="functionName">The name of the orchestrator function to call.</param>
            <param name="retryOptions">The retry option for the orchestrator function.</param>
            <param name="instanceId">A unique ID to use for the sub-orchestration instance.</param>
            <param name="input">The JSON-serializeable input to pass to the orchestrator function.</param>
            <returns>A durable task that completes when the called orchestrator function completes or fails.</returns>
            <exception cref="T:System.ArgumentNullException">
            The retry option object is null.
            </exception>
            <exception cref="T:System.ArgumentException">
            The specified function does not exist, is disabled, or is not an orchestrator function.
            </exception>
            <exception cref="T:System.InvalidOperationException">
            The current thread is different than the thread which started the orchestrator execution.
            </exception>
            <exception cref="T:Microsoft.Azure.WebJobs.Extensions.DurableTask.FunctionFailedException">
            The activity function failed with an unhandled exception.
            </exception>
        </member>
        <member name="M:Microsoft.Azure.WebJobs.Extensions.DurableTask.IDurableOrchestrationContext.CreateTimer``1(System.DateTime,``0,System.Threading.CancellationToken)">
            <summary>
            Creates a durable timer that expires at a specified time.
            </summary>
            <remarks>
            All durable timers created using this method must either expire or be cancelled
            using the <paramref name="cancelToken"/> before the orchestrator function completes.
            Otherwise the underlying framework will keep the instance alive until the timer expires.
            </remarks>
            <typeparam name="T">The type of <paramref name="state"/>.</typeparam>
            <param name="fireAt">The time at which the timer should expire.</param>
            <param name="state">Any state to be preserved by the timer.</param>
            <param name="cancelToken">The <c>CancellationToken</c> to use for cancelling the timer.</param>
            <returns>A durable task that completes when the durable timer expires.</returns>
        </member>
        <member name="M:Microsoft.Azure.WebJobs.Extensions.DurableTask.IDurableOrchestrationContext.WaitForExternalEvent``1(System.String)">
            <summary>
            Waits asynchronously for an event to be raised with name <paramref name="name"/> and returns the event data.
            </summary>
            <remarks>
            External clients can raise events to a waiting orchestration instance using
            <see cref="M:Microsoft.Azure.WebJobs.Extensions.DurableTask.IDurableOrchestrationClient.RaiseEventAsync(System.String,System.String,System.Object)"/>.
            </remarks>
            <param name="name">The name of the event to wait for.</param>
            <typeparam name="T">Any serializeable type that represents the JSON event payload.</typeparam>
            <returns>A durable task that completes when the external event is received.</returns>
        </member>
        <member name="M:Microsoft.Azure.WebJobs.Extensions.DurableTask.IDurableOrchestrationContext.WaitForExternalEvent``1(System.String,System.TimeSpan)">
            <summary>
            Waits asynchronously for an event to be raised with name <paramref name="name"/> and returns the event data.
            </summary>
            <remarks>
            External clients can raise events to a waiting orchestration instance using
            <see cref="M:Microsoft.Azure.WebJobs.Extensions.DurableTask.IDurableOrchestrationClient.RaiseEventAsync(System.String,System.String,System.Object)"/>.
            </remarks>
            <param name="name">The name of the event to wait for.</param>
            <param name="timeout">The duration after which to throw a TimeoutException.</param>
            <typeparam name="T">Any serializeable type that represents the JSON event payload.</typeparam>
            <returns>A durable task that completes when the external event is received.</returns>
            <exception cref="T:System.TimeoutException">
            The external event was not received before the timeout expired.
            </exception>
        </member>
        <member name="M:Microsoft.Azure.WebJobs.Extensions.DurableTask.IDurableOrchestrationContext.WaitForExternalEvent``1(System.String,System.TimeSpan,``0)">
            <summary>
            Waits asynchronously for an event to be raised with name <paramref name="name"/> and returns the event data.
            </summary>
            <remarks>
            External clients can raise events to a waiting orchestration instance using
            <see cref="M:Microsoft.Azure.WebJobs.Extensions.DurableTask.IDurableOrchestrationClient.RaiseEventAsync(System.String,System.String,System.Object)"/>.
            </remarks>
            <param name="name">The name of the event to wait for.</param>
            <param name="timeout">The duration after which to return the value in the <paramref name="defaultValue"/> parameter.</param>
            <param name="defaultValue">The default value to return if the timeout expires before the external event is received.</param>
            <typeparam name="T">Any serializeable type that represents the JSON event payload.</typeparam>
            <returns>A durable task that completes when the external event is received, or returns the value of <paramref name="defaultValue"/>
            if the timeout expires.</returns>
        </member>
        <member name="M:Microsoft.Azure.WebJobs.Extensions.DurableTask.IDurableOrchestrationContext.LockAsync(Microsoft.Azure.WebJobs.Extensions.DurableTask.EntityId[])">
            <summary>
            Acquires one or more locks, for the specified entities.
            </summary>
            <remarks>
            Locks can only be acquired if the current context does not hold any locks already.
            </remarks>
            <param name="entities">The entities whose locks should be acquired.</param>
            <returns>An IDisposable that releases the lock when disposed.</returns>
            <exception cref="T:Microsoft.Azure.WebJobs.Extensions.DurableTask.LockingRulesViolationException">if the context already holds some locks.</exception>
        </member>
        <member name="M:Microsoft.Azure.WebJobs.Extensions.DurableTask.IDurableOrchestrationContext.IsLocked(System.Collections.Generic.IReadOnlyList{Microsoft.Azure.WebJobs.Extensions.DurableTask.EntityId}@)">
            <summary>
            Determines whether the current context is locked, and if so, what locks are currently owned.
            </summary>
            <param name="ownedLocks">The collection of owned locks.</param>
            <remarks>
            Note that the collection of owned locks can be empty even if the context is locked. This happens
            if an orchestration calls a suborchestration without lending any locks.
            </remarks>
            <returns><c>true</c> if the context already holds some locks.</returns>
        </member>
        <member name="M:Microsoft.Azure.WebJobs.Extensions.DurableTask.IDurableOrchestrationContext.NewGuid">
            <summary>
            Creates a new GUID that is safe for replay within an orchestration or operation.
            </summary>
            <remarks>
            The default implementation of this method creates a name-based UUID using the algorithm from
            RFC 4122 §4.3. The name input used to generate this value is a combination of the orchestration
            instance ID and an internally managed sequence number.
            </remarks>
            <returns>The new <see cref="T:System.Guid"/> value.</returns>
        </member>
        <member name="M:Microsoft.Azure.WebJobs.Extensions.DurableTask.IDurableOrchestrationContext.CallActivityAsync``1(System.String,System.Object)">
            <summary>
            Schedules an activity function named <paramref name="functionName"/> for execution.
            </summary>
            <typeparam name="TResult">The return type of the scheduled activity function.</typeparam>
            <param name="functionName">The name of the activity function to call.</param>
            <param name="input">The JSON-serializeable input to pass to the activity function.</param>
            <returns>A durable task that completes when the called activity function completes or fails.</returns>
            <exception cref="T:System.ArgumentException">
            The specified function does not exist, is disabled, or is not an orchestrator function.
            </exception>
            <exception cref="T:System.InvalidOperationException">
            The current thread is different than the thread which started the orchestrator execution.
            </exception>
            <exception cref="T:Microsoft.Azure.WebJobs.Extensions.DurableTask.FunctionFailedException">
            The activity function failed with an unhandled exception.
            </exception>
        </member>
        <member name="M:Microsoft.Azure.WebJobs.Extensions.DurableTask.IDurableOrchestrationContext.CallActivityWithRetryAsync``1(System.String,Microsoft.Azure.WebJobs.Extensions.DurableTask.RetryOptions,System.Object)">
            <summary>
            Schedules an activity function named <paramref name="functionName"/> for execution with retry options.
            </summary>
            <typeparam name="TResult">The return type of the scheduled activity function.</typeparam>
            <param name="functionName">The name of the activity function to call.</param>
            <param name="retryOptions">The retry option for the activity function.</param>
            <param name="input">The JSON-serializeable input to pass to the activity function.</param>
            <returns>A durable task that completes when the called activity function completes or fails.</returns>
            <exception cref="T:System.ArgumentNullException">
            The retry option object is null.
            </exception>
            <exception cref="T:System.ArgumentException">
            The specified function does not exist, is disabled, or is not an orchestrator function.
            </exception>
            <exception cref="T:System.InvalidOperationException">
            The current thread is different than the thread which started the orchestrator execution.
            </exception>
            <exception cref="T:Microsoft.Azure.WebJobs.Extensions.DurableTask.FunctionFailedException">
            The activity function failed with an unhandled exception.
            </exception>
        </member>
        <member name="M:Microsoft.Azure.WebJobs.Extensions.DurableTask.IDurableOrchestrationContext.SignalEntity(Microsoft.Azure.WebJobs.Extensions.DurableTask.EntityId,System.String,System.Object)">
            <summary>
            Signals an entity to perform an operation, without waiting for a response. Any result or exception is ignored (fire and forget).
            </summary>
            <param name="entity">The target entity.</param>
            <param name="operationName">The name of the operation.</param>
            <param name="operationInput">The input for the operation.</param>
        </member>
        <member name="M:Microsoft.Azure.WebJobs.Extensions.DurableTask.IDurableOrchestrationContext.StartNewOrchestration(System.String,System.Object,System.String)">
            <summary>
            Schedules a orchestration function named <paramref name="functionName"/> for execution./>.
            Any result or exception is ignored (fire and forget).
            </summary>
            <param name="functionName">The name of the orchestrator function to call.</param>
            <param name="input">the input to pass to the orchestrator function.</param>
            <param name="instanceId">optionally, an instance id for the orchestration. By default, a random GUID is used.</param>
            <exception cref="T:System.ArgumentException">
            The specified function does not exist, is disabled, or is not an orchestrator function.
            </exception>
            <returns>The instance id of the new orchestration.</returns>
        </member>
        <member name="T:Microsoft.Azure.WebJobs.Extensions.DurableTask.DurableOrchestrationContextBase">
            <summary>
            Formerly, the abstract base class for DurableOrchestrationContext.
            Now obsolete: use <see cref="T:Microsoft.Azure.WebJobs.Extensions.DurableTask.IDurableOrchestrationContext"/> instead.
            </summary>
        </member>
        <member name="T:Microsoft.Azure.WebJobs.Extensions.DurableTask.DurableActivityContextBase">
            <summary>
            Formerly, the abstract base class for DurableActivityContext.
            Now obsolete: use <see cref="T:Microsoft.Azure.WebJobs.Extensions.DurableTask.IDurableActivityContext"/> instead.
            </summary>
        </member>
        <member name="T:Microsoft.Azure.WebJobs.Extensions.DurableTask.DurableOrchestrationClientBase">
            <summary>
            Formerly, the abstract base class for DurableOrchestrationClient.
            Now obsolete: use <see cref="T:Microsoft.Azure.WebJobs.Extensions.DurableTask.IDurableOrchestrationClient"/> instead.
            </summary>
        </member>
        <member name="T:Microsoft.Azure.WebJobs.Extensions.DurableTask.DeterministicAttribute">
            <summary>
            Attribute used with the Durable Functions Analyzer to label a method as Deterministic. This allows the method to be called in an Orchestration function without causing a compiler warning.
            </summary>
        </member>
        <member name="T:Microsoft.Azure.WebJobs.Extensions.DurableTask.DurabilityProvider">
            <summary>
            The backend storage provider that provides the actual durability of Durable Functions.
            This is functionally a superset of <see cref="T:DurableTask.Core.IOrchestrationService"/> and <see cref="T:DurableTask.Core.IOrchestrationServiceClient"/>.
            If the storage provider does not require any of the Durable Functions specific operations, they can use this class
            directly with the expectation that only those interfaces will be implemented. All of the Durable Functions specific
            methods/operations are virtual and can be overridden by creating a subclass.
            </summary>
        </member>
        <member name="M:Microsoft.Azure.WebJobs.Extensions.DurableTask.DurabilityProvider.#ctor(System.String,DurableTask.Core.IOrchestrationService,DurableTask.Core.IOrchestrationServiceClient,System.String)">
            <summary>
            Creates the default <see cref="T:Microsoft.Azure.WebJobs.Extensions.DurableTask.DurabilityProvider"/>.
            </summary>
            <param name="storageProviderName">The name of the storage backend providing the durability.</param>
            <param name="service">The internal <see cref="T:DurableTask.Core.IOrchestrationService"/> that provides functionality
            for this classes implementions of <see cref="T:DurableTask.Core.IOrchestrationService"/>.</param>
            <param name="serviceClient">The internal <see cref="T:DurableTask.Core.IOrchestrationServiceClient"/> that provides functionality
            for this classes implementions of <see cref="T:DurableTask.Core.IOrchestrationServiceClient"/>.</param>
            <param name="connectionName">The name of the app setting that stores connection details for the storage provider.</param>
        </member>
        <member name="P:Microsoft.Azure.WebJobs.Extensions.DurableTask.DurabilityProvider.ConnectionName">
            <summary>
            The name of the environment variable that contains connection details for how to connect to storage providers.
            Corresponds to the <see cref="P:Microsoft.Azure.WebJobs.Extensions.DurableTask.DurableClientAttribute.ConnectionName"/> for binding data.
            </summary>
        </member>
        <member name="P:Microsoft.Azure.WebJobs.Extensions.DurableTask.DurabilityProvider.SupportsEntities">
            <summary>
            Specifies whether the durability provider supports Durable Entities.
            </summary>
        </member>
        <member name="P:Microsoft.Azure.WebJobs.Extensions.DurableTask.DurabilityProvider.TaskOrchestrationDispatcherCount">
            <inheritdoc/>
        </member>
        <member name="P:Microsoft.Azure.WebJobs.Extensions.DurableTask.DurabilityProvider.MaxConcurrentTaskOrchestrationWorkItems">
            <inheritdoc/>
        </member>
        <member name="P:Microsoft.Azure.WebJobs.Extensions.DurableTask.DurabilityProvider.EventBehaviourForContinueAsNew">
            <inheritdoc/>
        </member>
        <member name="P:Microsoft.Azure.WebJobs.Extensions.DurableTask.DurabilityProvider.TaskActivityDispatcherCount">
            <inheritdoc/>
        </member>
        <member name="P:Microsoft.Azure.WebJobs.Extensions.DurableTask.DurabilityProvider.MaxConcurrentTaskActivityWorkItems">
            <inheritdoc/>
        </member>
        <member name="M:Microsoft.Azure.WebJobs.Extensions.DurableTask.DurabilityProvider.AbandonTaskActivityWorkItemAsync(DurableTask.Core.TaskActivityWorkItem)">
            <inheritdoc/>
        </member>
        <member name="M:Microsoft.Azure.WebJobs.Extensions.DurableTask.DurabilityProvider.AbandonTaskOrchestrationWorkItemAsync(DurableTask.Core.TaskOrchestrationWorkItem)">
            <inheritdoc/>
        </member>
        <member name="M:Microsoft.Azure.WebJobs.Extensions.DurableTask.DurabilityProvider.CompleteTaskActivityWorkItemAsync(DurableTask.Core.TaskActivityWorkItem,DurableTask.Core.TaskMessage)">
            <inheritdoc/>
        </member>
        <member name="M:Microsoft.Azure.WebJobs.Extensions.DurableTask.DurabilityProvider.CompleteTaskOrchestrationWorkItemAsync(DurableTask.Core.TaskOrchestrationWorkItem,DurableTask.Core.OrchestrationRuntimeState,System.Collections.Generic.IList{DurableTask.Core.TaskMessage},System.Collections.Generic.IList{DurableTask.Core.TaskMessage},System.Collections.Generic.IList{DurableTask.Core.TaskMessage},DurableTask.Core.TaskMessage,DurableTask.Core.OrchestrationState)">
            <inheritdoc/>
        </member>
        <member name="M:Microsoft.Azure.WebJobs.Extensions.DurableTask.DurabilityProvider.CreateAsync">
            <inheritdoc/>
        </member>
        <member name="M:Microsoft.Azure.WebJobs.Extensions.DurableTask.DurabilityProvider.CreateAsync(System.Boolean)">
            <inheritdoc/>
        </member>
        <member name="M:Microsoft.Azure.WebJobs.Extensions.DurableTask.DurabilityProvider.CreateIfNotExistsAsync">
            <inheritdoc/>
        </member>
        <member name="M:Microsoft.Azure.WebJobs.Extensions.DurableTask.DurabilityProvider.DeleteAsync">
            <inheritdoc/>
        </member>
        <member name="M:Microsoft.Azure.WebJobs.Extensions.DurableTask.DurabilityProvider.DeleteAsync(System.Boolean)">
            <inheritdoc/>
        </member>
        <member name="M:Microsoft.Azure.WebJobs.Extensions.DurableTask.DurabilityProvider.GetDelayInSecondsAfterOnFetchException(System.Exception)">
            <inheritdoc/>
        </member>
        <member name="M:Microsoft.Azure.WebJobs.Extensions.DurableTask.DurabilityProvider.GetDelayInSecondsAfterOnProcessException(System.Exception)">
            <inheritdoc/>
        </member>
        <member name="M:Microsoft.Azure.WebJobs.Extensions.DurableTask.DurabilityProvider.IsMaxMessageCountExceeded(System.Int32,DurableTask.Core.OrchestrationRuntimeState)">
            <inheritdoc/>
        </member>
        <member name="M:Microsoft.Azure.WebJobs.Extensions.DurableTask.DurabilityProvider.LockNextTaskActivityWorkItem(System.TimeSpan,System.Threading.CancellationToken)">
            <inheritdoc/>
        </member>
        <member name="M:Microsoft.Azure.WebJobs.Extensions.DurableTask.DurabilityProvider.LockNextTaskOrchestrationWorkItemAsync(System.TimeSpan,System.Threading.CancellationToken)">
            <inheritdoc/>
        </member>
        <member name="M:Microsoft.Azure.WebJobs.Extensions.DurableTask.DurabilityProvider.ReleaseTaskOrchestrationWorkItemAsync(DurableTask.Core.TaskOrchestrationWorkItem)">
            <inheritdoc/>
        </member>
        <member name="M:Microsoft.Azure.WebJobs.Extensions.DurableTask.DurabilityProvider.RenewTaskActivityWorkItemLockAsync(DurableTask.Core.TaskActivityWorkItem)">
            <inheritdoc/>
        </member>
        <member name="M:Microsoft.Azure.WebJobs.Extensions.DurableTask.DurabilityProvider.RenewTaskOrchestrationWorkItemLockAsync(DurableTask.Core.TaskOrchestrationWorkItem)">
            <inheritdoc/>
        </member>
        <member name="M:Microsoft.Azure.WebJobs.Extensions.DurableTask.DurabilityProvider.StartAsync">
            <inheritdoc/>
        </member>
        <member name="M:Microsoft.Azure.WebJobs.Extensions.DurableTask.DurabilityProvider.StopAsync">
            <inheritdoc/>
        </member>
        <member name="M:Microsoft.Azure.WebJobs.Extensions.DurableTask.DurabilityProvider.StopAsync(System.Boolean)">
            <inheritdoc/>
        </member>
        <member name="M:Microsoft.Azure.WebJobs.Extensions.DurableTask.DurabilityProvider.GetAllOrchestrationStates(System.Threading.CancellationToken)">
            <summary>
            Gets the status of all orchestration instances.
            </summary>
            <param name="cancellationToken">A token to cancel the request.</param>
            <returns>Returns a task which completes when the status has been fetched.</returns>
        </member>
        <member name="M:Microsoft.Azure.WebJobs.Extensions.DurableTask.DurabilityProvider.GetAllOrchestrationStatesWithFilters(System.DateTime,System.Nullable{System.DateTime},System.Collections.Generic.IEnumerable{Microsoft.Azure.WebJobs.Extensions.DurableTask.OrchestrationRuntimeStatus},System.Threading.CancellationToken)">
            <summary>
            Gets the status of all orchestration instances within the specified parameters.
            </summary>
            <param name="createdTimeFrom">Return orchestration instances which were created after this DateTime.</param>
            <param name="createdTimeTo">Return orchestration instances which were created before this DateTime.</param>
            <param name="runtimeStatus">Return orchestration instances which matches the runtimeStatus.</param>
            <param name="cancellationToken">A token to cancel the request.</param>
            <returns>Returns a task which completes when the status has been fetched.</returns>
        </member>
        <member name="M:Microsoft.Azure.WebJobs.Extensions.DurableTask.DurabilityProvider.GetOrchestrationStateWithInputsAsync(System.String,System.Boolean)">
            <summary>
            Gets the state of the specified orchestration instance.
            </summary>
            <param name="instanceId">The ID of the orchestration instance to query.</param>
            <param name="showInput">If set, fetch and return the input for the orchestration instance.</param>
            <returns>Returns a task which completes when the state has been fetched.</returns>
        </member>
        <member name="M:Microsoft.Azure.WebJobs.Extensions.DurableTask.DurabilityProvider.GetOrchestrationStateWithPagination(Microsoft.Azure.WebJobs.Extensions.DurableTask.OrchestrationStatusQueryCondition,System.Threading.CancellationToken)">
            <summary>
            Gets paginated result of all orchestration instances that match query status parameters.
            </summary>
            <param name="condition">The filtering conditions of the query.</param>
            <param name="cancellationToken">A token to cancel the request.</param>
            <returns>Paginated result of orchestration state.</returns>
        </member>
        <member name="M:Microsoft.Azure.WebJobs.Extensions.DurableTask.DurabilityProvider.PurgeHistoryByFilters(System.DateTime,System.Nullable{System.DateTime},System.Collections.Generic.IEnumerable{DurableTask.Core.OrchestrationStatus})">
            <summary>
            Purges history that meet the required parameters.
            </summary>
            <param name="createdTimeFrom">Purge the history of orchestration instances which were created after this DateTime.</param>
            <param name="createdTimeTo">Purge the history of orchestration instances which were created before this DateTime.</param>
            <param name="runtimeStatus">Purge the history of orchestration instances which matches the runtimeStatus.</param>
            <returns>The number of instances purged.</returns>
        </member>
        <member name="M:Microsoft.Azure.WebJobs.Extensions.DurableTask.DurabilityProvider.PurgeInstanceHistoryByInstanceId(System.String)">
            <summary>
            Purges the instance history for the provided instance id.
            </summary>
            <param name="instanceId">The instance id for the instance history to purge.</param>
            <returns>The number of instances purged.</returns>
        </member>
        <member name="M:Microsoft.Azure.WebJobs.Extensions.DurableTask.DurabilityProvider.RetrieveSerializedEntityState(Microsoft.Azure.WebJobs.Extensions.DurableTask.EntityId)">
            <summary>
            Retrieves the state for a serialized entity.
            </summary>
            <param name="entityId">Entity id to fetch state for.</param>
            <returns>State for the entity.</returns>
        </member>
        <member name="M:Microsoft.Azure.WebJobs.Extensions.DurableTask.DurabilityProvider.RewindAsync(System.String,System.String)">
            <summary>
            Rewinds the specified failed orchestration instance with a reason.
            </summary>
            <param name="instanceId">The ID of the orchestration instance to rewind.</param>
            <param name="reason">The reason for rewinding the orchestration instance.</param>
            <returns>A task that completes when the rewind message is enqueued.</returns>
        </member>
        <member name="M:Microsoft.Azure.WebJobs.Extensions.DurableTask.DurabilityProvider.CreateTaskOrchestrationAsync(DurableTask.Core.TaskMessage)">
            <inheritdoc />
        </member>
        <member name="M:Microsoft.Azure.WebJobs.Extensions.DurableTask.DurabilityProvider.CreateTaskOrchestrationAsync(DurableTask.Core.TaskMessage,DurableTask.Core.OrchestrationStatus[])">
            <inheritdoc />
        </member>
        <member name="M:Microsoft.Azure.WebJobs.Extensions.DurableTask.DurabilityProvider.SendTaskOrchestrationMessageAsync(DurableTask.Core.TaskMessage)">
            <inheritdoc />
        </member>
        <member name="M:Microsoft.Azure.WebJobs.Extensions.DurableTask.DurabilityProvider.SendTaskOrchestrationMessageBatchAsync(DurableTask.Core.TaskMessage[])">
            <inheritdoc />
        </member>
        <member name="M:Microsoft.Azure.WebJobs.Extensions.DurableTask.DurabilityProvider.WaitForOrchestrationAsync(System.String,System.String,System.TimeSpan,System.Threading.CancellationToken)">
            <inheritdoc />
        </member>
        <member name="M:Microsoft.Azure.WebJobs.Extensions.DurableTask.DurabilityProvider.ForceTerminateTaskOrchestrationAsync(System.String,System.String)">
            <inheritdoc />
        </member>
        <member name="M:Microsoft.Azure.WebJobs.Extensions.DurableTask.DurabilityProvider.GetOrchestrationStateAsync(System.String,System.Boolean)">
            <inheritdoc />
        </member>
        <member name="M:Microsoft.Azure.WebJobs.Extensions.DurableTask.DurabilityProvider.GetOrchestrationStateAsync(System.String,System.String)">
            <inheritdoc />
        </member>
        <member name="M:Microsoft.Azure.WebJobs.Extensions.DurableTask.DurabilityProvider.GetOrchestrationHistoryAsync(System.String,System.String)">
            <inheritdoc />
        </member>
        <member name="M:Microsoft.Azure.WebJobs.Extensions.DurableTask.DurabilityProvider.PurgeOrchestrationHistoryAsync(System.DateTime,DurableTask.Core.OrchestrationStateTimeRangeFilterType)">
            <inheritdoc />
        </member>
        <member name="M:Microsoft.Azure.WebJobs.Extensions.DurableTask.DurabilityProvider.ValidateDelayTime(System.TimeSpan,System.String@)">
            <summary>
            Uses durability provider specific logic to verify whether a timespan for a timer, timeout
            or retry interval is allowed by the provider.
            </summary>
            <param name="timespan">The timespan that the code will have to wait for.</param>
            <param name="errorMessage">The error message if the timespan is invalid.</param>
            <returns>A boolean indicating whether the time interval is valid.</returns>
        </member>
        <member name="T:Microsoft.Azure.WebJobs.Extensions.DurableTask.DurableClientAttribute">
            <summary>
            Attribute used to bind a function parameter to a <see cref="T:Microsoft.Azure.WebJobs.Extensions.DurableTask.IDurableClient"/>, <see cref="T:Microsoft.Azure.WebJobs.Extensions.DurableTask.IDurableEntityClient"/>, or <see cref="T:Microsoft.Azure.WebJobs.Extensions.DurableTask.IDurableOrchestrationClient"/> instance.
            </summary>
        </member>
        <member name="P:Microsoft.Azure.WebJobs.Extensions.DurableTask.DurableClientAttribute.TaskHub">
            <summary>
            Optional. Gets or sets the name of the task hub in which the orchestration data lives.
            </summary>
            <value>The task hub used by this binding.</value>
            <remarks>
            The default behavior is to use the task hub name specified in <see cref="P:Microsoft.Azure.WebJobs.Extensions.DurableTask.DurableTaskOptions.HubName"/>.
            If no value exists there, then a default value will be used.
            </remarks>
        </member>
        <member name="P:Microsoft.Azure.WebJobs.Extensions.DurableTask.DurableClientAttribute.ConnectionName">
            <summary>
            Optional. Gets or sets the setting name for the app setting containing connection details used by this binding to connect
            to instances of the storage provider other than the default one this application communicates with.
            </summary>
            <value>The name of an app setting containing connection details.</value>
            <remarks>
            For Azure Storage the default behavior is to use the value of <see cref="P:Microsoft.Azure.WebJobs.Extensions.DurableTask.AzureStorageOptions.ConnectionStringName"/>.
            If no value exists there, then the default behavior is to use the standard `AzureWebJobsStorage` connection string for all storage usage.
            </remarks>
        </member>
        <member name="M:Microsoft.Azure.WebJobs.Extensions.DurableTask.DurableClientAttribute.GetHashCode">
            <summary>
            Returns a hash code for this attribute.
            </summary>
            <returns>A hash code for this attribute.</returns>
        </member>
        <member name="M:Microsoft.Azure.WebJobs.Extensions.DurableTask.DurableClientAttribute.Equals(System.Object)">
            <summary>
            Compares two <see cref="T:Microsoft.Azure.WebJobs.Extensions.DurableTask.DurableClientAttribute"/> instances for value equality.
            </summary>
            <param name="obj">The <see cref="T:Microsoft.Azure.WebJobs.Extensions.DurableTask.DurableClientAttribute"/> object to compare with.</param>
            <returns><c>true</c> if the two attributes have the same configuration; otherwise <c>false</c>.</returns>
        </member>
        <member name="M:Microsoft.Azure.WebJobs.Extensions.DurableTask.DurableClientAttribute.Equals(Microsoft.Azure.WebJobs.Extensions.DurableTask.DurableClientAttribute)">
            <summary>
            Compares two <see cref="T:Microsoft.Azure.WebJobs.Extensions.DurableTask.DurableClientAttribute"/> instances for value equality.
            </summary>
            <param name="other">The <see cref="T:Microsoft.Azure.WebJobs.Extensions.DurableTask.DurableClientAttribute"/> object to compare with.</param>
            <returns><c>true</c> if the two attributes have the same configuration; otherwise <c>false</c>.</returns>
        </member>
        <member name="T:Microsoft.Azure.WebJobs.Extensions.DurableTask.DurableHttpRequest">
            <summary>
            Request used to make an HTTP call through Durable Functions.
            </summary>
        </member>
        <member name="M:Microsoft.Azure.WebJobs.Extensions.DurableTask.DurableHttpRequest.#ctor(System.Net.Http.HttpMethod,System.Uri,System.Collections.Generic.IDictionary{System.String,Microsoft.Extensions.Primitives.StringValues},System.String,Microsoft.Azure.WebJobs.Extensions.DurableTask.ITokenSource,System.Boolean)">
            <summary>
            Initializes a new instance of the <see cref="T:Microsoft.Azure.WebJobs.Extensions.DurableTask.DurableHttpRequest"/> class.
            </summary>
            <param name="method">Method used for HTTP request.</param>
            <param name="uri">Uri used to make the HTTP request.</param>
            <param name="headers">Headers added to the HTTP request.</param>
            <param name="content">Content added to the body of the HTTP request.</param>
            <param name="tokenSource">AAD authentication attached to the HTTP request.</param>
            <param name="asynchronousPatternEnabled">Specifies whether the DurableHttpRequest should handle the asynchronous pattern.</param>
        </member>
        <member name="P:Microsoft.Azure.WebJobs.Extensions.DurableTask.DurableHttpRequest.Method">
            <summary>
            HttpMethod used in the HTTP request made by the Durable Function.
            </summary>
        </member>
        <member name="P:Microsoft.Azure.WebJobs.Extensions.DurableTask.DurableHttpRequest.Uri">
            <summary>
            Uri used in the HTTP request made by the Durable Function.
            </summary>
        </member>
        <member name="P:Microsoft.Azure.WebJobs.Extensions.DurableTask.DurableHttpRequest.Headers">
            <summary>
            Headers passed with the HTTP request made by the Durable Function.
            </summary>
        </member>
        <member name="P:Microsoft.Azure.WebJobs.Extensions.DurableTask.DurableHttpRequest.Content">
            <summary>
            Content passed with the HTTP request made by the Durable Function.
            </summary>
        </member>
        <member name="P:Microsoft.Azure.WebJobs.Extensions.DurableTask.DurableHttpRequest.TokenSource">
            <summary>
            Mechanism for attaching an OAuth token to the request.
            </summary>
        </member>
        <member name="P:Microsoft.Azure.WebJobs.Extensions.DurableTask.DurableHttpRequest.AsynchronousPatternEnabled">
            <summary>
            Specifies whether the Durable HTTP APIs should automatically
            handle the asynchronous HTTP pattern.
            </summary>
        </member>
        <member name="T:Microsoft.Azure.WebJobs.Extensions.DurableTask.DurableHttpResponse">
            <summary>
            Response received from the HTTP request made by the Durable Function.
            </summary>
        </member>
        <member name="M:Microsoft.Azure.WebJobs.Extensions.DurableTask.DurableHttpResponse.#ctor(System.Net.HttpStatusCode,System.Collections.Generic.IDictionary{System.String,Microsoft.Extensions.Primitives.StringValues},System.String)">
            <summary>
            Initializes a new instance of the <see cref="T:Microsoft.Azure.WebJobs.Extensions.DurableTask.DurableHttpResponse"/> class.
            </summary>
            <param name="statusCode">HTTP Status code returned from the HTTP call.</param>
            <param name="headers">Headers returned from the HTTP call.</param>
            <param name="content">Content returned from the HTTP call.</param>
        </member>
        <member name="P:Microsoft.Azure.WebJobs.Extensions.DurableTask.DurableHttpResponse.StatusCode">
            <summary>
            Status code returned from an HTTP request.
            </summary>
        </member>
        <member name="P:Microsoft.Azure.WebJobs.Extensions.DurableTask.DurableHttpResponse.Headers">
            <summary>
            Headers in the response from an HTTP request.
            </summary>
        </member>
        <member name="P:Microsoft.Azure.WebJobs.Extensions.DurableTask.DurableHttpResponse.Content">
            <summary>
            Content returned from an HTTP request.
            </summary>
        </member>
        <member name="M:Microsoft.Azure.WebJobs.Extensions.DurableTask.DurableHttpResponse.CreateDurableHttpResponseWithHttpResponseMessage(System.Net.Http.HttpResponseMessage)">
            <summary>
            Creates a DurableHttpResponse from an HttpResponseMessage.
            </summary>
            <param name="httpResponseMessage">HttpResponseMessage returned from the HTTP call.</param>
            <returns>A <see cref="T:System.Threading.Tasks.Task`1"/> representing the result of the asynchronous operation.</returns>
        </member>
        <member name="T:Microsoft.Azure.WebJobs.Extensions.DurableTask.DurableOrchestrationStatus">
            <summary>
            Represents the status of a durable orchestration instance.
            </summary>
            <remarks>
            An external client can fetch the status of an orchestration instance using
            <see cref="M:Microsoft.Azure.WebJobs.Extensions.DurableTask.IDurableOrchestrationClient.GetStatusAsync(System.String,System.Boolean,System.Boolean,System.Boolean)"/>.
            </remarks>
        </member>
        <member name="P:Microsoft.Azure.WebJobs.Extensions.DurableTask.DurableOrchestrationStatus.Name">
            <summary>
            Gets the name of the queried orchestrator function.
            </summary>
            <value>
            The orchestrator function name.
            </value>
        </member>
        <member name="P:Microsoft.Azure.WebJobs.Extensions.DurableTask.DurableOrchestrationStatus.InstanceId">
            <summary>
            Gets the ID of the queried orchestration instance.
            </summary>
            <remarks>
            The instance ID is generated and fixed when the orchestrator function is scheduled. It can be either
            auto-generated, in which case it is formatted as a GUID, or it can be user-specified with any format.
            </remarks>
            <value>
            The unique ID of the instance.
            </value>
        </member>
        <member name="P:Microsoft.Azure.WebJobs.Extensions.DurableTask.DurableOrchestrationStatus.CreatedTime">
            <summary>
            Gets the time at which the orchestration instance was created.
            </summary>
            <remarks>
            If the orchestration instance is in the <see cref="F:Microsoft.Azure.WebJobs.Extensions.DurableTask.OrchestrationRuntimeStatus.Pending"/>
            status, this time represents the time at which the orchestration instance was scheduled.
            </remarks>
            <value>
            The instance creation time in UTC.
            </value>
        </member>
        <member name="P:Microsoft.Azure.WebJobs.Extensions.DurableTask.DurableOrchestrationStatus.LastUpdatedTime">
            <summary>
            Gets the time at which the orchestration instance last updated its execution history.
            </summary>
            <value>
            The last-updated time in UTC.
            </value>
        </member>
        <member name="P:Microsoft.Azure.WebJobs.Extensions.DurableTask.DurableOrchestrationStatus.Input">
            <summary>
            Gets the input of the orchestrator function instance.
            </summary>
            <value>
            The input as either a <c>JToken</c> or <c>null</c> if no input was provided.
            </value>
        </member>
        <member name="P:Microsoft.Azure.WebJobs.Extensions.DurableTask.DurableOrchestrationStatus.Output">
            <summary>
            Gets the output of the queried orchestration instance.
            </summary>
            <value>
            The output as either a <c>JToken</c> object or <c>null</c> if it has not yet completed.
            </value>
        </member>
        <member name="P:Microsoft.Azure.WebJobs.Extensions.DurableTask.DurableOrchestrationStatus.RuntimeStatus">
            <summary>
            Gets the runtime status of the queried orchestration instance.
            </summary>
            <value>
            Expected values include `Running`, `Pending`, `Failed`, `Canceled`, `Terminated`, `Completed`.
            </value>
        </member>
        <member name="P:Microsoft.Azure.WebJobs.Extensions.DurableTask.DurableOrchestrationStatus.CustomStatus">
            <summary>
            Gets the custom status payload (if any) that was set by the orchestrator function.
            </summary>
            <remarks>
            Orchestrator functions can set a custom status using <see cref="M:Microsoft.Azure.WebJobs.Extensions.DurableTask.IDurableOrchestrationContext.SetCustomStatus(System.Object)"/>.
            </remarks>
            <value>
            The custom status as either a <c>JToken</c> object or <c>null</c> if no custom status has been set.
            </value>
        </member>
        <member name="P:Microsoft.Azure.WebJobs.Extensions.DurableTask.DurableOrchestrationStatus.History">
            <summary>
            Gets the execution history of the orchestration instance.
            </summary>
            <remarks>
            The history log can be large and is therefore <c>null</c> by default.
            It is populated only when explicitly requested in the call to
            <see cref="M:Microsoft.Azure.WebJobs.Extensions.DurableTask.IDurableOrchestrationClient.GetStatusAsync(System.String,System.Boolean,System.Boolean,System.Boolean)"/>.
            </remarks>
            <value>
            The output as a <c>JArray</c> object or <c>null</c>.
            </value>
        </member>
        <member name="T:Microsoft.Azure.WebJobs.Extensions.DurableTask.DurableTaskExtension">
            <summary>
            Configuration for the Durable Functions extension.
            </summary>
        </member>
        <member name="M:Microsoft.Azure.WebJobs.Extensions.DurableTask.DurableTaskExtension.#ctor">
            <summary>
            Obsolete. Please use an alternate constructor overload.
            </summary>
        </member>
        <member name="M:Microsoft.Azure.WebJobs.Extensions.DurableTask.DurableTaskExtension.#ctor(Microsoft.Extensions.Options.IOptions{Microsoft.Azure.WebJobs.Extensions.DurableTask.DurableTaskOptions},Microsoft.Extensions.Logging.ILoggerFactory,Microsoft.Azure.WebJobs.INameResolver,Microsoft.Azure.WebJobs.Extensions.DurableTask.IDurabilityProviderFactory,Microsoft.Azure.WebJobs.Extensions.DurableTask.IDurableHttpMessageHandlerFactory,Microsoft.Azure.WebJobs.Extensions.DurableTask.ILifeCycleNotificationHelper)">
            <summary>
            Initializes a new instance of the <see cref="T:Microsoft.Azure.WebJobs.Extensions.DurableTask.DurableTaskExtension"/>.
            </summary>
            <param name="options">The configuration options for this extension.</param>
            <param name="loggerFactory">The logger factory used for extension-specific logging and orchestration tracking.</param>
            <param name="nameResolver">The name resolver to use for looking up application settings.</param>
            <param name="orchestrationServiceFactory">The factory used to create orchestration service based on the configured storage provider.</param>
            <param name="durableHttpMessageHandlerFactory">The HTTP message handler that handles HTTP requests and HTTP responses.</param>
            <param name="lifeCycleNotificationHelper">The lifecycle notification helper used for custom orchestration tracking.</param>
        </member>
        <member name="P:Microsoft.Azure.WebJobs.Extensions.DurableTask.DurableTaskExtension.HubName">
            <summary>
            Gets or sets default task hub name to be used by all <see cref="T:Microsoft.Azure.WebJobs.Extensions.DurableTask.IDurableClient"/>, <see cref="T:Microsoft.Azure.WebJobs.Extensions.DurableTask.IDurableOrchestrationClient"/>, <see cref="T:Microsoft.Azure.WebJobs.Extensions.DurableTask.IDurableEntityClient"/>,
            <see cref="T:Microsoft.Azure.WebJobs.Extensions.DurableTask.IDurableOrchestrationContext"/>, and <see cref="T:Microsoft.Azure.WebJobs.Extensions.DurableTask.IDurableActivityContext"/> instances.
            </summary>
            <remarks>
            A task hub is a logical grouping of storage resources. Alternate task hub names can be used to isolate
            multiple Durable Functions applications from each other, even if they are using the same storage backend.
            </remarks>
            <value>The name of the default task hub.</value>
        </member>
        <member name="M:Microsoft.Azure.WebJobs.Extensions.DurableTask.DurableTaskExtension.Microsoft#Azure#WebJobs#Host#Config#IExtensionConfigProvider#Initialize(Microsoft.Azure.WebJobs.Host.Config.ExtensionConfigContext)">
            <summary>
            Internal initialization call from the WebJobs host.
            </summary>
            <param name="context">Extension context provided by WebJobs.</param>
        </member>
        <member name="M:Microsoft.Azure.WebJobs.Extensions.DurableTask.DurableTaskExtension.DeleteTaskHubAsync">
            <summary>
            Deletes all data stored in the current task hub.
            </summary>
            <returns>A task representing the async delete operation.</returns>
        </member>
        <member name="M:Microsoft.Azure.WebJobs.Extensions.DurableTask.DurableTaskExtension.DurableTask#Core#INameVersionObjectManager{DurableTask#Core#TaskOrchestration}#Add(DurableTask.Core.ObjectCreator{DurableTask.Core.TaskOrchestration})">
            <summary>
            Called by the Durable Task Framework: Not used.
            </summary>
            <param name="creator">This parameter is not used.</param>
        </member>
        <member name="M:Microsoft.Azure.WebJobs.Extensions.DurableTask.DurableTaskExtension.DurableTask#Core#INameVersionObjectManager{DurableTask#Core#TaskOrchestration}#GetObject(System.String,System.String)">
            <summary>
            Called by the Durable Task Framework: Returns the specified <see cref="T:DurableTask.Core.TaskOrchestration"/>.
            </summary>
            <param name="name">The name of the orchestration to return.</param>
            <param name="version">Not used.</param>
            <returns>An orchestration shim that delegates execution to an orchestrator function.</returns>
        </member>
        <member name="M:Microsoft.Azure.WebJobs.Extensions.DurableTask.DurableTaskExtension.DurableTask#Core#INameVersionObjectManager{DurableTask#Core#TaskActivity}#Add(DurableTask.Core.ObjectCreator{DurableTask.Core.TaskActivity})">
            <summary>
            Called by the durable task framework: Not used.
            </summary>
            <param name="creator">This parameter is not used.</param>
        </member>
        <member name="M:Microsoft.Azure.WebJobs.Extensions.DurableTask.DurableTaskExtension.DurableTask#Core#INameVersionObjectManager{DurableTask#Core#TaskActivity}#GetObject(System.String,System.String)">
            <summary>
            Called by the Durable Task Framework: Returns the specified <see cref="T:DurableTask.Core.TaskActivity"/>.
            </summary>
            <param name="name">The name of the activity to return.</param>
            <param name="version">Not used.</param>
            <returns>An activity shim that delegates execution to an activity function.</returns>
        </member>
        <member name="M:Microsoft.Azure.WebJobs.Extensions.DurableTask.DurableTaskExtension.GetClient(Microsoft.Azure.WebJobs.Extensions.DurableTask.DurableClientAttribute)">
            <summary>
            Gets a <see cref="T:Microsoft.Azure.WebJobs.Extensions.DurableTask.IDurableClient"/> using configuration from a <see cref="T:Microsoft.Azure.WebJobs.Extensions.DurableTask.DurableClientAttribute"/> instance.
            </summary>
            <param name="attribute">The attribute containing the client configuration parameters.</param>
            <returns>Returns a <see cref="T:Microsoft.Azure.WebJobs.Extensions.DurableTask.IDurableClient"/> instance. The returned instance may be a cached instance.</returns>
        </member>
        <member name="M:Microsoft.Azure.WebJobs.Extensions.DurableTask.DurableTaskExtension.Microsoft#Azure#WebJobs#IAsyncConverter{System#Net#Http#HttpRequestMessage,System#Net#Http#HttpResponseMessage}#ConvertAsync(System.Net.Http.HttpRequestMessage,System.Threading.CancellationToken)">
            <inheritdoc/>
        </member>
        <member name="T:Microsoft.Azure.WebJobs.Extensions.DurableTask.DurableTaskJobHostConfigurationExtensions">
            <summary>
            Extension for registering a Durable Functions configuration with <c>JobHostConfiguration</c>.
            </summary>
        </member>
        <member name="M:Microsoft.Azure.WebJobs.Extensions.DurableTask.DurableTaskJobHostConfigurationExtensions.UseDurableTask(Microsoft.Azure.WebJobs.JobHostConfiguration,Microsoft.Azure.WebJobs.Extensions.DurableTask.DurableTaskExtension)">
            <summary>
            Enable running durable orchestrations implemented as functions.
            </summary>
            <param name="hostConfig">Configuration settings of the current <c>JobHost</c> instance.</param>
            <param name="listenerConfig">Durable Functions configuration.</param>
        </member>
        <member name="T:Microsoft.Azure.WebJobs.Extensions.DurableTask.Entity">
            <summary>
            Statically accessible context for entity operations.
            </summary>
        </member>
        <member name="P:Microsoft.Azure.WebJobs.Extensions.DurableTask.Entity.Current">
            <summary>
            The context of the currently executing entity.
            </summary>
        </member>
        <member name="M:Microsoft.Azure.WebJobs.Extensions.DurableTask.Entity.SetMockContext(Microsoft.Azure.WebJobs.Extensions.DurableTask.IDurableEntityContext)">
            <summary>
            Sets the current context to a mocked context for unit testing.
            </summary>
            <param name="mockContext">The mocked context.</param>
        </member>
        <member name="T:Microsoft.Azure.WebJobs.Extensions.DurableTask.EntityCurrentOperationStatus">
            <summary>
            Information about the current status of an operation executing on an entity.
            Excludes potentially large data (such as the operation input) so it can be read with low latency.
            </summary>
        </member>
        <member name="P:Microsoft.Azure.WebJobs.Extensions.DurableTask.EntityCurrentOperationStatus.Operation">
            <summary>
            The name of the operation.
            </summary>
        </member>
        <member name="P:Microsoft.Azure.WebJobs.Extensions.DurableTask.EntityCurrentOperationStatus.Id">
            <summary>
            The unique identifier for this operation.
            </summary>
        </member>
        <member name="P:Microsoft.Azure.WebJobs.Extensions.DurableTask.EntityCurrentOperationStatus.ParentInstanceId">
            <summary>
            The parent instance that called this operation.
            </summary>
        </member>
        <member name="P:Microsoft.Azure.WebJobs.Extensions.DurableTask.EntityCurrentOperationStatus.StartTime">
            <summary>
            The UTC time at which the entity started processing this operation.
            </summary>
        </member>
        <member name="T:Microsoft.Azure.WebJobs.Extensions.DurableTask.EntityId">
            <summary>
            A unique identifier for an entity, consisting of entity name and entity key.
            </summary>
        </member>
        <member name="M:Microsoft.Azure.WebJobs.Extensions.DurableTask.EntityId.#ctor(System.String,System.String)">
            <summary>
            Create an entity id for an entity.
            </summary>
            <param name="entityName">The name of this class of entities.</param>
            <param name="entityKey">The entity key.</param>
        </member>
        <member name="P:Microsoft.Azure.WebJobs.Extensions.DurableTask.EntityId.EntityName">
            <summary>
            The name for this class of entities.
            </summary>
        </member>
        <member name="P:Microsoft.Azure.WebJobs.Extensions.DurableTask.EntityId.EntityKey">
            <summary>
            The entity key. Uniquely identifies an entity among all entities of the same name.
            </summary>
        </member>
        <member name="M:Microsoft.Azure.WebJobs.Extensions.DurableTask.EntityId.ToString">
            <inheritdoc/>
        </member>
        <member name="M:Microsoft.Azure.WebJobs.Extensions.DurableTask.EntityId.Equals(System.Object)">
            <inheritdoc/>
        </member>
        <member name="M:Microsoft.Azure.WebJobs.Extensions.DurableTask.EntityId.Equals(Microsoft.Azure.WebJobs.Extensions.DurableTask.EntityId)">
            <inheritdoc/>
        </member>
        <member name="M:Microsoft.Azure.WebJobs.Extensions.DurableTask.EntityId.GetHashCode">
            <inheritdoc/>
        </member>
        <member name="M:Microsoft.Azure.WebJobs.Extensions.DurableTask.EntityId.CompareTo(System.Object)">
            <inheritdoc/>
        </member>
        <member name="T:Microsoft.Azure.WebJobs.Extensions.DurableTask.EntitySchedulerException">
            <summary>
            Exception used to describe various issues encountered by the entity scheduler.
            </summary>
        </member>
        <member name="M:Microsoft.Azure.WebJobs.Extensions.DurableTask.EntitySchedulerException.#ctor">
            <summary>
            Initializes a new instance of the <see cref="T:Microsoft.Azure.WebJobs.Extensions.DurableTask.EntitySchedulerException"/> class.
            </summary>
        </member>
        <member name="M:Microsoft.Azure.WebJobs.Extensions.DurableTask.EntitySchedulerException.#ctor(System.String,System.Exception)">
            <summary>
            Initializes an new instance of the <see cref="T:Microsoft.Azure.WebJobs.Extensions.DurableTask.EntitySchedulerException"/> class.
            </summary>
            <param name="errorMessage">The message that describes the error.</param>
            <param name="innerException">The exception that was caught.</param>
        </member>
        <member name="M:Microsoft.Azure.WebJobs.Extensions.DurableTask.EntitySchedulerException.#ctor(System.Runtime.Serialization.SerializationInfo,System.Runtime.Serialization.StreamingContext)">
            <summary>
            Initializes a new instance of the <see cref="T:Microsoft.Azure.WebJobs.Extensions.DurableTask.EntitySchedulerException"/> class with serialized data.
            </summary>
            <param name="info">The System.Runtime.Serialization.SerializationInfo that holds the serialized object data about the exception being thrown.</param>
            <param name="context">The System.Runtime.Serialization.StreamingContext that contains contextual information about the source or destination.</param>
        </member>
        <member name="T:Microsoft.Azure.WebJobs.Extensions.DurableTask.EntityStateResponse`1">
            <summary>
            The response returned by <see cref="M:Microsoft.Azure.WebJobs.Extensions.DurableTask.IDurableEntityClient.ReadEntityStateAsync``1(Microsoft.Azure.WebJobs.Extensions.DurableTask.EntityId,System.String,System.String)"/>.
            </summary>
            <typeparam name="T">The JSON-serializable type of the entity.</typeparam>
        </member>
        <member name="P:Microsoft.Azure.WebJobs.Extensions.DurableTask.EntityStateResponse`1.EntityExists">
            <summary>
            Whether this entity exists or not.
            </summary>
        </member>
        <member name="P:Microsoft.Azure.WebJobs.Extensions.DurableTask.EntityStateResponse`1.EntityState">
            <summary>
            The current state of the entity, if it exists, or default(<typeparamref name="T"/>) otherwise.
            </summary>
        </member>
        <member name="T:Microsoft.Azure.WebJobs.Extensions.DurableTask.EntityStatus">
            <summary>
            Information about the current status of an entity. Excludes potentially large data
            (such as the entity state, or the contents of the queue) so it can always be read with low latency.
            </summary>
        </member>
        <member name="P:Microsoft.Azure.WebJobs.Extensions.DurableTask.EntityStatus.EntityExists">
            <summary>
            Whether this entity exists or not.
            </summary>
        </member>
        <member name="P:Microsoft.Azure.WebJobs.Extensions.DurableTask.EntityStatus.QueueSize">
            <summary>
            The size of the queue, i.e. the number of operations that are waiting for the current operation to complete.
            </summary>
        </member>
        <member name="P:Microsoft.Azure.WebJobs.Extensions.DurableTask.EntityStatus.LockedBy">
            <summary>
            The instance id of the orchestration that currently holds the lock of this entity.
            </summary>
        </member>
        <member name="P:Microsoft.Azure.WebJobs.Extensions.DurableTask.EntityStatus.CurrentOperation">
            <summary>
            The operation that is currently executing on this entity.
            </summary>
        </member>
        <member name="T:Microsoft.Azure.WebJobs.Extensions.DurableTask.LockingRulesViolationException">
            <summary>
            The exception that is thrown when application code violates the locking rules.
            </summary>
        </member>
        <member name="T:Microsoft.Azure.WebJobs.Extensions.DurableTask.MessageSorter">
            <summary>
            provides message ordering and deduplication of request messages (operations or lock requests)
            that are sent to entities, from other entities, or from orchestrations.
            </summary>
        </member>
        <member name="P:Microsoft.Azure.WebJobs.Extensions.DurableTask.MessageSorter.NumberBufferedRequests">
            <summary>
            Used for testing purposes.
            </summary>
        </member>
        <member name="M:Microsoft.Azure.WebJobs.Extensions.DurableTask.MessageSorter.LabelOutgoingMessage(Microsoft.Azure.WebJobs.Extensions.DurableTask.RequestMessage,System.String,System.DateTime,System.TimeSpan)">
            <summary>
            Called on the sending side, to fill in timestamp and predecessor fields.
            </summary>
        </member>
        <member name="M:Microsoft.Azure.WebJobs.Extensions.DurableTask.MessageSorter.ReceiveInOrder(Microsoft.Azure.WebJobs.Extensions.DurableTask.RequestMessage,System.TimeSpan)">
            <summary>
            Called on the receiving side, to reorder and deduplicate within the window.
            </summary>
        </member>
        <member name="T:Microsoft.Azure.WebJobs.Extensions.DurableTask.OperationErrorException">
            <summary>
            Exception result representing an operation that failed, in case
            the original exception is not serializable, or out-of-proc.
            </summary>
        </member>
        <member name="M:Microsoft.Azure.WebJobs.Extensions.DurableTask.OperationErrorException.#ctor">
            <summary>
            Initializes a new instance of the <see cref="T:Microsoft.Azure.WebJobs.Extensions.DurableTask.OperationErrorException"/> class.
            </summary>
        </member>
        <member name="M:Microsoft.Azure.WebJobs.Extensions.DurableTask.OperationErrorException.#ctor(System.String)">
            <summary>
            Initializes an new instance of the <see cref="T:Microsoft.Azure.WebJobs.Extensions.DurableTask.OperationErrorException"/> class.
            </summary>
            <param name="errorMessage">The message that describes the error.</param>
        </member>
        <member name="M:Microsoft.Azure.WebJobs.Extensions.DurableTask.OperationErrorException.#ctor(System.Runtime.Serialization.SerializationInfo,System.Runtime.Serialization.StreamingContext)">
            <summary>
            Initializes a new instance of the <see cref="T:Microsoft.Azure.WebJobs.Extensions.DurableTask.OperationErrorException"/> class with serialized data.
            </summary>
            <param name="info">The System.Runtime.Serialization.SerializationInfo that holds the serialized object data about the exception being thrown.</param>
            <param name="context">The System.Runtime.Serialization.StreamingContext that contains contextual information about the source or destination.</param>
        </member>
        <member name="T:Microsoft.Azure.WebJobs.Extensions.DurableTask.DurableEntityProxyExtensions">
            <summary>
            Defines convenient overloads for creating entity proxy, for all the contexts.
            </summary>
        </member>
        <member name="M:Microsoft.Azure.WebJobs.Extensions.DurableTask.DurableEntityProxyExtensions.SignalEntityAsync``1(Microsoft.Azure.WebJobs.Extensions.DurableTask.IDurableEntityClient,System.String,System.Action{``0})">
            <summary>
            Signals an entity to perform an operation.
            </summary>
            <typeparam name="TEntityInterface">Entity interface.</typeparam>
            <param name="client">orchestration client.</param>
            <param name="entityKey">The target entity key.</param>
            <param name="operation">A delegate that performs the desired operation on the entity.</param>
            <returns>A task that completes when the message has been reliably enqueued.</returns>
        </member>
        <member name="M:Microsoft.Azure.WebJobs.Extensions.DurableTask.DurableEntityProxyExtensions.SignalEntityAsync``1(Microsoft.Azure.WebJobs.Extensions.DurableTask.IDurableEntityClient,Microsoft.Azure.WebJobs.Extensions.DurableTask.EntityId,System.Action{``0})">
            <summary>
            Signals an entity to perform an operation.
            </summary>
            <typeparam name="TEntityInterface">Entity interface.</typeparam>
            <param name="client">orchestration client.</param>
            <param name="entityId">The target entity.</param>
            <param name="operation">A delegate that performs the desired operation on the entity.</param>
            <returns>A task that completes when the message has been reliably enqueued.</returns>
        </member>
        <member name="M:Microsoft.Azure.WebJobs.Extensions.DurableTask.DurableEntityProxyExtensions.CreateEntityProxy``1(Microsoft.Azure.WebJobs.Extensions.DurableTask.IDurableOrchestrationContext,System.String)">
            <summary>
            Create an entity proxy.
            </summary>
            <param name="context">orchestration context.</param>
            <param name="entityKey">The target entity key.</param>
            <typeparam name="TEntityInterface">Entity interface.</typeparam>
            <returns>Entity proxy.</returns>
        </member>
        <member name="M:Microsoft.Azure.WebJobs.Extensions.DurableTask.DurableEntityProxyExtensions.CreateEntityProxy``1(Microsoft.Azure.WebJobs.Extensions.DurableTask.IDurableOrchestrationContext,Microsoft.Azure.WebJobs.Extensions.DurableTask.EntityId)">
            <summary>
            Create an entity proxy.
            </summary>
            <param name="context">orchestration context.</param>
            <param name="entityId">The target entity.</param>
            <typeparam name="TEntityInterface">Entity interface.</typeparam>
            <returns>Entity proxy.</returns>
        </member>
        <member name="M:Microsoft.Azure.WebJobs.Extensions.DurableTask.DurableEntityProxyExtensions.SignalEntity``1(Microsoft.Azure.WebJobs.Extensions.DurableTask.IDurableEntityContext,System.String,System.Action{``0})">
            <summary>
            Signals an entity to perform an operation.
            </summary>
            <param name="context">entity context.</param>
            <param name="entityKey">The target entity key.</param>
            <param name="operation">A delegate that performs the desired operation on the entity.</param>
            <typeparam name="TEntityInterface">Entity interface.</typeparam>
        </member>
        <member name="M:Microsoft.Azure.WebJobs.Extensions.DurableTask.DurableEntityProxyExtensions.SignalEntity``1(Microsoft.Azure.WebJobs.Extensions.DurableTask.IDurableEntityContext,Microsoft.Azure.WebJobs.Extensions.DurableTask.EntityId,System.Action{``0})">
            <summary>
            Signals an entity to perform an operation.
            </summary>
            <param name="context">entity context.</param>
            <param name="entityId">The target entity.</param>
            <param name="operation">A delegate that performs the desired operation on the entity.</param>
            <typeparam name="TEntityInterface">Entity interface.</typeparam>
        </member>
        <member name="T:Microsoft.Azure.WebJobs.Extensions.DurableTask.EntityProxy">
            <summary>
            Provides the base implementation for the entity proxy.
            </summary>
        </member>
        <member name="M:Microsoft.Azure.WebJobs.Extensions.DurableTask.EntityProxy.#ctor(Microsoft.Azure.WebJobs.Extensions.DurableTask.IEntityProxyContext,Microsoft.Azure.WebJobs.Extensions.DurableTask.EntityId)">
            <summary>
            Create an entity proxy.
            </summary>
            <param name="context">context.</param>
            <param name="entityId">Entity id.</param>
        </member>
        <member name="M:Microsoft.Azure.WebJobs.Extensions.DurableTask.EntityProxy.CallAsync(System.String,System.Object)">
            <summary>
            Call entity function.
            </summary>
            <param name="operationName">The name of the operation.</param>
            <param name="operationInput">The input for the operation.</param>
            <returns>A <see cref="T:System.Threading.Tasks.Task"/> representing the result of the asynchronous operation.</returns>
        </member>
        <member name="M:Microsoft.Azure.WebJobs.Extensions.DurableTask.EntityProxy.CallAsync``1(System.String,System.Object)">
            <summary>
            Call entity function.
            </summary>
            <typeparam name="TResult">The return type of the called entity function.</typeparam>
            <param name="operationName">The name of the operation.</param>
            <param name="operationInput">The input for the operation.</param>
            <returns>A <see cref="T:System.Threading.Tasks.Task`1"/> representing the result of the asynchronous operation.</returns>
        </member>
        <member name="M:Microsoft.Azure.WebJobs.Extensions.DurableTask.EntityProxy.Signal(System.String,System.Object)">
            <summary>
            Signal entity function.
            </summary>
            <param name="operationName">The name of the operation.</param>
            <param name="operationInput">The input for the operation.</param>
        </member>
        <member name="T:Microsoft.Azure.WebJobs.Extensions.DurableTask.IEntityProxyContext">
            <summary>
            Abstract entity proxy context.
            </summary>
        </member>
        <member name="M:Microsoft.Azure.WebJobs.Extensions.DurableTask.IEntityProxyContext.CallAsync(Microsoft.Azure.WebJobs.Extensions.DurableTask.EntityId,System.String,System.Object)">
            <summary>
            Call entity function.
            </summary>
            <param name="entityId">Entity id.</param>
            <param name="operationName">Entity operation name.</param>
            <param name="operationInput">Entity input value.</param>
            <returns>A <see cref="T:System.Threading.Tasks.Task"/> representing the result of the asynchronous operation.</returns>
        </member>
        <member name="M:Microsoft.Azure.WebJobs.Extensions.DurableTask.IEntityProxyContext.CallAsync``1(Microsoft.Azure.WebJobs.Extensions.DurableTask.EntityId,System.String,System.Object)">
            <summary>
            Call entity function.
            </summary>
            <typeparam name="TResult">Result type.</typeparam>
            <param name="entityId">Entity id.</param>
            <param name="operationName">Entity operation name.</param>
            <param name="operationInput">Entity input value.</param>
            <returns>A <see cref="T:System.Threading.Tasks.Task`1"/> representing the result of the asynchronous operation.</returns>
        </member>
        <member name="M:Microsoft.Azure.WebJobs.Extensions.DurableTask.IEntityProxyContext.Signal(Microsoft.Azure.WebJobs.Extensions.DurableTask.EntityId,System.String,System.Object)">
            <summary>
            Signal entity function.
            </summary>
            <param name="entityId">Entity id.</param>
            <param name="operationName">Entity operation name.</param>
            <param name="operationInput">Entity input value.</param>
        </member>
        <member name="T:Microsoft.Azure.WebJobs.Extensions.DurableTask.RequestMessage">
            <summary>
            A message that represents an operation request or a lock request.
            </summary>
        </member>
        <member name="P:Microsoft.Azure.WebJobs.Extensions.DurableTask.RequestMessage.Operation">
            <summary>
            The name of the operation being called (if this is an operation message) or <c>null</c>
            (if this is a lock request).
            </summary>
        </member>
        <member name="P:Microsoft.Azure.WebJobs.Extensions.DurableTask.RequestMessage.IsSignal">
            <summary>
            Whether or not this is a one-way message.
            </summary>
        </member>
        <member name="P:Microsoft.Azure.WebJobs.Extensions.DurableTask.RequestMessage.Input">
            <summary>
            The operation input.
            </summary>
        </member>
        <member name="P:Microsoft.Azure.WebJobs.Extensions.DurableTask.RequestMessage.Id">
            <summary>
            A unique identifier for this operation.
            </summary>
        </member>
        <member name="P:Microsoft.Azure.WebJobs.Extensions.DurableTask.RequestMessage.ParentInstanceId">
            <summary>
            The parent instance that called this operation.
            </summary>
        </member>
        <member name="P:Microsoft.Azure.WebJobs.Extensions.DurableTask.RequestMessage.Timestamp">
            <summary>
            A timestamp for this request.
            Used for duplicate filtering and in-order delivery.
            </summary>
        </member>
        <member name="P:Microsoft.Azure.WebJobs.Extensions.DurableTask.RequestMessage.Predecessor">
            <summary>
            A timestamp for the predecessor request in the stream, or DateTime.MinValue if none.
            Used for duplicate filtering and in-order delivery.
            </summary>
        </member>
        <member name="P:Microsoft.Azure.WebJobs.Extensions.DurableTask.RequestMessage.LockSet">
            <summary>
            For lock requests, the set of locks being acquired. Is sorted,
            contains at least one element, and has no repetitions.
            </summary>
        </member>
        <member name="P:Microsoft.Azure.WebJobs.Extensions.DurableTask.RequestMessage.Position">
            <summary>
            For lock requests involving multiple locks, the message number.
            </summary>
        </member>
        <member name="T:Microsoft.Azure.WebJobs.Extensions.DurableTask.SchedulerState">
            <summary>
            The persisted state of an entity scheduler, as handed forward between ContinueAsNew instances.
            </summary>
        </member>
        <member name="P:Microsoft.Azure.WebJobs.Extensions.DurableTask.SchedulerState.EntityExists">
            <summary>
            Whether this entity exists or not.
            </summary>
        </member>
        <member name="P:Microsoft.Azure.WebJobs.Extensions.DurableTask.SchedulerState.EntityState">
            <summary>
            The serialized entity state. This can be stale while CurrentStateView != null.
            </summary>
        </member>
        <member name="P:Microsoft.Azure.WebJobs.Extensions.DurableTask.SchedulerState.Queue">
            <summary>
            The queue of waiting operations, or null if none.
            </summary>
        </member>
        <member name="P:Microsoft.Azure.WebJobs.Extensions.DurableTask.SchedulerState.LockedBy">
            <summary>
            The instance id of the orchestration that currently holds the lock of this entity.
            </summary>
        </member>
        <member name="P:Microsoft.Azure.WebJobs.Extensions.DurableTask.SchedulerState.MessageSorter">
            <summary>
            The metadata used for reordering and deduplication of messages sent to entities.
            </summary>
        </member>
        <member name="T:Microsoft.Azure.WebJobs.Extensions.DurableTask.TypedInvocationExtensions">
            <summary>
            Extends the durable entity context to support reflection-based invocation of entity operations.
            </summary>
        </member>
        <member name="M:Microsoft.Azure.WebJobs.Extensions.DurableTask.TypedInvocationExtensions.DispatchAsync``1(Microsoft.Azure.WebJobs.Extensions.DurableTask.IDurableEntityContext,System.Object[])">
            <summary>
            Dynamically dispatches the incoming entity operation using reflection.
            </summary>
            <typeparam name="T">The class to use for entity instances.</typeparam>
            <returns>A task that completes when the dispatched operation has finished.</returns>
            <exception cref="T:System.Reflection.AmbiguousMatchException">If there is more than one method with the given operation name.</exception>
            <exception cref="T:System.MissingMethodException">If there is no method with the given operation name.</exception>
            <exception cref="T:System.InvalidOperationException">If the method has more than one argument.</exception>
            <remarks>
            If the entity's state is null, an object of type <typeparamref name="T"/> is created first. Then, reflection
            is used to try to find a matching method. This match is based on the method name
            (which is the operation name) and the argument list (which is the operation content, deserialized into
            an object array).
            </remarks>
            <param name="context">Context object to use to dispatch entity operations.</param>
            <param name="constructorParameters">Parameters to feed to the entity constructor. Should be primarily used for
            output bindings. Parameters must match the order in the constructor after ignoring parameters populated on
            constructor via dependency injection.</param>
        </member>
        <member name="T:Microsoft.Azure.WebJobs.Extensions.DurableTask.EtwEventSource">
            <summary>
            ETW Event Provider for the WebJobs.Extensions.DurableTask extension.
            </summary>
        </member>
        <member name="P:Microsoft.Azure.WebJobs.Extensions.DurableTask.EventSourcedDurabilityProvider.ConnectionName">
            <summary>
            The app setting containing the Azure Storage connection string.
            </summary>
        </member>
        <member name="M:Microsoft.Azure.WebJobs.Extensions.DurableTask.EventSourcedDurabilityProvider.RetrieveSerializedEntityState(Microsoft.Azure.WebJobs.Extensions.DurableTask.EntityId)">
            <inheritdoc/>
        </member>
        <member name="T:Microsoft.Azure.WebJobs.Extensions.DurableTask.FunctionFailedException">
            <summary>
            The exception that is thrown when a sub-orchestrator or activity function fails
            with an error.
            </summary>
            <remarks>
            The `InnerException` property of this instance will contain additional information
            about the failed sub-orchestrator or activity function.
            </remarks>
        </member>
        <member name="M:Microsoft.Azure.WebJobs.Extensions.DurableTask.FunctionFailedException.#ctor(System.String)">
            <summary>
            Initializes a new instance of a <see cref="T:Microsoft.Azure.WebJobs.Extensions.DurableTask.FunctionFailedException"/>.
            </summary>
            <param name="message">A message describing where to look for more details.</param>
        </member>
        <member name="M:Microsoft.Azure.WebJobs.Extensions.DurableTask.FunctionFailedException.#ctor(System.String,System.Exception)">
            <summary>
            Initializes a new instance of a <see cref="T:Microsoft.Azure.WebJobs.Extensions.DurableTask.FunctionFailedException"/>.
            </summary>
            <param name="message">A message describing where to look for more details.</param>
            <param name="innerException">The exception that caused the function to fail.</param>
        </member>
        <member name="T:Microsoft.Azure.WebJobs.Extensions.DurableTask.FunctionName">
            <summary>
            The name of a durable function.
            </summary>
        </member>
        <member name="M:Microsoft.Azure.WebJobs.Extensions.DurableTask.FunctionName.#ctor(System.String)">
            <summary>
            Initializes a new instance of the <see cref="T:Microsoft.Azure.WebJobs.Extensions.DurableTask.FunctionName"/> struct.
            </summary>
            <param name="name">The name of the function.</param>
        </member>
        <member name="P:Microsoft.Azure.WebJobs.Extensions.DurableTask.FunctionName.Name">
            <summary>
            Gets the name of the function without the version.
            </summary>
            <value>
            The name of the activity function without the version.
            </value>
        </member>
        <member name="M:Microsoft.Azure.WebJobs.Extensions.DurableTask.FunctionName.op_Equality(Microsoft.Azure.WebJobs.Extensions.DurableTask.FunctionName,Microsoft.Azure.WebJobs.Extensions.DurableTask.FunctionName)">
            <summary>
            Compares two <see cref="T:Microsoft.Azure.WebJobs.Extensions.DurableTask.FunctionName"/> objects for equality.
            </summary>
            <param name="a">The first <see cref="T:Microsoft.Azure.WebJobs.Extensions.DurableTask.FunctionName"/> to compare.</param>
            <param name="b">The second <see cref="T:Microsoft.Azure.WebJobs.Extensions.DurableTask.FunctionName"/> to compare.</param>
            <returns><c>true</c> if the two <see cref="T:Microsoft.Azure.WebJobs.Extensions.DurableTask.FunctionName"/> objects are equal; otherwise <c>false</c>.</returns>
        </member>
        <member name="M:Microsoft.Azure.WebJobs.Extensions.DurableTask.FunctionName.op_Inequality(Microsoft.Azure.WebJobs.Extensions.DurableTask.FunctionName,Microsoft.Azure.WebJobs.Extensions.DurableTask.FunctionName)">
            <summary>
            Compares two <see cref="T:Microsoft.Azure.WebJobs.Extensions.DurableTask.FunctionName"/> objects for inequality.
            </summary>
            <param name="a">The first <see cref="T:Microsoft.Azure.WebJobs.Extensions.DurableTask.FunctionName"/> to compare.</param>
            <param name="b">The second <see cref="T:Microsoft.Azure.WebJobs.Extensions.DurableTask.FunctionName"/> to compare.</param>
            <returns><c>true</c> if the two <see cref="T:Microsoft.Azure.WebJobs.Extensions.DurableTask.FunctionName"/> objects are not equal; otherwise <c>false</c>.</returns>
        </member>
        <member name="M:Microsoft.Azure.WebJobs.Extensions.DurableTask.FunctionName.Equals(Microsoft.Azure.WebJobs.Extensions.DurableTask.FunctionName)">
            <summary>
            Gets a value indicating whether to <see cref="T:Microsoft.Azure.WebJobs.Extensions.DurableTask.FunctionName"/> objects
            are equal using value semantics.
            </summary>
            <param name="other">The other object to compare to.</param>
            <returns><c>true</c> if the two objects are equal using value semantics; otherwise <c>false</c>.</returns>
        </member>
        <member name="M:Microsoft.Azure.WebJobs.Extensions.DurableTask.FunctionName.Equals(System.Object)">
            <summary>
            Gets a value indicating whether to <see cref="T:Microsoft.Azure.WebJobs.Extensions.DurableTask.FunctionName"/> objects
            are equal using value semantics.
            </summary>
            <param name="other">The other object to compare to.</param>
            <returns><c>true</c> if the two objects are equal using value semantics; otherwise <c>false</c>.</returns>
        </member>
        <member name="M:Microsoft.Azure.WebJobs.Extensions.DurableTask.FunctionName.GetHashCode">
            <summary>
            Calculates a hash code value for the current <see cref="T:Microsoft.Azure.WebJobs.Extensions.DurableTask.FunctionName"/> instance.
            </summary>
            <returns>A 32-bit hash code value.</returns>
        </member>
        <member name="M:Microsoft.Azure.WebJobs.Extensions.DurableTask.FunctionName.ToString">
            <summary>
            Gets the string value of the current <see cref="T:Microsoft.Azure.WebJobs.Extensions.DurableTask.FunctionName"/> instance.
            </summary>
            <returns>The name and optional version of the current <see cref="T:Microsoft.Azure.WebJobs.Extensions.DurableTask.FunctionName"/> instance.</returns>
        </member>
        <member name="T:Microsoft.Azure.WebJobs.Extensions.DurableTask.FunctionType">
            <summary>
            The type of a function.
            </summary>
        </member>
        <member name="T:Microsoft.Azure.WebJobs.Extensions.DurableTask.GuidManager">
            <summary>
            Class for creating deterministic <see cref="T:System.Guid"/>.
            </summary>
        </member>
        <member name="T:Microsoft.Azure.WebJobs.Extensions.DurableTask.HttpCreationPayload">
            <summary>
            Data structure containing orchestration instance creation HTTP endpoints.
            </summary>
        </member>
        <member name="P:Microsoft.Azure.WebJobs.Extensions.DurableTask.HttpCreationPayload.CreateNewInstancePostUri">
            <summary>
            Gets the HTTP POST orchestration instance creation endpoint URL.
            </summary>
            <value>
            The HTTP URL for creating a new orchestration instance.
            </value>
        </member>
        <member name="P:Microsoft.Azure.WebJobs.Extensions.DurableTask.HttpCreationPayload.CreateAndWaitOnNewInstancePostUri">
            <summary>
            Gets the HTTP POST orchestration instance create-and-wait endpoint URL.
            </summary>
            <value>
            The HTTP URL for creating a new orchestration instance and waiting on its completion.
            </value>
        </member>
        <member name="T:Microsoft.Azure.WebJobs.Extensions.DurableTask.HttpManagementPayload">
            <summary>
            Data structure containing status, terminate and send external event HTTP endpoints.
            </summary>
        </member>
        <member name="P:Microsoft.Azure.WebJobs.Extensions.DurableTask.HttpManagementPayload.Id">
            <summary>
            Gets the ID of the orchestration instance.
            </summary>
            <value>
            The ID of the orchestration instance.
            </value>
        </member>
        <member name="P:Microsoft.Azure.WebJobs.Extensions.DurableTask.HttpManagementPayload.StatusQueryGetUri">
            <summary>
            Gets the HTTP GET status query endpoint URL.
            </summary>
            <value>
            The HTTP URL for fetching the instance status.
            </value>
        </member>
        <member name="P:Microsoft.Azure.WebJobs.Extensions.DurableTask.HttpManagementPayload.SendEventPostUri">
            <summary>
            Gets the HTTP POST external event sending endpoint URL.
            </summary>
            <value>
            The HTTP URL for posting external event notifications.
            </value>
        </member>
        <member name="P:Microsoft.Azure.WebJobs.Extensions.DurableTask.HttpManagementPayload.TerminatePostUri">
            <summary>
            Gets the HTTP POST instance termination endpoint.
            </summary>
            <value>
            The HTTP URL for posting instance termination commands.
            </value>
        </member>
        <member name="P:Microsoft.Azure.WebJobs.Extensions.DurableTask.HttpManagementPayload.RewindPostUri">
            <summary>
            Gets the HTTP POST instance rewind endpoint.
            </summary>
            <value>
            The HTTP URL for rewinding orchestration instances.
            </value>
        </member>
        <member name="P:Microsoft.Azure.WebJobs.Extensions.DurableTask.HttpManagementPayload.PurgeHistoryDeleteUri">
            <summary>
            Gets the HTTP DELETE purge instance history by instance ID endpoint.
            </summary>
            <value>
            The HTTP URL for purging instance history by instance ID.
            </value>
        </member>
        <member name="T:Microsoft.Azure.WebJobs.Extensions.DurableTask.IConnectionStringResolver">
            <summary>
            Interface defining methods to resolve connection strings.
            </summary>
        </member>
        <member name="M:Microsoft.Azure.WebJobs.Extensions.DurableTask.IConnectionStringResolver.Resolve(System.String)">
            <summary>
            Looks up a connection string value given a name.
            </summary>
            <param name="connectionStringName">The name of the connection string.</param>
            <returns>Returns the resolved connection string value.</returns>
        </member>
        <member name="T:Microsoft.Azure.WebJobs.Extensions.DurableTask.IDurabilityProviderFactory">
            <summary>
            Interface defining methods to build instances of <see cref="T:Microsoft.Azure.WebJobs.Extensions.DurableTask.DurabilityProvider"/>.
            </summary>
        </member>
        <member name="M:Microsoft.Azure.WebJobs.Extensions.DurableTask.IDurabilityProviderFactory.GetDurabilityProvider">
            <summary>
            Creates or retrieves a durability provider to be used throughout the extension.
            </summary>
            <returns>An durability provider to be used by the Durable Task Extension.</returns>
        </member>
        <member name="M:Microsoft.Azure.WebJobs.Extensions.DurableTask.IDurabilityProviderFactory.GetDurabilityProvider(Microsoft.Azure.WebJobs.Extensions.DurableTask.DurableClientAttribute)">
            <summary>
            Creates or retrieves a cached durability provider to be used in a given function execution.
            </summary>
            <param name="attribute">A durable client attribute with parameters for the durability provider.</param>
            <returns>A durability provider to be used by a client function.</returns>
        </member>
        <member name="T:Microsoft.Azure.WebJobs.Extensions.DurableTask.IDurableHttpMessageHandlerFactory">
            <summary>
            Interface used for testing Durable HTTP.
            </summary>
        </member>
        <member name="M:Microsoft.Azure.WebJobs.Extensions.DurableTask.IDurableHttpMessageHandlerFactory.CreateHttpMessageHandler">
            <summary>
            Creates an HttpClientHandler and returns it.
            </summary>
            <returns>Returns an HttpClientHandler.</returns>
        </member>
        <member name="T:Microsoft.Azure.WebJobs.Extensions.DurableTask.ILifeCycleNotificationHelper">
            <summary>
            Interface defining methods to life cycle notifications.
            </summary>
        </member>
        <member name="M:Microsoft.Azure.WebJobs.Extensions.DurableTask.ILifeCycleNotificationHelper.OrchestratorStartingAsync(System.String,System.String,System.String,System.Boolean)">
            <summary>
            The orchestrator was starting.
            </summary>
            <param name="hubName">The name of the task hub.</param>
            <param name="functionName">The name of the orchestrator function to call.</param>
            <param name="instanceId">The ID to use for the orchestration instance.</param>
            <param name="isReplay">The orchestrator function is currently replaying itself.</param>
            <returns>A task that completes when the lifecycle notification message has been sent.</returns>
        </member>
        <member name="M:Microsoft.Azure.WebJobs.Extensions.DurableTask.ILifeCycleNotificationHelper.OrchestratorCompletedAsync(System.String,System.String,System.String,System.Boolean,System.Boolean)">
            <summary>
            The orchestrator was completed.
            </summary>
            <param name="hubName">The name of the task hub.</param>
            <param name="functionName">The name of the orchestrator function to call.</param>
            <param name="instanceId">The ID to use for the orchestration instance.</param>
            <param name="continuedAsNew">The orchestration completed with ContinueAsNew as is in the process of restarting.</param>
            <param name="isReplay">The orchestrator function is currently replaying itself.</param>
            <returns>A task that completes when the lifecycle notification message has been sent.</returns>
        </member>
        <member name="M:Microsoft.Azure.WebJobs.Extensions.DurableTask.ILifeCycleNotificationHelper.OrchestratorFailedAsync(System.String,System.String,System.String,System.String,System.Boolean)">
            <summary>
            The orchestrator was failed.
            </summary>
            <param name="hubName">The name of the task hub.</param>
            <param name="functionName">The name of the orchestrator function to call.</param>
            <param name="instanceId">The ID to use for the orchestration instance.</param>
            <param name="reason">Additional data associated with the tracking event.</param>
            <param name="isReplay">The orchestrator function is currently replaying itself.</param>
            <returns>A task that completes when the lifecycle notification message has been sent.</returns>
        </member>
        <member name="M:Microsoft.Azure.WebJobs.Extensions.DurableTask.ILifeCycleNotificationHelper.OrchestratorTerminatedAsync(System.String,System.String,System.String,System.String)">
            <summary>
            The orchestrator was terminated.
            </summary>
            <param name="hubName">The name of the task hub.</param>
            <param name="functionName">The name of the orchestrator function to call.</param>
            <param name="instanceId">The ID to use for the orchestration instance.</param>
            <param name="reason">Additional data associated with the tracking event.</param>
            <returns>A task that completes when the lifecycle notification message has been sent.</returns>
        </member>
        <member name="T:Microsoft.Azure.WebJobs.Extensions.DurableTask.ITokenSource">
            <summary>
            Implementations of this interface can be used to provide authorization tokens for outbound HTTP requests.
            </summary>
        </member>
        <member name="M:Microsoft.Azure.WebJobs.Extensions.DurableTask.ITokenSource.GetTokenAsync">
            <summary>
            Gets a token for a resource.
            </summary>
            <returns>A <see cref="T:System.Threading.Tasks.Task`1"/> representing the result of the asynchronous operation.</returns>
        </member>
        <member name="T:Microsoft.Azure.WebJobs.Extensions.DurableTask.OutOfProcOrchestrationShim">
            <summary>
            Not intended for public consumption.
            </summary>
        </member>
        <member name="M:Microsoft.Azure.WebJobs.Extensions.DurableTask.OutOfProcOrchestrationShim.#ctor(Microsoft.Azure.WebJobs.Extensions.DurableTask.IDurableOrchestrationContext)">
            <summary>
            Initializes a new instance of the <see cref="T:Microsoft.Azure.WebJobs.Extensions.DurableTask.OutOfProcOrchestrationShim"/> class.
            </summary>
            <param name="context">The orchestration execution context.</param>
        </member>
        <member name="M:Microsoft.Azure.WebJobs.Extensions.DurableTask.OutOfProcOrchestrationShim.ExecuteAsync(Newtonsoft.Json.Linq.JObject)">
            <summary>
            Not intended for public consumption.
            </summary>
            <param name="executionJson">The result of the out-of-proc execution.</param>
            <returns><c>true</c> if there are more executions to process; <c>false</c> otherwise.</returns>
        </member>
        <member name="T:Microsoft.Azure.WebJobs.Extensions.DurableTask.TaskActivityShim">
            <summary>
            Task activity implementation which delegates the implementation to a function.
            </summary>
        </member>
        <member name="T:Microsoft.Azure.WebJobs.Extensions.DurableTask.TaskCommonShim">
            <summary>
            Common functionality of <see cref="T:Microsoft.Azure.WebJobs.Extensions.DurableTask.TaskEntityShim"/> and <see cref="T:Microsoft.Azure.WebJobs.Extensions.DurableTask.TaskOrchestrationShim"/>.
            </summary>
        </member>
        <member name="T:Microsoft.Azure.WebJobs.Extensions.DurableTask.TaskEntityShim">
            <summary>
            Implements the entity scheduler as a looping orchestration.
            There is one such orchestration per entity.
            The orchestration terminates if the entity is deleted and idle.
            The orchestration calls ContinueAsNew when it is idle, but not deleted.
            </summary>
        </member>
        <member name="T:Microsoft.Azure.WebJobs.Extensions.DurableTask.TaskEntityShim.OutOfProcResult">
            <summary>
            The results of executing a batch of operations on the entity out of process.
            </summary>
        </member>
        <member name="P:Microsoft.Azure.WebJobs.Extensions.DurableTask.TaskEntityShim.OutOfProcResult.EntityExists">
            <summary>
            Whether the entity exists after executing the batch.
            This is false if the last operation in the batch deletes the entity,
            and true otherwise.
            </summary>
        </member>
        <member name="P:Microsoft.Azure.WebJobs.Extensions.DurableTask.TaskEntityShim.OutOfProcResult.EntityState">
            <summary>
            The state of the entity after executing the batch.
            Should be null if <see cref="P:Microsoft.Azure.WebJobs.Extensions.DurableTask.TaskEntityShim.OutOfProcResult.EntityExists"/> is false.
            </summary>
        </member>
        <member name="P:Microsoft.Azure.WebJobs.Extensions.DurableTask.TaskEntityShim.OutOfProcResult.Results">
            <summary>
            The results of executing the operations. The length of this list must always match
            the size of the batch, even if there were exceptions.
            </summary>
        </member>
        <member name="P:Microsoft.Azure.WebJobs.Extensions.DurableTask.TaskEntityShim.OutOfProcResult.Signals">
            <summary>
            The list of signals sent by the entity. Can be empty.
            </summary>
        </member>
        <member name="T:Microsoft.Azure.WebJobs.Extensions.DurableTask.TaskEntityShim.OutOfProcResult.OperationResult">
            <summary>
            The results of executing an operation.
            </summary>
        </member>
        <member name="P:Microsoft.Azure.WebJobs.Extensions.DurableTask.TaskEntityShim.OutOfProcResult.OperationResult.Result">
            <summary>
            The returned value or error/exception.
            </summary>
        </member>
        <member name="P:Microsoft.Azure.WebJobs.Extensions.DurableTask.TaskEntityShim.OutOfProcResult.OperationResult.IsError">
            <summary>
            Determines whether <see cref="P:Microsoft.Azure.WebJobs.Extensions.DurableTask.TaskEntityShim.OutOfProcResult.OperationResult.Result"/> is a normal result, or an error/exception.
            </summary>
        </member>
        <member name="P:Microsoft.Azure.WebJobs.Extensions.DurableTask.TaskEntityShim.OutOfProcResult.OperationResult.DurationInMilliseconds">
            <summary>
            The measured duration of this operation's execution, in milliseconds.
            </summary>
        </member>
        <member name="T:Microsoft.Azure.WebJobs.Extensions.DurableTask.TaskEntityShim.OutOfProcResult.Signal">
            <summary>
            Describes a signal that was emitted by one of the operations in the batch.
            </summary>
        </member>
        <member name="P:Microsoft.Azure.WebJobs.Extensions.DurableTask.TaskEntityShim.OutOfProcResult.Signal.Target">
            <summary>
            The destination of the signal.
            </summary>
        </member>
        <member name="P:Microsoft.Azure.WebJobs.Extensions.DurableTask.TaskEntityShim.OutOfProcResult.Signal.Name">
            <summary>
            The name of the operation being signaled.
            </summary>
        </member>
        <member name="P:Microsoft.Azure.WebJobs.Extensions.DurableTask.TaskEntityShim.OutOfProcResult.Signal.Input">
            <summary>
            The input of the operation being signaled.
            </summary>
        </member>
        <member name="T:Microsoft.Azure.WebJobs.Extensions.DurableTask.TaskOrchestrationShim">
            <summary>
            Task orchestration implementation which delegates the orchestration implementation to a function.
            </summary>
        </member>
        <member name="T:Microsoft.Azure.WebJobs.Extensions.DurableTask.ManagedIdentityTokenSource">
            <summary>
            Token Source implementation for Azure Managed Identities.
            </summary>
        </member>
        <member name="M:Microsoft.Azure.WebJobs.Extensions.DurableTask.ManagedIdentityTokenSource.#ctor(System.String)">
            <summary>
            Initializes a new instance of the <see cref="T:Microsoft.Azure.WebJobs.Extensions.DurableTask.ManagedIdentityTokenSource"/> class.
            </summary>
            <param name="resource">
            The Azure Active Directory resource identifier of the web API being invoked.
            For example, <c>https://management.core.windows.net/</c> or <c>https://graph.microsoft.com/</c>.
            </param>
        </member>
        <member name="P:Microsoft.Azure.WebJobs.Extensions.DurableTask.ManagedIdentityTokenSource.Resource">
            <summary>
            Gets the Azure Active Directory resource identifier of the web API being invoked.
            For example, <c>https://management.core.windows.net/</c> or <c>https://graph.microsoft.com/</c>.
            </summary>
        </member>
        <member name="M:Microsoft.Azure.WebJobs.Extensions.DurableTask.ManagedIdentityTokenSource.GetTokenAsync">
            <inheritdoc/>
        </member>
        <member name="M:Microsoft.Azure.WebJobs.Extensions.DurableTask.MessagePayloadDataConverter.Serialize(System.Object)">
            <summary>
            JSON-serializes the specified object.
            </summary>
        </member>
        <member name="M:Microsoft.Azure.WebJobs.Extensions.DurableTask.MessagePayloadDataConverter.Serialize(System.Object,System.Int32)">
            <summary>
            JSON-serializes the specified object and throws a <see cref="T:System.ArgumentException"/> if the
            resulting JSON exceeds the maximum size specified by <paramref name="maxSizeInKB"/>.
            </summary>
        </member>
        <member name="T:Microsoft.Azure.WebJobs.Extensions.DurableTask.AzureStorageOptions">
            <summary>
            Configuration options for the Azure Storage storage provider.
            </summary>
        </member>
        <member name="P:Microsoft.Azure.WebJobs.Extensions.DurableTask.AzureStorageOptions.ConnectionStringName">
            <summary>
            Gets or sets the name of the Azure Storage connection string used to manage the underlying Azure Storage resources.
            </summary>
            <remarks>
            If not specified, the default behavior is to use the standard `AzureWebJobsStorage` connection string for all storage usage.
            </remarks>
            <value>The name of a connection string that exists in the app's application settings.</value>
        </member>
        <member name="P:Microsoft.Azure.WebJobs.Extensions.DurableTask.AzureStorageOptions.ControlQueueBatchSize">
            <summary>
            Gets or sets the number of messages to pull from the control queue at a time.
            </summary>
            <remarks>
            Messages pulled from the control queue are buffered in memory until the internal
            dispatcher is ready to process them.
            </remarks>
            <value>A positive integer configured by the host. The default value is <c>32</c>.</value>
        </member>
        <member name="P:Microsoft.Azure.WebJobs.Extensions.DurableTask.AzureStorageOptions.PartitionCount">
            <summary>
            Gets or sets the partition count for the control queue.
            </summary>
            <remarks>
            Increasing the number of partitions will increase the number of workers
            that can concurrently execute orchestrator functions. However, increasing
            the partition count can also increase the amount of load placed on the storage
            account and on the thread pool if the number of workers is smaller than the
            number of partitions.
            </remarks>
            <value>A positive integer between 1 and 16. The default value is <c>4</c>.</value>
        </member>
        <member name="P:Microsoft.Azure.WebJobs.Extensions.DurableTask.AzureStorageOptions.ControlQueueBufferThreshold">
            <summary>
            Gets or set the number of control queue messages that can be buffered in memory
            at a time, at which point the dispatcher will wait before dequeuing any additional
            messages. The default is 64.
            </summary>
            <remarks>This has historically always been fixed to 64, but increasing it may increase
            throughput.</remarks>
        </member>
        <member name="P:Microsoft.Azure.WebJobs.Extensions.DurableTask.AzureStorageOptions.ControlQueueVisibilityTimeout">
            <summary>
            Gets or sets the visibility timeout of dequeued control queue messages.
            </summary>
            <value>
            A <c>TimeSpan</c> configured by the host. The default is 5 minutes.
            </value>
        </member>
        <member name="P:Microsoft.Azure.WebJobs.Extensions.DurableTask.AzureStorageOptions.WorkItemQueueVisibilityTimeout">
            <summary>
            Gets or sets the visibility timeout of dequeued work item queue messages.
            </summary>
            <value>
            A <c>TimeSpan</c> configured by the host. The default is 5 minutes.
            </value>
        </member>
        <member name="P:Microsoft.Azure.WebJobs.Extensions.DurableTask.AzureStorageOptions.TrackingStoreConnectionStringName">
            <summary>
            Gets or sets the name of the Azure Storage connection string to use for the
            durable tracking store (History and Instances tables).
            </summary>
            <remarks><para>
            If not specified, the <see cref="P:Microsoft.Azure.WebJobs.Extensions.DurableTask.AzureStorageOptions.ConnectionStringName"/> connection string
            is used for the durable tracking store.
            </para><para>
            This property is primarily useful when deploying multiple apps that need to share the same
            tracking infrastructure. For example, when deploying two versions of an app side by side, using
            the same tracking store allows both versions to save history into the same table, which allows
            clients to query for instance status across all versions.
            </para></remarks>
            <value>The name of a connection string that exists in the app's application settings.</value>
        </member>
        <member name="P:Microsoft.Azure.WebJobs.Extensions.DurableTask.AzureStorageOptions.TrackingStoreNamePrefix">
            <summary>
            Gets or sets the name prefix to use for history and instance tables in Azure Storage.
            </summary>
            <remarks>
            This property is only used when <see cref="P:Microsoft.Azure.WebJobs.Extensions.DurableTask.AzureStorageOptions.TrackingStoreConnectionStringName"/> is specified.
            If no prefix is specified, the default prefix value is "DurableTask".
            </remarks>
            <value>The prefix to use when naming the generated Azure tables.</value>
        </member>
        <member name="P:Microsoft.Azure.WebJobs.Extensions.DurableTask.AzureStorageOptions.FetchLargeMessagesAutomatically">
            <summary>
            Gets or sets whether the extension will automatically fetch large messages in orchestration status
            queries. If set to false, the extension will return large messages as a blob url.
            </summary>
            <value>A boolean indicating whether will automatically fetch large messages .</value>
        </member>
        <member name="P:Microsoft.Azure.WebJobs.Extensions.DurableTask.AzureStorageOptions.MaxQueuePollingInterval">
            <summary>
            Gets or sets the maximum queue polling interval.
            </summary>
            <value>Maximum interval for polling control and work-item queues.</value>
        </member>
        <member name="M:Microsoft.Azure.WebJobs.Extensions.DurableTask.AzureStorageOptions.ValidateHubName(System.String)">
            <summary>
            Throws an exception if the provided hub name violates any naming conventions for the storage provider.
            </summary>
        </member>
        <member name="M:Microsoft.Azure.WebJobs.Extensions.DurableTask.AzureStorageOptions.Validate">
            <summary>
            Throws an exception if any of the settings of the storage provider are invalid.
            </summary>
        </member>
        <member name="T:Microsoft.Azure.WebJobs.Extensions.DurableTask.DurableTaskOptions">
            <summary>
            Configuration options for the Durable Task extension.
            </summary>
        </member>
        <member name="P:Microsoft.Azure.WebJobs.Extensions.DurableTask.DurableTaskOptions.HttpSettings">
            <summary>
            Settings used for Durable HTTP functionality.
            </summary>
        </member>
        <member name="P:Microsoft.Azure.WebJobs.Extensions.DurableTask.DurableTaskOptions.HubName">
            <summary>
            Gets or sets default task hub name to be used by all <see cref="T:Microsoft.Azure.WebJobs.Extensions.DurableTask.IDurableClient"/>, <see cref="T:Microsoft.Azure.WebJobs.Extensions.DurableTask.IDurableEntityClient"/>, <see cref="T:Microsoft.Azure.WebJobs.Extensions.DurableTask.IDurableOrchestrationClient"/>,
            <see cref="T:Microsoft.Azure.WebJobs.Extensions.DurableTask.IDurableOrchestrationContext"/>, and <see cref="T:Microsoft.Azure.WebJobs.Extensions.DurableTask.IDurableActivityContext"/> instances.
            </summary>
            <remarks>
            A task hub is a logical grouping of storage resources. Alternate task hub names can be used to isolate
            multiple Durable Functions applications from each other, even if they are using the same storage backend.
            </remarks>
            <value>The name of the default task hub.</value>
        </member>
        <member name="P:Microsoft.Azure.WebJobs.Extensions.DurableTask.DurableTaskOptions.StorageProvider">
            <summary>
            The section of configuration related to storage providers. If using Azure Storage provider, the schema should match
            <see cref="T:Microsoft.Azure.WebJobs.Extensions.DurableTask.AzureStorageOptions"/>.
            </summary>
        </member>
        <member name="P:Microsoft.Azure.WebJobs.Extensions.DurableTask.DurableTaskOptions.Tracing">
            <summary>
            The section of configuration related to tracing.
            </summary>
        </member>
        <member name="P:Microsoft.Azure.WebJobs.Extensions.DurableTask.DurableTaskOptions.Notifications">
            <summary>
            The section of configuration related to notifications.
            </summary>
        </member>
        <member name="P:Microsoft.Azure.WebJobs.Extensions.DurableTask.DurableTaskOptions.MaxConcurrentActivityFunctions">
            <summary>
            Gets or sets the maximum number of activity functions that can be processed concurrently on a single host instance.
            </summary>
            <remarks>
            Increasing activity function concurrent can result in increased throughput but can
            also increase the total CPU and memory usage on a single worker instance.
            </remarks>
            <value>
            A positive integer configured by the host. The default value is 10X the number of processors on the current machine.
            </value>
        </member>
        <member name="P:Microsoft.Azure.WebJobs.Extensions.DurableTask.DurableTaskOptions.MaxConcurrentOrchestratorFunctions">
            <summary>
            Gets or sets the maximum number of orchestrator functions that can be processed concurrently on a single host instance.
            </summary>
            <value>
            A positive integer configured by the host. The default value is 10X the number of processors on the current machine.
            </value>
        </member>
        <member name="P:Microsoft.Azure.WebJobs.Extensions.DurableTask.DurableTaskOptions.NotificationUrl">
            <summary>
            Gets or sets the base URL for the HTTP APIs managed by this extension.
            </summary>
            <remarks>
            This property is intended for use only by runtime hosts.
            </remarks>
            <value>
            A URL pointing to the hosted function app that responds to status polling requests.
            </value>
        </member>
        <member name="P:Microsoft.Azure.WebJobs.Extensions.DurableTask.DurableTaskOptions.ExtendedSessionsEnabled">
            <summary>
            Gets or sets a flag indicating whether to enable extended sessions.
            </summary>
            <remarks>
            <para>Extended sessions can improve the performance of orchestrator functions by allowing them to skip
            replays when new messages are received within short periods of time.</para>
            <para>Note that orchestrator functions which are extended this way will continue to count against the
            <see cref="P:Microsoft.Azure.WebJobs.Extensions.DurableTask.DurableTaskOptions.MaxConcurrentOrchestratorFunctions"/> limit. To avoid starvation, only half of the maximum
            number of allowed concurrent orchestrator functions can be concurrently extended at any given time.
            The <see cref="P:Microsoft.Azure.WebJobs.Extensions.DurableTask.DurableTaskOptions.ExtendedSessionIdleTimeoutInSeconds"/> property can also be used to control how long an idle
            orchestrator function is allowed to be extended.</para>
            <para>It is recommended that this property be set to <c>false</c> during development to help
            ensure that the orchestrator code correctly obeys the idempotency rules.</para>
            </remarks>
            <value>
            <c>true</c> to enable extended sessions; otherwise <c>false</c>.
            </value>
        </member>
        <member name="P:Microsoft.Azure.WebJobs.Extensions.DurableTask.DurableTaskOptions.ExtendedSessionIdleTimeoutInSeconds">
            <summary>
            Gets or sets the amount of time in seconds before an idle session times out. The default value is 30 seconds.
            </summary>
            <remarks>
            This setting is applicable when <see cref="P:Microsoft.Azure.WebJobs.Extensions.DurableTask.DurableTaskOptions.ExtendedSessionsEnabled"/> is set to <c>true</c>.
            </remarks>
            <value>
            The number of seconds before an idle session times out.
            </value>
        </member>
        <member name="P:Microsoft.Azure.WebJobs.Extensions.DurableTask.DurableTaskOptions.MaxOrchestrationActions">
            <summary>
            Gets or sets the maximum number of orchestration actions. The default value is 100,000.
            </summary>
        </member>
        <member name="P:Microsoft.Azure.WebJobs.Extensions.DurableTask.DurableTaskOptions.OverridableExistingInstanceStates">
            <summary>
             States that will override an existing orchestrator when attempting to start a new orchestrator with the same instance Id.
            </summary>
        </member>
        <member name="P:Microsoft.Azure.WebJobs.Extensions.DurableTask.DurableTaskOptions.EntityMessageReorderWindowInMinutes">
            <summary>
            Gets or sets the time window within which entity messages get deduplicated and reordered.
            </summary>
        </member>
        <member name="T:Microsoft.Azure.WebJobs.Extensions.DurableTask.EventGridNotificationOptions">
            <summary>
            Configuration of the Event Grid notification options
            for the Durable Task Extension.
            </summary>
        </member>
        <member name="P:Microsoft.Azure.WebJobs.Extensions.DurableTask.EventGridNotificationOptions.TopicEndpoint">
            <summary>
            Gets or sets the URL of an Azure Event Grid custom topic endpoint.
            When set, orchestration life cycle notification events will be automatically
            published to this endpoint.
            </summary>
            <remarks>
            Azure Event Grid topic URLs are generally expected to be in the form
            https://{topic_name}.{region}.eventgrid.azure.net/api/events.
            </remarks>
            <value>
            The Azure Event Grid custom topic URL.
            </value>
        </member>
        <member name="P:Microsoft.Azure.WebJobs.Extensions.DurableTask.EventGridNotificationOptions.KeySettingName">
            <summary>
            Gets or sets the name of the app setting containing the key used for authenticating with the Azure Event Grid custom topic at <see cref="P:Microsoft.Azure.WebJobs.Extensions.DurableTask.EventGridNotificationOptions.TopicEndpoint"/>.
            </summary>
            <value>
            The name of the app setting that stores the Azure Event Grid key.
            </value>
        </member>
        <member name="P:Microsoft.Azure.WebJobs.Extensions.DurableTask.EventGridNotificationOptions.PublishRetryCount">
            <summary>
            Gets or sets the Event Grid publish request retry count.
            </summary>
            <value>The number of retry attempts.</value>
        </member>
        <member name="P:Microsoft.Azure.WebJobs.Extensions.DurableTask.EventGridNotificationOptions.PublishRetryInterval">
            <summary>
            Gets orsets the Event Grid publish request retry interval.
            </summary>
            <value>A <see cref="T:System.TimeSpan"/> representing the retry interval. The default value is 5 minutes.</value>
        </member>
        <member name="P:Microsoft.Azure.WebJobs.Extensions.DurableTask.EventGridNotificationOptions.PublishRetryHttpStatus">
            <summary>
            Gets or sets the Event Grid publish request http status.
            </summary>
            <value>A list of HTTP status codes, e.g. 400, 403.</value>
        </member>
        <member name="P:Microsoft.Azure.WebJobs.Extensions.DurableTask.EventGridNotificationOptions.PublishEventTypes">
            <summary>
            Gets or sets the event types that will be published to Event Grid.
            </summary>
            <value>
            A list of strings. Possible values 'Started', 'Completed', 'Failed', 'Terminated'.
            </value>
        </member>
        <member name="T:Microsoft.Azure.WebJobs.Extensions.DurableTask.EventSourcedStorageOptions">
            <summary>
            Configuration options for the EventSourced storage provider.
            </summary>
        </member>
        <member name="P:Microsoft.Azure.WebJobs.Extensions.DurableTask.EventSourcedStorageOptions.ConnectionStringName">
            <summary>
            Gets or sets the name of the Azure Storage connection string used to manage the underlying Azure Storage resources.
            </summary>
            <remarks>
            If not specified, the default behavior is to use the standard `AzureWebJobsStorage` connection string for all storage usage.
            </remarks>
            <value>The name of a connection string that exists in the app's application settings.</value>
        </member>
        <member name="P:Microsoft.Azure.WebJobs.Extensions.DurableTask.EventSourcedStorageOptions.EventHubsConnectionStringName">
            <summary>
            Gets or sets the name of the environment variable or configuration setting for the event-sourced backend.
            </summary>
        </member>
        <member name="P:Microsoft.Azure.WebJobs.Extensions.DurableTask.EventSourcedStorageOptions.RunningInTestEnvironment">
            <summary>
             Whether we are running in a test environment. In that case, we reset storage before the first test,
             and we keep the event processor running between tests.
            </summary>
        </member>
        <member name="T:Microsoft.Azure.WebJobs.Extensions.DurableTask.HttpOptions">
            <summary>
            Used for Durable HTTP functionality.
            </summary>
        </member>
        <member name="F:Microsoft.Azure.WebJobs.Extensions.DurableTask.HttpOptions.HttpTaskActivityReservedName">
            <summary>
            Reserved name to know when a TaskActivity should be an HTTP activity.
            </summary>
        </member>
        <member name="P:Microsoft.Azure.WebJobs.Extensions.DurableTask.HttpOptions.DefaultAsyncRequestSleepTimeMilliseconds">
            <summary>
            Gets or sets the default number of milliseconds between async HTTP status poll requests.
            </summary>
        </member>
        <member name="T:Microsoft.Azure.WebJobs.Extensions.DurableTask.NotificationOptions">
            <summary>
            Configuration of the notification options
            for the Durable Task Extension.
            </summary>
        </member>
        <member name="P:Microsoft.Azure.WebJobs.Extensions.DurableTask.NotificationOptions.EventGrid">
            <summary>
            The section of configuration related to Event Grid notifications.
            </summary>
        </member>
        <member name="T:Microsoft.Azure.WebJobs.Extensions.DurableTask.TraceOptions">
            <summary>
            Configuration of the trace options
            for the Durable Task Extension.
            </summary>
        </member>
        <member name="P:Microsoft.Azure.WebJobs.Extensions.DurableTask.TraceOptions.TraceInputsAndOutputs">
            <summary>
            Gets or sets a value indicating whether to trace the inputs and outputs of function calls.
            </summary>
            <remarks>
            The default behavior when tracing function execution events is to include the number of bytes in the serialized
            inputs and outputs for function calls. This provides minimal information about what the inputs and outputs look
            like without bloating the logs or inadvertently exposing sensitive information to the logs. Setting
            <see cref="P:Microsoft.Azure.WebJobs.Extensions.DurableTask.TraceOptions.TraceInputsAndOutputs"/> to <c>true</c> will instead cause the default function logging to log
            the entire contents of function inputs and outputs.
            </remarks>
            <value>
            <c>true</c> to trace the raw values of inputs and outputs; otherwise <c>false</c>.
            </value>
        </member>
        <member name="P:Microsoft.Azure.WebJobs.Extensions.DurableTask.TraceOptions.TraceReplayEvents">
            <summary>
            Gets or sets if logs for replay events need to be recorded.
            </summary>
            <remarks>
            The default value is false, which disables the logging of replay events.
            </remarks>
            <value>
            Boolean value specifying if the replay events should be logged.
            </value>
        </member>
        <member name="T:Microsoft.Azure.WebJobs.Extensions.DurableTask.OrchestrationRuntimeStatus">
            <summary>
            Represents the possible runtime execution status values for an orchestration instance.
            </summary>
        </member>
        <member name="F:Microsoft.Azure.WebJobs.Extensions.DurableTask.OrchestrationRuntimeStatus.Unknown">
            <summary>
            The status of the orchestration could not be determined.
            </summary>
        </member>
        <member name="F:Microsoft.Azure.WebJobs.Extensions.DurableTask.OrchestrationRuntimeStatus.Running">
            <summary>
            The orchestration is running (it may be actively running or waiting for input).
            </summary>
        </member>
        <member name="F:Microsoft.Azure.WebJobs.Extensions.DurableTask.OrchestrationRuntimeStatus.Completed">
            <summary>
            The orchestration ran to completion.
            </summary>
        </member>
        <member name="F:Microsoft.Azure.WebJobs.Extensions.DurableTask.OrchestrationRuntimeStatus.ContinuedAsNew">
            <summary>
            The orchestration completed with ContinueAsNew as is in the process of restarting.
            </summary>
        </member>
        <member name="F:Microsoft.Azure.WebJobs.Extensions.DurableTask.OrchestrationRuntimeStatus.Failed">
            <summary>
            The orchestration failed with an error.
            </summary>
        </member>
        <member name="F:Microsoft.Azure.WebJobs.Extensions.DurableTask.OrchestrationRuntimeStatus.Canceled">
            <summary>
            The orchestration was canceled.
            </summary>
        </member>
        <member name="F:Microsoft.Azure.WebJobs.Extensions.DurableTask.OrchestrationRuntimeStatus.Terminated">
            <summary>
            The orchestration was terminated via an API call.
            </summary>
        </member>
        <member name="F:Microsoft.Azure.WebJobs.Extensions.DurableTask.OrchestrationRuntimeStatus.Pending">
            <summary>
            The orchestration was scheduled but has not yet started.
            </summary>
        </member>
        <member name="T:Microsoft.Azure.WebJobs.Extensions.DurableTask.OrchestrationStatusQueryCondition">
            <summary>
            Query condition for searching the status of orchestration instances.
            </summary>
        </member>
        <member name="P:Microsoft.Azure.WebJobs.Extensions.DurableTask.OrchestrationStatusQueryCondition.RuntimeStatus">
            <summary>
            Return orchestration instances which matches the runtimeStatus.
            </summary>
        </member>
        <member name="P:Microsoft.Azure.WebJobs.Extensions.DurableTask.OrchestrationStatusQueryCondition.CreatedTimeFrom">
            <summary>
            Return orchestration instances which were created after this DateTime.
            </summary>
        </member>
        <member name="P:Microsoft.Azure.WebJobs.Extensions.DurableTask.OrchestrationStatusQueryCondition.CreatedTimeTo">
            <summary>
            Return orchestration instances which were created before this DateTime.
            </summary>
        </member>
        <member name="P:Microsoft.Azure.WebJobs.Extensions.DurableTask.OrchestrationStatusQueryCondition.TaskHubNames">
            <summary>
            Return orchestration instances which matches the TaskHubNames.
            </summary>
        </member>
        <member name="P:Microsoft.Azure.WebJobs.Extensions.DurableTask.OrchestrationStatusQueryCondition.PageSize">
            <summary>
            Number of records per one request. The default value is 100.
            </summary>
        </member>
        <member name="P:Microsoft.Azure.WebJobs.Extensions.DurableTask.OrchestrationStatusQueryCondition.ContinuationToken">
            <summary>
            ContinuationToken of the pager.
            </summary>
        </member>
        <member name="T:Microsoft.Azure.WebJobs.Extensions.DurableTask.OrchestrationStatusQueryResult">
            <summary>
            The status of all orchestration instances with paging for a given query.
            </summary>
        </member>
        <member name="P:Microsoft.Azure.WebJobs.Extensions.DurableTask.OrchestrationStatusQueryResult.DurableOrchestrationState">
            <summary>
            Gets or sets a collection of statuses of orchestration instances matching the query description.
            </summary>
            <value>A collection of orchestration instance status values.</value>
        </member>
        <member name="P:Microsoft.Azure.WebJobs.Extensions.DurableTask.OrchestrationStatusQueryResult.ContinuationToken">
            <summary>
            Gets or sets a token that can be used to resume the query with data not already returned by this query.
            </summary>
            <value>A server-generated continuation token or <c>null</c> if there are no further continuations.</value>
        </member>
        <member name="T:Microsoft.Azure.WebJobs.Extensions.DurableTask.OverridableStates">
            <summary>
            Represents options for different states that an existing orchestrator can be in to be able to be overwritten by
            an attempt to start a new instance with the same instance Id.
            </summary>
        </member>
        <member name="F:Microsoft.Azure.WebJobs.Extensions.DurableTask.OverridableStates.AnyState">
            <summary>
            Option to start a new orchestrator instance with an existing instnace Id when the existing
            instance is in any state.
            </summary>
        </member>
        <member name="F:Microsoft.Azure.WebJobs.Extensions.DurableTask.OverridableStates.NonRunningStates">
            <summary>
            Option to only start a new orchestrator instance with an existing instance Id when the existing
            instance is in a terminated, failed, or completed state.
            </summary>
        </member>
        <member name="T:Microsoft.Azure.WebJobs.Extensions.DurableTask.PurgeHistoryResult">
            <summary>
            Class to hold statistics about this execution of purge history.
            </summary>
        </member>
        <member name="M:Microsoft.Azure.WebJobs.Extensions.DurableTask.PurgeHistoryResult.#ctor(System.Int32)">
            <summary>
            Constructor for purge history statistics.
            </summary>
            <param name="instancesDeleted">Number of instances deleted.</param>
        </member>
        <member name="P:Microsoft.Azure.WebJobs.Extensions.DurableTask.PurgeHistoryResult.InstancesDeleted">
            <summary>
            Gets the number of deleted instances.
            </summary>
            <value>The number of deleted instances.</value>
        </member>
        <member name="T:Microsoft.Azure.WebJobs.Extensions.DurableTask.RetryOptions">
            <summary>
            Defines retry policies that can be passed as parameters to various operations.
            </summary>
        </member>
        <member name="M:Microsoft.Azure.WebJobs.Extensions.DurableTask.RetryOptions.#ctor(System.TimeSpan,System.Int32)">
            <summary>
            Creates a new instance RetryOptions with the supplied first retry and max attempts.
            </summary>
            <param name="firstRetryInterval">Timespan to wait for the first retry.</param>
            <param name="maxNumberOfAttempts">Max number of attempts to retry.</param>
            <exception cref="T:System.ArgumentException">
            The <paramref name="firstRetryInterval"/> value must be greater than <see cref="F:System.TimeSpan.Zero"/>.
            </exception>
        </member>
        <member name="P:Microsoft.Azure.WebJobs.Extensions.DurableTask.RetryOptions.FirstRetryInterval">
            <summary>
            Gets or sets the first retry interval.
            </summary>
            <value>
            The TimeSpan to wait for the first retries.
            </value>
        </member>
        <member name="P:Microsoft.Azure.WebJobs.Extensions.DurableTask.RetryOptions.MaxRetryInterval">
            <summary>
            Gets or sets the max retry interval.
            </summary>
            <value>
            The TimeSpan of the max retry interval, defaults to <see cref="F:System.TimeSpan.MaxValue"/>.
            </value>
        </member>
        <member name="P:Microsoft.Azure.WebJobs.Extensions.DurableTask.RetryOptions.BackoffCoefficient">
            <summary>
            Gets or sets the backoff coefficient.
            </summary>
            <value>
            The backoff coefficient used to determine rate of increase of backoff. Defaults to 1.
            </value>
        </member>
        <member name="P:Microsoft.Azure.WebJobs.Extensions.DurableTask.RetryOptions.RetryTimeout">
            <summary>
            Gets or sets the timeout for retries.
            </summary>
            <value>
            The TimeSpan timeout for retries, defaults to <see cref="F:System.TimeSpan.MaxValue"/>.
            </value>
        </member>
        <member name="P:Microsoft.Azure.WebJobs.Extensions.DurableTask.RetryOptions.MaxNumberOfAttempts">
            <summary>
            Gets or sets the max number of attempts.
            </summary>
            <value>
            The maximum number of retry attempts.
            </value>
        </member>
        <member name="P:Microsoft.Azure.WebJobs.Extensions.DurableTask.RetryOptions.Handle">
            <summary>
            Gets or sets a delegate to call on exception to determine if retries should proceed.
            </summary>
            <value>
            The delegate to handle exception to determie if retries should proceed.
            </value>
        </member>
        <member name="T:Microsoft.Azure.WebJobs.Extensions.DurableTask.StartOrchestrationArgs">
            <summary>
            Parameters for starting a new instance of an orchestration.
            </summary>
            <remarks>
            This class is primarily intended for use with <c>IAsyncCollector&lt;T&gt;</c>.
            </remarks>
        </member>
        <member name="M:Microsoft.Azure.WebJobs.Extensions.DurableTask.StartOrchestrationArgs.#ctor(System.String,System.Object)">
            <summary>
            Initializes a new instance of the <see cref="T:Microsoft.Azure.WebJobs.Extensions.DurableTask.StartOrchestrationArgs"/> class.
            </summary>
            <param name="functionName">The name of the orchestrator function to start.</param>
            <param name="input">The JSON-serializeable input for the orchestrator function.</param>
        </member>
        <member name="M:Microsoft.Azure.WebJobs.Extensions.DurableTask.StartOrchestrationArgs.#ctor">
            <summary>
            Initializes a new instance of the <see cref="T:Microsoft.Azure.WebJobs.Extensions.DurableTask.StartOrchestrationArgs"/> class.
            </summary>
        </member>
        <member name="P:Microsoft.Azure.WebJobs.Extensions.DurableTask.StartOrchestrationArgs.FunctionName">
            <summary>
            Gets or sets the name of the orchestrator function to start.
            </summary>
            <value>The name of the orchestrator function to start.</value>
        </member>
        <member name="P:Microsoft.Azure.WebJobs.Extensions.DurableTask.StartOrchestrationArgs.InstanceId">
            <summary>
            Gets or sets the instance ID to assign to the started orchestration.
            </summary>
            <remarks>
            If this property value is null (the default), then a randomly generated instance ID will be assigned automatically.
            </remarks>
            <value>The instance ID to assign.</value>
        </member>
        <member name="P:Microsoft.Azure.WebJobs.Extensions.DurableTask.StartOrchestrationArgs.Input">
            <summary>
            Gets or sets the JSON-serializeable input data for the orchestrator function.
            </summary>
            <value>JSON-serializeable input value for the orchestrator function.</value>
        </member>
        <member name="T:Microsoft.Azure.WebJobs.Extensions.DurableTask.StatusResponsePayload">
            <summary>
            Response for Orchestration Status Query.
            </summary>
        </member>
        <member name="P:Microsoft.Azure.WebJobs.Extensions.DurableTask.StatusResponsePayload.Name">
            <summary>
            Name.
            </summary>
        </member>
        <member name="P:Microsoft.Azure.WebJobs.Extensions.DurableTask.StatusResponsePayload.InstanceId">
            <summary>
            InstanceId.
            </summary>
        </member>
        <member name="P:Microsoft.Azure.WebJobs.Extensions.DurableTask.StatusResponsePayload.RuntimeStatus">
            <summary>
            Runtime status.
            </summary>
        </member>
        <member name="P:Microsoft.Azure.WebJobs.Extensions.DurableTask.StatusResponsePayload.Input">
            <summary>
            Input.
            </summary>
        </member>
        <member name="P:Microsoft.Azure.WebJobs.Extensions.DurableTask.StatusResponsePayload.CustomStatus">
            <summary>
            Custom status.
            </summary>
        </member>
        <member name="P:Microsoft.Azure.WebJobs.Extensions.DurableTask.StatusResponsePayload.Output">
            <summary>
            Output.
            </summary>
        </member>
        <member name="P:Microsoft.Azure.WebJobs.Extensions.DurableTask.StatusResponsePayload.CreatedTime">
            <summary>
            Created time value.
            </summary>
        </member>
        <member name="P:Microsoft.Azure.WebJobs.Extensions.DurableTask.StatusResponsePayload.LastUpdatedTime">
            <summary>
            Last updated time.
            </summary>
        </member>
        <member name="P:Microsoft.Azure.WebJobs.Extensions.DurableTask.StatusResponsePayload.HistoryEvents">
            <summary>
            JSON object representing history for an orchestration execution.
            </summary>
        </member>
        <member name="T:Microsoft.Azure.WebJobs.Extensions.DurableTask.ActivityTriggerAttribute">
            <summary>
            Trigger attribute used for durable activity functions.
            </summary>
        </member>
        <member name="P:Microsoft.Azure.WebJobs.Extensions.DurableTask.ActivityTriggerAttribute.Activity">
            <summary>
            Gets or sets the name of the activity function.
            </summary>
            <value>
            The name of the activity function or <c>null</c> to use the function name.
            </value>
        </member>
        <member name="T:Microsoft.Azure.WebJobs.Extensions.DurableTask.EntityTriggerAttribute">
            <summary>
            Trigger attribute used for durable entity functions.
            </summary>
        </member>
        <member name="P:Microsoft.Azure.WebJobs.Extensions.DurableTask.EntityTriggerAttribute.EntityName">
            <summary>
            Gets or sets the name of the entity.
            </summary>
            <remarks>
            If not specified, the function name is used as the name of the entity.
            </remarks>
            <value>
            The name of the entity or <c>null</c> to use the function name.
            </value>
        </member>
        <member name="T:Microsoft.Azure.WebJobs.Extensions.DurableTask.OrchestrationTriggerAttribute">
            <summary>
            Trigger attribute used for durable orchestrator functions.
            </summary>
        </member>
        <member name="P:Microsoft.Azure.WebJobs.Extensions.DurableTask.OrchestrationTriggerAttribute.Orchestration">
            <summary>
            Gets or sets the name of the orchestrator function.
            </summary>
            <remarks>
            If not specified, the function name is used as the name of the orchestration.
            </remarks>
            <value>
            The name of the orchestrator function or <c>null</c> to use the function name.
            </value>
        </member>
        <member name="T:Microsoft.Azure.WebJobs.Extensions.DurableTask.WebJobsConnectionStringProvider">
            <summary>
            Connection string provider which resolves connection strings from the WebJobs context.
            </summary>
        </member>
        <member name="M:Microsoft.Azure.WebJobs.Extensions.DurableTask.WebJobsConnectionStringProvider.Resolve(System.String)">
            <inheritdoc />
        </member>
    </members>
</doc>
=======
<?xml version="1.0"?>
<doc>
    <assembly>
        <name>Microsoft.Azure.WebJobs.Extensions.DurableTask</name>
    </assembly>
    <members>
        <member name="T:Microsoft.Azure.WebJobs.Extensions.DurableTask.AzureStorageDurabilityProvider">
            <summary>
            The Azure Storage implementation of additional methods not required by IOrchestrationService.
            </summary>
        </member>
        <member name="P:Microsoft.Azure.WebJobs.Extensions.DurableTask.AzureStorageDurabilityProvider.ConnectionName">
            <summary>
            The app setting containing the Azure Storage connection string.
            </summary>
        </member>
        <member name="M:Microsoft.Azure.WebJobs.Extensions.DurableTask.AzureStorageDurabilityProvider.GetAllOrchestrationStates(System.Threading.CancellationToken)">
            <inheritdoc/>
        </member>
        <member name="M:Microsoft.Azure.WebJobs.Extensions.DurableTask.AzureStorageDurabilityProvider.GetOrchestrationStateWithInputsAsync(System.String,System.Boolean)">
            <inheritdoc/>
        </member>
        <member name="M:Microsoft.Azure.WebJobs.Extensions.DurableTask.AzureStorageDurabilityProvider.RewindAsync(System.String,System.String)">
            <inheritdoc/>
        </member>
        <member name="M:Microsoft.Azure.WebJobs.Extensions.DurableTask.AzureStorageDurabilityProvider.GetAllOrchestrationStatesWithFilters(System.DateTime,System.Nullable{System.DateTime},System.Collections.Generic.IEnumerable{Microsoft.Azure.WebJobs.Extensions.DurableTask.OrchestrationRuntimeStatus},System.Threading.CancellationToken)">
            <inheritdoc/>
        </member>
        <member name="M:Microsoft.Azure.WebJobs.Extensions.DurableTask.AzureStorageDurabilityProvider.RetrieveSerializedEntityState(Microsoft.Azure.WebJobs.Extensions.DurableTask.EntityId)">
            <inheritdoc/>
        </member>
        <member name="M:Microsoft.Azure.WebJobs.Extensions.DurableTask.AzureStorageDurabilityProvider.PurgeInstanceHistoryByInstanceId(System.String)">
            <inheritdoc/>
        </member>
        <member name="M:Microsoft.Azure.WebJobs.Extensions.DurableTask.AzureStorageDurabilityProvider.PurgeHistoryByFilters(System.DateTime,System.Nullable{System.DateTime},System.Collections.Generic.IEnumerable{DurableTask.Core.OrchestrationStatus})">
            <inheritdoc/>
        </member>
        <member name="M:Microsoft.Azure.WebJobs.Extensions.DurableTask.AzureStorageDurabilityProvider.GetOrchestrationStateWithPagination(Microsoft.Azure.WebJobs.Extensions.DurableTask.OrchestrationStatusQueryCondition,System.Threading.CancellationToken)">
            <inheritdoc/>
        </member>
        <member name="T:Microsoft.Azure.WebJobs.Extensions.DurableTask.DurableActivityContext">
            <summary>
            The default parameter type for activity functions.
            </summary>
        </member>
        <member name="P:Microsoft.Azure.WebJobs.Extensions.DurableTask.DurableActivityContext.Microsoft#Azure#WebJobs#Extensions#DurableTask#IDurableActivityContext#InstanceId">
            <inheritdoc />
        </member>
        <member name="M:Microsoft.Azure.WebJobs.Extensions.DurableTask.DurableActivityContext.GetRawInput">
            <summary>
            Returns the input of the task activity in its raw JSON string value.
            </summary>
            <returns>
            The raw JSON-formatted activity input as a string value.
            </returns>
        </member>
        <member name="M:Microsoft.Azure.WebJobs.Extensions.DurableTask.DurableActivityContext.GetInputAsJson">
            <summary>
            Gets the input of the current activity function instance as a <c>JToken</c>.
            </summary>
            <returns>
            The parsed <c>JToken</c> representation of the activity input.
            </returns>
        </member>
        <member name="M:Microsoft.Azure.WebJobs.Extensions.DurableTask.DurableActivityContext.Microsoft#Azure#WebJobs#Extensions#DurableTask#IDurableActivityContext#GetInput``1">
            <inheritdoc />
        </member>
        <member name="M:Microsoft.Azure.WebJobs.Extensions.DurableTask.DurableActivityContext.SetOutput(System.Object)">
            <summary>
            Sets the JSON-serializeable output of the activity function.
            </summary>
            <remarks>
            If this method is not called explicitly, the return value of the activity function is used as the output.
            </remarks>
            <param name="output">
            The JSON-serializeable value to use as the activity function output.
            </param>
        </member>
        <member name="T:Microsoft.Azure.WebJobs.Extensions.DurableTask.DurableClient">
            <summary>
            Client for starting, querying, terminating, and raising events to orchestration instances.
            </summary>
        </member>
        <member name="P:Microsoft.Azure.WebJobs.Extensions.DurableTask.DurableClient.Microsoft#Azure#WebJobs#Extensions#DurableTask#IDurableOrchestrationClient#TaskHubName">
            <inheritdoc />
        </member>
        <member name="M:Microsoft.Azure.WebJobs.Extensions.DurableTask.DurableClient.Microsoft#Azure#WebJobs#Extensions#DurableTask#IDurableOrchestrationClient#CreateCheckStatusResponse(System.Net.Http.HttpRequestMessage,System.String,System.Boolean)">
            <inheritdoc />
        </member>
        <member name="M:Microsoft.Azure.WebJobs.Extensions.DurableTask.DurableClient.Microsoft#Azure#WebJobs#Extensions#DurableTask#IDurableOrchestrationClient#CreateCheckStatusResponse(Microsoft.AspNetCore.Http.HttpRequest,System.String,System.Boolean)">
            <inheritdoc />
        </member>
        <member name="M:Microsoft.Azure.WebJobs.Extensions.DurableTask.DurableClient.Microsoft#Azure#WebJobs#Extensions#DurableTask#IDurableOrchestrationClient#CreateHttpManagementPayload(System.String)">
            <inheritdoc />
        </member>
        <member name="M:Microsoft.Azure.WebJobs.Extensions.DurableTask.DurableClient.Microsoft#Azure#WebJobs#Extensions#DurableTask#IDurableOrchestrationClient#WaitForCompletionOrCreateCheckStatusResponseAsync(System.Net.Http.HttpRequestMessage,System.String,System.TimeSpan,System.TimeSpan)">
            <inheritdoc />
        </member>
        <member name="M:Microsoft.Azure.WebJobs.Extensions.DurableTask.DurableClient.Microsoft#Azure#WebJobs#Extensions#DurableTask#IDurableOrchestrationClient#WaitForCompletionOrCreateCheckStatusResponseAsync(Microsoft.AspNetCore.Http.HttpRequest,System.String,System.TimeSpan,System.TimeSpan)">
            <inheritdoc />
        </member>
        <member name="M:Microsoft.Azure.WebJobs.Extensions.DurableTask.DurableClient.Microsoft#Azure#WebJobs#Extensions#DurableTask#IDurableOrchestrationClient#StartNewAsync``1(System.String,System.String,``0)">
            <inheritdoc />
        </member>
        <member name="M:Microsoft.Azure.WebJobs.Extensions.DurableTask.DurableClient.Microsoft#Azure#WebJobs#Extensions#DurableTask#IDurableOrchestrationClient#RaiseEventAsync(System.String,System.String,System.Object)">
            <inheritdoc />
        </member>
        <member name="M:Microsoft.Azure.WebJobs.Extensions.DurableTask.DurableClient.Microsoft#Azure#WebJobs#Extensions#DurableTask#IDurableOrchestrationClient#RaiseEventAsync(System.String,System.String,System.String,System.Object,System.String)">
            <inheritdoc />
        </member>
        <member name="M:Microsoft.Azure.WebJobs.Extensions.DurableTask.DurableClient.Microsoft#Azure#WebJobs#Extensions#DurableTask#IDurableEntityClient#SignalEntityAsync(Microsoft.Azure.WebJobs.Extensions.DurableTask.EntityId,System.String,System.Object,System.String,System.String)">
            <inheritdoc />
        </member>
        <member name="M:Microsoft.Azure.WebJobs.Extensions.DurableTask.DurableClient.Microsoft#Azure#WebJobs#Extensions#DurableTask#IDurableOrchestrationClient#TerminateAsync(System.String,System.String)">
            <inheritdoc />
        </member>
        <member name="M:Microsoft.Azure.WebJobs.Extensions.DurableTask.DurableClient.Microsoft#Azure#WebJobs#Extensions#DurableTask#IDurableOrchestrationClient#RewindAsync(System.String,System.String)">
            <inheritdoc />
        </member>
        <member name="M:Microsoft.Azure.WebJobs.Extensions.DurableTask.DurableClient.Microsoft#Azure#WebJobs#Extensions#DurableTask#IDurableOrchestrationClient#GetStatusAsync(System.String,System.Boolean,System.Boolean,System.Boolean)">
            <inheritdoc />
        </member>
        <member name="M:Microsoft.Azure.WebJobs.Extensions.DurableTask.DurableClient.Microsoft#Azure#WebJobs#Extensions#DurableTask#IDurableOrchestrationClient#GetStatusAsync(System.Threading.CancellationToken)">
            <inheritdoc />
        </member>
        <member name="M:Microsoft.Azure.WebJobs.Extensions.DurableTask.DurableClient.Microsoft#Azure#WebJobs#Extensions#DurableTask#IDurableOrchestrationClient#GetStatusAsync(System.DateTime,System.Nullable{System.DateTime},System.Collections.Generic.IEnumerable{Microsoft.Azure.WebJobs.Extensions.DurableTask.OrchestrationRuntimeStatus},System.Threading.CancellationToken)">
            <inheritdoc />
        </member>
        <member name="M:Microsoft.Azure.WebJobs.Extensions.DurableTask.DurableClient.Microsoft#Azure#WebJobs#Extensions#DurableTask#IDurableOrchestrationClient#PurgeInstanceHistoryAsync(System.String)">
            <inheritdoc />
        </member>
        <member name="M:Microsoft.Azure.WebJobs.Extensions.DurableTask.DurableClient.Microsoft#Azure#WebJobs#Extensions#DurableTask#IDurableOrchestrationClient#PurgeInstanceHistoryAsync(System.DateTime,System.Nullable{System.DateTime},System.Collections.Generic.IEnumerable{DurableTask.Core.OrchestrationStatus})">
            <inheritdoc />
        </member>
        <member name="M:Microsoft.Azure.WebJobs.Extensions.DurableTask.DurableClient.Microsoft#Azure#WebJobs#Extensions#DurableTask#IDurableOrchestrationClient#GetStatusAsync(Microsoft.Azure.WebJobs.Extensions.DurableTask.OrchestrationStatusQueryCondition,System.Threading.CancellationToken)">
            <inheritdoc />
        </member>
        <member name="T:Microsoft.Azure.WebJobs.Extensions.DurableTask.DurableCommonContext">
            <summary>
            Common functionality used by both <see cref="T:Microsoft.Azure.WebJobs.Extensions.DurableTask.DurableOrchestrationContext"/>
            and <see cref="T:Microsoft.Azure.WebJobs.Extensions.DurableTask.DurableEntityContext"/>.
            </summary>
        </member>
        <member name="T:Microsoft.Azure.WebJobs.Extensions.DurableTask.DurableEntityContext">
            <summary>
            Context object passed to application code executing entity operations.
            </summary>
        </member>
        <member name="T:Microsoft.Azure.WebJobs.Extensions.DurableTask.DurableOrchestrationContext">
            <summary>
            Parameter data for orchestration bindings that can be used to schedule function-based activities.
            </summary>
        </member>
        <member name="P:Microsoft.Azure.WebJobs.Extensions.DurableTask.DurableOrchestrationContext.Microsoft#Azure#WebJobs#Extensions#DurableTask#IDurableOrchestrationContext#CurrentUtcDateTime">
            <inheritdoc/>
        </member>
        <member name="P:Microsoft.Azure.WebJobs.Extensions.DurableTask.DurableOrchestrationContext.Microsoft#Azure#WebJobs#Extensions#DurableTask#IDurableOrchestrationContext#IsReplaying">
            <inheritdoc/>
        </member>
        <member name="P:Microsoft.Azure.WebJobs.Extensions.DurableTask.DurableOrchestrationContext.Microsoft#Azure#WebJobs#Extensions#DurableTask#IDurableOrchestrationContext#Name">
            <inheritdoc />
        </member>
        <member name="P:Microsoft.Azure.WebJobs.Extensions.DurableTask.DurableOrchestrationContext.Microsoft#Azure#WebJobs#Extensions#DurableTask#IDurableOrchestrationContext#InstanceId">
            <inheritdoc />
        </member>
        <member name="P:Microsoft.Azure.WebJobs.Extensions.DurableTask.DurableOrchestrationContext.Microsoft#Azure#WebJobs#Extensions#DurableTask#IDurableOrchestrationContext#ParentInstanceId">
            <inheritdoc />
        </member>
        <member name="M:Microsoft.Azure.WebJobs.Extensions.DurableTask.DurableOrchestrationContext.GetRawInput">
            <summary>
            Returns the orchestrator function input as a raw JSON string value.
            </summary>
            <returns>
            The raw JSON-formatted orchestrator function input.
            </returns>
        </member>
        <member name="M:Microsoft.Azure.WebJobs.Extensions.DurableTask.DurableOrchestrationContext.GetInputAsJson">
            <summary>
            Gets the input of the current orchestrator function instance as a <c>JToken</c>.
            </summary>
            <returns>
            The parsed <c>JToken</c> representation of the orchestrator function input.
            </returns>
        </member>
        <member name="M:Microsoft.Azure.WebJobs.Extensions.DurableTask.DurableOrchestrationContext.Microsoft#Azure#WebJobs#Extensions#DurableTask#IDurableOrchestrationContext#GetInput``1">
            <inheritdoc />
        </member>
        <member name="M:Microsoft.Azure.WebJobs.Extensions.DurableTask.DurableOrchestrationContext.SetOutput(System.Object)">
            <summary>
            Sets the JSON-serializeable output of the current orchestrator function.
            </summary>
            <remarks>
            If this method is not called explicitly, the return value of the orchestrator function is used as the output.
            </remarks>
            <param name="output">The JSON-serializeable value to use as the orchestrator function output.</param>
        </member>
        <member name="M:Microsoft.Azure.WebJobs.Extensions.DurableTask.DurableOrchestrationContext.Microsoft#Azure#WebJobs#Extensions#DurableTask#IDurableOrchestrationContext#SetCustomStatus(System.Object)">
            <inheritdoc />
        </member>
        <member name="M:Microsoft.Azure.WebJobs.Extensions.DurableTask.DurableOrchestrationContext.Microsoft#Azure#WebJobs#Extensions#DurableTask#IDurableOrchestrationContext#CallSubOrchestratorAsync``1(System.String,System.String,System.Object)">
            <inheritdoc />
        </member>
        <member name="M:Microsoft.Azure.WebJobs.Extensions.DurableTask.DurableOrchestrationContext.Microsoft#Azure#WebJobs#Extensions#DurableTask#IDurableOrchestrationContext#CallSubOrchestratorWithRetryAsync``1(System.String,Microsoft.Azure.WebJobs.Extensions.DurableTask.RetryOptions,System.String,System.Object)">
            <inheritdoc />
        </member>
        <member name="M:Microsoft.Azure.WebJobs.Extensions.DurableTask.DurableOrchestrationContext.Microsoft#Azure#WebJobs#Extensions#DurableTask#IDurableOrchestrationContext#CreateTimer``1(System.DateTime,``0,System.Threading.CancellationToken)">
            <inheritdoc />
        </member>
        <member name="M:Microsoft.Azure.WebJobs.Extensions.DurableTask.DurableOrchestrationContext.Microsoft#Azure#WebJobs#Extensions#DurableTask#IDurableOrchestrationContext#WaitForExternalEvent``1(System.String)">
            <inheritdoc />
        </member>
        <member name="M:Microsoft.Azure.WebJobs.Extensions.DurableTask.DurableOrchestrationContext.Microsoft#Azure#WebJobs#Extensions#DurableTask#IDurableOrchestrationContext#WaitForExternalEvent``1(System.String,System.TimeSpan)">
            <inheritdoc/>
        </member>
        <member name="M:Microsoft.Azure.WebJobs.Extensions.DurableTask.DurableOrchestrationContext.Microsoft#Azure#WebJobs#Extensions#DurableTask#IDurableOrchestrationContext#WaitForExternalEvent``1(System.String,System.TimeSpan,``0)">
            <inheritdoc/>
        </member>
        <member name="M:Microsoft.Azure.WebJobs.Extensions.DurableTask.DurableOrchestrationContext.Microsoft#Azure#WebJobs#Extensions#DurableTask#IDurableOrchestrationContext#CallActivityAsync``1(System.String,System.Object)">
            <inheritdoc />
        </member>
        <member name="M:Microsoft.Azure.WebJobs.Extensions.DurableTask.DurableOrchestrationContext.Microsoft#Azure#WebJobs#Extensions#DurableTask#IDurableOrchestrationContext#CallActivityWithRetryAsync``1(System.String,Microsoft.Azure.WebJobs.Extensions.DurableTask.RetryOptions,System.Object)">
            <inheritdoc />
        </member>
        <member name="M:Microsoft.Azure.WebJobs.Extensions.DurableTask.DurableOrchestrationContext.Microsoft#Azure#WebJobs#Extensions#DurableTask#IDurableOrchestrationContext#IsLocked(System.Collections.Generic.IReadOnlyList{Microsoft.Azure.WebJobs.Extensions.DurableTask.EntityId}@)">
            <inheritdoc/>
        </member>
        <member name="M:Microsoft.Azure.WebJobs.Extensions.DurableTask.DurableOrchestrationContext.Microsoft#Azure#WebJobs#Extensions#DurableTask#IDurableOrchestrationContext#NewGuid">
            <inheritdoc/>
        </member>
        <member name="M:Microsoft.Azure.WebJobs.Extensions.DurableTask.DurableOrchestrationContext.Microsoft#Azure#WebJobs#Extensions#DurableTask#IDurableOrchestrationContext#SignalEntity(Microsoft.Azure.WebJobs.Extensions.DurableTask.EntityId,System.String,System.Object)">
            <inheritdoc/>
        </member>
        <member name="M:Microsoft.Azure.WebJobs.Extensions.DurableTask.DurableOrchestrationContext.Microsoft#Azure#WebJobs#Extensions#DurableTask#IDurableOrchestrationContext#StartNewOrchestration(System.String,System.Object,System.String)">
            <inheritdoc/>
        </member>
        <member name="M:Microsoft.Azure.WebJobs.Extensions.DurableTask.DurableOrchestrationContext.Microsoft#Azure#WebJobs#Extensions#DurableTask#IDurableOrchestrationContext#ContinueAsNew(System.Object,System.Boolean)">
            <inheritdoc />
        </member>
        <member name="M:Microsoft.Azure.WebJobs.Extensions.DurableTask.DurableOrchestrationContext.Microsoft#Azure#WebJobs#Extensions#DurableTask#IDurableOrchestrationContext#CallEntityAsync``1(Microsoft.Azure.WebJobs.Extensions.DurableTask.EntityId,System.String,System.Object)">
            <inheritdoc/>
        </member>
        <member name="M:Microsoft.Azure.WebJobs.Extensions.DurableTask.DurableOrchestrationContext.Microsoft#Azure#WebJobs#Extensions#DurableTask#IDurableOrchestrationContext#CallEntityAsync(Microsoft.Azure.WebJobs.Extensions.DurableTask.EntityId,System.String,System.Object)">
            <inheritdoc/>
        </member>
        <member name="M:Microsoft.Azure.WebJobs.Extensions.DurableTask.DurableOrchestrationContext.Microsoft#Azure#WebJobs#Extensions#DurableTask#IDurableOrchestrationContext#LockAsync(Microsoft.Azure.WebJobs.Extensions.DurableTask.EntityId[])">
            <inheritdoc/>
        </member>
        <member name="T:Microsoft.Azure.WebJobs.Extensions.DurableTask.DurableContextExtensions">
            <summary>
            Defines convenient overloads for calling the context methods, for all the contexts.
            </summary>
        </member>
        <member name="M:Microsoft.Azure.WebJobs.Extensions.DurableTask.DurableContextExtensions.CallActivityAsync(Microsoft.Azure.WebJobs.Extensions.DurableTask.IDurableOrchestrationContext,System.String,System.Object)">
            <summary>
            Schedules an activity function named <paramref name="functionName"/> for execution.
            </summary>
            <param name="context">The context object.</param>
            <param name="functionName">The name of the activity function to call.</param>
            <param name="input">The JSON-serializeable input to pass to the activity function.</param>
            <returns>A durable task that completes when the called function completes or fails.</returns>
            <exception cref="T:System.ArgumentException">
            The specified function does not exist, is disabled, or is not an orchestrator function.
            </exception>
            <exception cref="T:System.InvalidOperationException">
            The current thread is different than the thread which started the orchestrator execution.
            </exception>
            <exception cref="T:Microsoft.Azure.WebJobs.Extensions.DurableTask.FunctionFailedException">
            The activity function failed with an unhandled exception.
            </exception>
        </member>
        <member name="M:Microsoft.Azure.WebJobs.Extensions.DurableTask.DurableContextExtensions.CallActivityWithRetryAsync(Microsoft.Azure.WebJobs.Extensions.DurableTask.IDurableOrchestrationContext,System.String,Microsoft.Azure.WebJobs.Extensions.DurableTask.RetryOptions,System.Object)">
            <summary>
            Schedules an activity function named <paramref name="functionName"/> for execution with retry options.
            </summary>
            <param name="context">The context object.</param>
            <param name="functionName">The name of the activity function to call.</param>
            <param name="retryOptions">The retry option for the activity function.</param>
            <param name="input">The JSON-serializeable input to pass to the activity function.</param>
            <returns>A durable task that completes when the called activity function completes or fails.</returns>
            <exception cref="T:System.ArgumentNullException">
            The retry option object is null.
            </exception>
            <exception cref="T:System.ArgumentException">
            The specified function does not exist, is disabled, or is not an orchestrator function.
            </exception>
            <exception cref="T:System.InvalidOperationException">
            The current thread is different than the thread which started the orchestrator execution.
            </exception>
            <exception cref="T:Microsoft.Azure.WebJobs.Extensions.DurableTask.FunctionFailedException">
            The activity function failed with an unhandled exception.
            </exception>
        </member>
        <member name="M:Microsoft.Azure.WebJobs.Extensions.DurableTask.DurableContextExtensions.CallSubOrchestratorAsync(Microsoft.Azure.WebJobs.Extensions.DurableTask.IDurableOrchestrationContext,System.String,System.Object)">
            <summary>
            Schedules an orchestrator function named <paramref name="functionName"/> for execution.
            </summary>
            <param name="context">The context object.</param>
            <param name="functionName">The name of the orchestrator function to call.</param>
            <param name="input">The JSON-serializeable input to pass to the orchestrator function.</param>
            <returns>A durable task that completes when the called orchestrator function completes or fails.</returns>
            <exception cref="T:System.ArgumentException">
            The specified function does not exist, is disabled, or is not an orchestrator function.
            </exception>
            <exception cref="T:System.InvalidOperationException">
            The current thread is different than the thread which started the orchestrator execution.
            </exception>
            <exception cref="T:Microsoft.Azure.WebJobs.Extensions.DurableTask.FunctionFailedException">
            The sub-orchestrator function failed with an unhandled exception.
            </exception>
        </member>
        <member name="M:Microsoft.Azure.WebJobs.Extensions.DurableTask.DurableContextExtensions.CallSubOrchestratorAsync(Microsoft.Azure.WebJobs.Extensions.DurableTask.IDurableOrchestrationContext,System.String,System.String,System.Object)">
            <summary>
            Schedules an orchestrator function named <paramref name="functionName"/> for execution.
            </summary>
            <param name="context">The context object.</param>
            <param name="functionName">The name of the orchestrator function to call.</param>
            <param name="instanceId">A unique ID to use for the sub-orchestration instance.</param>
            <param name="input">The JSON-serializeable input to pass to the orchestrator function.</param>
            <returns>A durable task that completes when the called orchestrator function completes or fails.</returns>
            <exception cref="T:System.ArgumentException">
            The specified function does not exist, is disabled, or is not an orchestrator function.
            </exception>
            <exception cref="T:System.InvalidOperationException">
            The current thread is different than the thread which started the orchestrator execution.
            </exception>
            <exception cref="T:Microsoft.Azure.WebJobs.Extensions.DurableTask.FunctionFailedException">
            The activity function failed with an unhandled exception.
            </exception>
        </member>
        <member name="M:Microsoft.Azure.WebJobs.Extensions.DurableTask.DurableContextExtensions.CallSubOrchestratorAsync``1(Microsoft.Azure.WebJobs.Extensions.DurableTask.IDurableOrchestrationContext,System.String,System.Object)">
            <summary>
            Schedules an orchestration function named <paramref name="functionName"/> for execution.
            </summary>
            <typeparam name="TResult">The return type of the scheduled orchestrator function.</typeparam>
            <param name="context">The context object.</param>
            <param name="functionName">The name of the orchestrator function to call.</param>
            <param name="input">The JSON-serializeable input to pass to the orchestrator function.</param>
            <returns>A durable task that completes when the called orchestrator function completes or fails.</returns>
            <exception cref="T:System.ArgumentException">
            The specified function does not exist, is disabled, or is not an orchestrator function.
            </exception>
            <exception cref="T:System.InvalidOperationException">
            The current thread is different than the thread which started the orchestrator execution.
            </exception>
            <exception cref="T:Microsoft.Azure.WebJobs.Extensions.DurableTask.FunctionFailedException">
            The activity function failed with an unhandled exception.
            </exception>
        </member>
        <member name="M:Microsoft.Azure.WebJobs.Extensions.DurableTask.DurableContextExtensions.CallSubOrchestratorWithRetryAsync(Microsoft.Azure.WebJobs.Extensions.DurableTask.IDurableOrchestrationContext,System.String,Microsoft.Azure.WebJobs.Extensions.DurableTask.RetryOptions,System.Object)">
            <summary>
            Schedules an orchestrator function named <paramref name="functionName"/> for execution with retry options.
            </summary>
            <param name="context">The context object.</param>
            <param name="functionName">The name of the orchestrator function to call.</param>
            <param name="retryOptions">The retry option for the orchestrator function.</param>
            <param name="input">The JSON-serializeable input to pass to the orchestrator function.</param>
            <returns>A durable task that completes when the called orchestrator function completes or fails.</returns>
            <exception cref="T:System.ArgumentNullException">
            The retry option object is null.
            </exception>
            <exception cref="T:System.ArgumentException">
            The specified function does not exist, is disabled, or is not an orchestrator function.
            </exception>
            <exception cref="T:System.InvalidOperationException">
            The current thread is different than the thread which started the orchestrator execution.
            </exception>
            <exception cref="T:Microsoft.Azure.WebJobs.Extensions.DurableTask.FunctionFailedException">
            The activity function failed with an unhandled exception.
            </exception>
        </member>
        <member name="M:Microsoft.Azure.WebJobs.Extensions.DurableTask.DurableContextExtensions.CallSubOrchestratorWithRetryAsync(Microsoft.Azure.WebJobs.Extensions.DurableTask.IDurableOrchestrationContext,System.String,Microsoft.Azure.WebJobs.Extensions.DurableTask.RetryOptions,System.String,System.Object)">
            <summary>
            Schedules an orchestrator function named <paramref name="functionName"/> for execution with retry options.
            </summary>
            <param name="context">The context object.</param>
            <param name="functionName">The name of the orchestrator function to call.</param>
            <param name="retryOptions">The retry option for the orchestrator function.</param>
            <param name="instanceId">A unique ID to use for the sub-orchestration instance.</param>
            <param name="input">The JSON-serializeable input to pass to the orchestrator function.</param>
            <returns>A durable task that completes when the called orchestrator function completes or fails.</returns>
            <exception cref="T:System.ArgumentNullException">
            The retry option object is null.
            </exception>
            <exception cref="T:System.ArgumentException">
            The specified function does not exist, is disabled, or is not an orchestrator function.
            </exception>
            <exception cref="T:System.InvalidOperationException">
            The current thread is different than the thread which started the orchestrator execution.
            </exception>
            <exception cref="T:Microsoft.Azure.WebJobs.Extensions.DurableTask.FunctionFailedException">
            The activity function failed with an unhandled exception.
            </exception>
        </member>
        <member name="M:Microsoft.Azure.WebJobs.Extensions.DurableTask.DurableContextExtensions.CallSubOrchestratorWithRetryAsync``1(Microsoft.Azure.WebJobs.Extensions.DurableTask.IDurableOrchestrationContext,System.String,Microsoft.Azure.WebJobs.Extensions.DurableTask.RetryOptions,System.Object)">
            <summary>
            Schedules an orchestrator function named <paramref name="functionName"/> for execution with retry options.
            </summary>
            <typeparam name="TResult">The return type of the scheduled orchestrator function.</typeparam>
            <param name="context">The context object.</param>
            <param name="functionName">The name of the orchestrator function to call.</param>
            <param name="retryOptions">The retry option for the orchestrator function.</param>
            <param name="input">The JSON-serializeable input to pass to the orchestrator function.</param>
            <returns>A durable task that completes when the called orchestrator function completes or fails.</returns>
            <exception cref="T:System.ArgumentNullException">
            The retry option object is null.
            </exception>
            <exception cref="T:System.ArgumentException">
            The specified function does not exist, is disabled, or is not an orchestrator function.
            </exception>
            <exception cref="T:System.InvalidOperationException">
            The current thread is different than the thread which started the orchestrator execution.
            </exception>
            <exception cref="T:Microsoft.Azure.WebJobs.Extensions.DurableTask.FunctionFailedException">
            The activity function failed with an unhandled exception.
            </exception>
        </member>
        <member name="M:Microsoft.Azure.WebJobs.Extensions.DurableTask.DurableContextExtensions.CreateTimer(Microsoft.Azure.WebJobs.Extensions.DurableTask.IDurableOrchestrationContext,System.DateTime,System.Threading.CancellationToken)">
            <summary>
            Creates a durable timer that expires at a specified time.
            </summary>
            <remarks>
            All durable timers created using this method must either expire or be cancelled
            using the <paramref name="cancelToken"/> before the orchestrator function completes.
            Otherwise the underlying framework will keep the instance alive until the timer expires.
            </remarks>
            <param name="context">The context object.</param>
            <param name="fireAt">The time at which the timer should expire.</param>
            <param name="cancelToken">The <c>CancellationToken</c> to use for cancelling the timer.</param>
            <returns>A durable task that completes when the durable timer expires.</returns>
        </member>
        <member name="M:Microsoft.Azure.WebJobs.Extensions.DurableTask.DurableContextExtensions.WaitForExternalEvent(Microsoft.Azure.WebJobs.Extensions.DurableTask.IDurableOrchestrationContext,System.String)">
            <summary>
            Waits asynchronously for an event to be raised with name <paramref name="name"/>.
            </summary>
            <remarks>
            External clients can raise events to a waiting orchestration instance using
            <see cref="M:Microsoft.Azure.WebJobs.Extensions.DurableTask.IDurableOrchestrationClient.RaiseEventAsync(System.String,System.String,System.Object)"/> with the object parameter set to <c>null</c>.
            </remarks>
            <param name="context">The context object.</param>
            <param name="name">The name of the event to wait for.</param>
            <returns>A durable task that completes when the external event is received.</returns>
        </member>
        <member name="M:Microsoft.Azure.WebJobs.Extensions.DurableTask.DurableContextExtensions.WaitForExternalEvent(Microsoft.Azure.WebJobs.Extensions.DurableTask.IDurableOrchestrationContext,System.String,System.TimeSpan)">
            <summary>
            Waits asynchronously for an event to be raised with name <paramref name="name"/>.
            </summary>
            <remarks>
            External clients can raise events to a waiting orchestration instance using
            <see cref="M:Microsoft.Azure.WebJobs.Extensions.DurableTask.IDurableOrchestrationClient.RaiseEventAsync(System.String,System.String,System.Object)"/> with the object parameter set to <c>null</c>.
            </remarks>
            <param name="context">The context object.</param>
            <param name="name">The name of the event to wait for.</param>
            <param name="timeout">The duration after which to throw a TimeoutException.</param>
            <returns>A durable task that completes when the external event is received.</returns>
            <exception cref="T:System.TimeoutException">
            The external event was not received before the timeout expired.
            </exception>
        </member>
        <member name="M:Microsoft.Azure.WebJobs.Extensions.DurableTask.DurableContextExtensions.CallEntityAsync``1(Microsoft.Azure.WebJobs.Extensions.DurableTask.IDurableOrchestrationContext,Microsoft.Azure.WebJobs.Extensions.DurableTask.EntityId,System.String)">
            <summary>
            Calls an operation on an entity and returns the result asynchronously.
            </summary>
            <typeparam name="TResult">The JSON-serializable result type of the operation.</typeparam>
            <param name="context">The context object.</param>
            <param name="entityId">The target entity.</param>
            <param name="operationName">The name of the operation.</param>
            <returns>A task representing the result of the operation.</returns>
        </member>
        <member name="M:Microsoft.Azure.WebJobs.Extensions.DurableTask.DurableContextExtensions.CallEntityAsync(Microsoft.Azure.WebJobs.Extensions.DurableTask.IDurableOrchestrationContext,Microsoft.Azure.WebJobs.Extensions.DurableTask.EntityId,System.String)">
            <summary>
            Calls an operation on an entity and waits for it to complete.
            </summary>
            <param name="context">The context object.</param>
            <param name="entityId">The target entity.</param>
            <param name="operationName">The name of the operation.</param>
            <returns>A task representing the completion of the operation on the entity.</returns>
        </member>
        <member name="M:Microsoft.Azure.WebJobs.Extensions.DurableTask.DurableContextExtensions.WaitForCompletionOrCreateCheckStatusResponseAsync(Microsoft.Azure.WebJobs.Extensions.DurableTask.IDurableOrchestrationClient,System.Net.Http.HttpRequestMessage,System.String)">
            <summary>
            Creates an HTTP response which either contains a payload of management URLs for a non-completed instance
            or contains the payload containing the output of the completed orchestration.
            </summary>
            <remarks>
            If the orchestration instance completes within the default 10 second timeout, then the HTTP response payload will
            contain the output of the orchestration instance formatted as JSON. However, if the orchestration does not
            complete within this timeout, then the HTTP response will be identical to that of the
            <see cref="M:Microsoft.Azure.WebJobs.Extensions.DurableTask.IDurableOrchestrationClient.CreateCheckStatusResponse(System.Net.Http.HttpRequestMessage,System.String,System.Boolean)"/> API.
            </remarks>
            <param name="client">The client object.</param>
            <param name="request">The HTTP request that triggered the current function.</param>
            <param name="instanceId">The unique ID of the instance to check.</param>
            <returns>An HTTP response which may include a 202 and location header or a 200 with the durable function output in the response body.</returns>
        </member>
        <member name="M:Microsoft.Azure.WebJobs.Extensions.DurableTask.DurableContextExtensions.WaitForCompletionOrCreateCheckStatusResponseAsync(Microsoft.Azure.WebJobs.Extensions.DurableTask.IDurableOrchestrationClient,System.Net.Http.HttpRequestMessage,System.String,System.TimeSpan)">
            <summary>
            Creates an HTTP response which either contains a payload of management URLs for a non-completed instance
            or contains the payload containing the output of the completed orchestration.
            </summary>
            <remarks>
            If the orchestration instance completes within the specified timeout, then the HTTP response payload will
            contain the output of the orchestration instance formatted as JSON. However, if the orchestration does not
            complete within the specified timeout, then the HTTP response will be identical to that of the
            <see cref="M:Microsoft.Azure.WebJobs.Extensions.DurableTask.IDurableOrchestrationClient.CreateCheckStatusResponse(System.Net.Http.HttpRequestMessage,System.String,System.Boolean)"/> API.
            </remarks>
            <param name="client">The client object.</param>
            <param name="request">The HTTP request that triggered the current function.</param>
            <param name="instanceId">The unique ID of the instance to check.</param>
            <param name="timeout">Total allowed timeout for output from the durable function. The default value is 10 seconds.</param>
            <returns>An HTTP response which may include a 202 and location header or a 200 with the durable function output in the response body.</returns>
        </member>
        <member name="M:Microsoft.Azure.WebJobs.Extensions.DurableTask.DurableContextExtensions.StartNewAsync(Microsoft.Azure.WebJobs.Extensions.DurableTask.IDurableOrchestrationClient,System.String,System.String)">
            <summary>
            Starts a new execution of the specified orchestrator function.
            </summary>
            <param name="client">The client object.</param>
            <param name="orchestratorFunctionName">The name of the orchestrator function to start.</param>
            <param name="instanceId">The ID to use for the new orchestration instance.</param>
            <returns>A task that completes when the orchestration is started. The task contains the instance id of the started
            orchestratation instance.</returns>
            <exception cref="T:System.ArgumentException">
            The specified function does not exist, is disabled, or is not an orchestrator function.
            </exception>
        </member>
        <member name="M:Microsoft.Azure.WebJobs.Extensions.DurableTask.DurableContextExtensions.StartNewAsync``1(Microsoft.Azure.WebJobs.Extensions.DurableTask.IDurableOrchestrationClient,System.String,``0)">
            <summary>
            Starts a new execution of the specified orchestrator function.
            </summary>
            <param name="client">The client object.</param>
            <param name="orchestratorFunctionName">The name of the orchestrator function to start.</param>
            <param name="input">JSON-serializeable input value for the orchestrator function.</param>
            <typeparam name="T">The type of the input value for the orchestrator function.</typeparam>
            <returns>A task that completes when the orchestration is started. The task contains the instance id of the started
            orchestratation instance.</returns>
            <exception cref="T:System.ArgumentException">
            The specified function does not exist, is disabled, or is not an orchestrator function.
            </exception>
        </member>
        <member name="M:Microsoft.Azure.WebJobs.Extensions.DurableTask.DurableContextExtensions.StartNewAsync(Microsoft.Azure.WebJobs.Extensions.DurableTask.IDurableOrchestrationClient,System.String)">
            <summary>
            Starts a new execution of the specified orchestrator function.
            </summary>
            <param name="client">The client object.</param>
            <param name="orchestratorFunctionName">The name of the orchestrator function to start.</param>
            <returns>A task that completes when the orchestration is started. The task contains the instance id of the started
            orchestratation instance.</returns>
            <exception cref="T:System.ArgumentException">
            The specified function does not exist, is disabled, or is not an orchestrator function.
            </exception>
        </member>
        <member name="M:Microsoft.Azure.WebJobs.Extensions.DurableTask.DurableContextExtensions.RaiseEventAsync(Microsoft.Azure.WebJobs.Extensions.DurableTask.IDurableOrchestrationClient,System.String,System.String)">
            <summary>
            Sends an event notification message to a waiting orchestration instance.
            </summary>
            <remarks>
            <para>
            In order to handle the event, the target orchestration instance must be waiting for an
            event named <paramref name="eventName"/> using the
            <see cref="M:Microsoft.Azure.WebJobs.Extensions.DurableTask.IDurableOrchestrationContext.WaitForExternalEvent``1(System.String)"/> API.
            </para>
            </remarks>
            <exception cref="T:System.ArgumentException">The instance id does not corespond to a valid orchestration instance.</exception>
            <exception cref="T:System.InvalidOperationException">The orchestration instance with the provided instance id is not running.</exception>
            <param name="client">The client object.</param>
            <param name="instanceId">The ID of the orchestration instance that will handle the event.</param>
            <param name="eventName">The name of the event.</param>
            <returns>A task that completes when the event notification message has been enqueued.</returns>
        </member>
        <member name="M:Microsoft.Azure.WebJobs.Extensions.DurableTask.DurableContextExtensions.GetStatusAsync(Microsoft.Azure.WebJobs.Extensions.DurableTask.IDurableOrchestrationClient,System.String)">
            <summary>
            Gets the status of the specified orchestration instance.
            </summary>
            <param name="client">The client object.</param>
            <param name="instanceId">The ID of the orchestration instance to query.</param>
            <returns>Returns a task which completes when the status has been fetched.</returns>
        </member>
        <member name="M:Microsoft.Azure.WebJobs.Extensions.DurableTask.DurableContextExtensions.GetStatusAsync(Microsoft.Azure.WebJobs.Extensions.DurableTask.IDurableOrchestrationClient,System.String,System.Boolean)">
            <summary>
            Gets the status of the specified orchestration instance.
            </summary>
            <param name="client">The client object.</param>
            <param name="instanceId">The ID of the orchestration instance to query.</param>
            <param name="showHistory">Boolean marker for including execution history in the response.</param>
            <returns>Returns a task which completes when the status has been fetched.</returns>
        </member>
        <member name="M:Microsoft.Azure.WebJobs.Extensions.DurableTask.DurableContextExtensions.CreateReplaySafeLogger(Microsoft.Azure.WebJobs.Extensions.DurableTask.IDurableOrchestrationContext,Microsoft.Extensions.Logging.ILogger)">
            <summary>
            Returns an instance of ILogger that is replay safe, ensuring the logger logs only when the orchestrator
            is not replaying that line of code.
            </summary>
            <param name="context">The context object.</param>
            <param name="logger">An instance of ILogger.</param>
            <returns>An instance of a replay safe ILogger.</returns>
        </member>
        <member name="T:Microsoft.Azure.WebJobs.Extensions.DurableTask.IDurableActivityContext">
            <summary>
            Provides functionality available to durable activities.
            </summary>
        </member>
        <member name="P:Microsoft.Azure.WebJobs.Extensions.DurableTask.IDurableActivityContext.InstanceId">
            <summary>
            Gets the instance ID of the currently executing orchestration.
            </summary>
            <remarks>
            The instance ID is generated and fixed when the orchestrator function is scheduled. It can be either
            auto-generated, in which case it is formatted as a GUID, or it can be user-specified with any format.
            </remarks>
            <value>
            The ID of the current orchestration instance.
            </value>
        </member>
        <member name="M:Microsoft.Azure.WebJobs.Extensions.DurableTask.IDurableActivityContext.GetInput``1">
            <summary>
            Gets the input of the current activity function as a deserialized value.
            </summary>
            <typeparam name="T">Any data contract type that matches the JSON input.</typeparam>
            <returns>The deserialized input value.</returns>
        </member>
        <member name="T:Microsoft.Azure.WebJobs.Extensions.DurableTask.IDurableClient">
            <summary>
            Provides functionality available to durable orchestration and entity clients.
            </summary>
        </member>
        <member name="P:Microsoft.Azure.WebJobs.Extensions.DurableTask.IDurableClient.TaskHubName">
            <summary>
            Gets the name of the task hub configured on this client instance.
            </summary>
            <value>
            The name of the task hub.
            </value>
        </member>
        <member name="T:Microsoft.Azure.WebJobs.Extensions.DurableTask.IDurableEntityClient">
            <summary>
            Provides functionality available to durable entity clients.
            </summary>
        </member>
        <member name="P:Microsoft.Azure.WebJobs.Extensions.DurableTask.IDurableEntityClient.TaskHubName">
            <summary>
            Gets the name of the task hub configured on this client instance.
            </summary>
            <value>
            The name of the task hub.
            </value>
        </member>
        <member name="M:Microsoft.Azure.WebJobs.Extensions.DurableTask.IDurableEntityClient.SignalEntityAsync(Microsoft.Azure.WebJobs.Extensions.DurableTask.EntityId,System.String,System.Object,System.String,System.String)">
            <summary>
            Signals an entity to perform an operation.
            </summary>
            <param name="entityId">The target entity.</param>
            <param name="operationName">The name of the operation.</param>
            <param name="operationInput">The input for the operation.</param>
            <param name="taskHubName">The TaskHubName of the target entity.</param>
            <param name="connectionName">The name of the connection string associated with <paramref name="taskHubName"/>.</param>
            <returns>A task that completes when the message has been reliably enqueued.</returns>
        </member>
        <member name="M:Microsoft.Azure.WebJobs.Extensions.DurableTask.IDurableEntityClient.ReadEntityStateAsync``1(Microsoft.Azure.WebJobs.Extensions.DurableTask.EntityId,System.String,System.String)">
            <summary>
            Tries to read the current state of an entity. Returns default(<typeparamref name="T"/>) if the entity does not
            exist, or if the JSON-serialized state of the entity is larger than 16KB.
            </summary>
            <typeparam name="T">The JSON-serializable type of the entity.</typeparam>
            <param name="entityId">The target entity.</param>
            <param name="taskHubName">The TaskHubName of the target entity.</param>
            <param name="connectionName">The name of the connection string associated with <paramref name="taskHubName"/>.</param>
            <returns>a response containing the current state of the entity.</returns>
        </member>
        <member name="T:Microsoft.Azure.WebJobs.Extensions.DurableTask.IDurableEntityContext">
            <summary>
            Provides functionality for application code implementing an entity operation.
            </summary>
        </member>
        <member name="P:Microsoft.Azure.WebJobs.Extensions.DurableTask.IDurableEntityContext.EntityName">
            <summary>
            Gets the name of the currently executing entity.
            </summary>
        </member>
        <member name="P:Microsoft.Azure.WebJobs.Extensions.DurableTask.IDurableEntityContext.EntityKey">
            <summary>
            Gets the key of the currently executing entity.
            </summary>
        </member>
        <member name="P:Microsoft.Azure.WebJobs.Extensions.DurableTask.IDurableEntityContext.EntityId">
            <summary>
            Gets the id of the currently executing entity.
            </summary>
        </member>
        <member name="P:Microsoft.Azure.WebJobs.Extensions.DurableTask.IDurableEntityContext.OperationName">
            <summary>
            Gets the name of the operation that was called.
            </summary>
            <remarks>
            An operation invocation on an entity includes an operation name, which states what
            operation to perform, and optionally an operation input.
            </remarks>
        </member>
        <member name="P:Microsoft.Azure.WebJobs.Extensions.DurableTask.IDurableEntityContext.HasState">
            <summary>
            Whether this entity has a state.
            </summary>
        </member>
        <member name="M:Microsoft.Azure.WebJobs.Extensions.DurableTask.IDurableEntityContext.GetState``1(System.Func{``0})">
            <summary>
            Gets the current state of this entity, for reading and/or updating.
            If this entity has no state yet, creates it.
            </summary>
            <typeparam name="TState">The JSON-serializable type of the entity state.</typeparam>
            <param name="initializer">Provides an initial value to use for the state, instead of default(<typeparamref name="TState"/>).</param>
            <returns>The current state of this entity.</returns>
            <exception cref="T:System.InvalidCastException">If the current state has an incompatible type.</exception>
        </member>
        <member name="M:Microsoft.Azure.WebJobs.Extensions.DurableTask.IDurableEntityContext.SetState(System.Object)">
            <summary>
            Sets the current state of this entity.
            </summary>
            <param name="state">The JSON-serializable state of the entity.</param>
        </member>
        <member name="M:Microsoft.Azure.WebJobs.Extensions.DurableTask.IDurableEntityContext.DeleteState">
            <summary>
            Deletes the state of this entity.
            </summary>
        </member>
        <member name="M:Microsoft.Azure.WebJobs.Extensions.DurableTask.IDurableEntityContext.GetInput``1">
            <summary>
            Gets the input for this operation, as a deserialized value.
            </summary>
            <typeparam name="TInput">The JSON-serializable type used for the operation input.</typeparam>
            <returns>The operation input, or default(<typeparamref name="TInput"/>) if none.</returns>
            <remarks>
            An operation invocation on an entity includes an operation name, which states what
            operation to perform, and optionally an operation input.
            </remarks>
        </member>
        <member name="M:Microsoft.Azure.WebJobs.Extensions.DurableTask.IDurableEntityContext.GetInput(System.Type)">
            <summary>
            Gets the input for this operation, as a deserialized value.
            </summary>
            <param name="inputType">The JSON-serializable type used for the operation input.</param>
            <returns>The operation input, or default(<paramref name="inputType"/>) if none.</returns>
            <remarks>
            An operation invocation on an entity includes an operation name, which states what
            operation to perform, and optionally an operation input.
            </remarks>
        </member>
        <member name="M:Microsoft.Azure.WebJobs.Extensions.DurableTask.IDurableEntityContext.Return(System.Object)">
            <summary>
            Returns the given result to the caller of this operation.
            </summary>
            <param name="result">the result to return.</param>
        </member>
        <member name="M:Microsoft.Azure.WebJobs.Extensions.DurableTask.IDurableEntityContext.SignalEntity(Microsoft.Azure.WebJobs.Extensions.DurableTask.EntityId,System.String,System.Object)">
            <summary>
            Signals an entity to perform an operation, without waiting for a response. Any result or exception is ignored (fire and forget).
            </summary>
            <param name="entity">The target entity.</param>
            <param name="operationName">The name of the operation.</param>
            <param name="operationInput">The operation input.</param>
        </member>
        <member name="M:Microsoft.Azure.WebJobs.Extensions.DurableTask.IDurableEntityContext.StartNewOrchestration(System.String,System.Object,System.String)">
            <summary>
            Schedules a orchestration function named <paramref name="functionName"/> for execution./>.
            Any result or exception is ignored (fire and forget).
            </summary>
            <param name="functionName">The name of the orchestrator function to call.</param>
            <param name="input">the input to pass to the orchestrator function.</param>
            <param name="instanceId">optionally, an instance id for the orchestration. By default, a random GUID is used.</param>
            <exception cref="T:System.ArgumentException">
            The specified function does not exist, is disabled, or is not an orchestrator function.
            </exception>
            <returns>The instance id of the new orchestration.</returns>
        </member>
        <member name="T:Microsoft.Azure.WebJobs.Extensions.DurableTask.IDurableOrchestrationClient">
            <summary>
            Provides functionality available to durable orchestration clients.
            </summary>
        </member>
        <member name="P:Microsoft.Azure.WebJobs.Extensions.DurableTask.IDurableOrchestrationClient.TaskHubName">
            <summary>
            Gets the name of the task hub configured on this client instance.
            </summary>
            <value>
            The name of the task hub.
            </value>
        </member>
        <member name="M:Microsoft.Azure.WebJobs.Extensions.DurableTask.IDurableOrchestrationClient.CreateCheckStatusResponse(System.Net.Http.HttpRequestMessage,System.String,System.Boolean)">
            <summary>
            Creates an HTTP response that is useful for checking the status of the specified instance.
            </summary>
            <remarks>
            The payload of the returned <see cref="T:System.Net.Http.HttpResponseMessage"/> contains HTTP API URLs that can
            be used to query the status of the orchestration, raise events to the orchestration, or
            terminate the orchestration.
            </remarks>
            <param name="request">The HTTP request that triggered the current orchestration instance.</param>
            <param name="instanceId">The ID of the orchestration instance to check.</param>
            <param name="returnInternalServerErrorOnFailure">Optional parameter that configures the http response code returned. Defaults to <c>false</c>.
            If <c>true</c>, the returned http response code will be a 500 when the orchestrator is in a failed state, when <c>false</c> it will
            return 200.</param>
            <returns>An HTTP 202 response with a Location header and a payload containing instance control URLs.</returns>
        </member>
        <member name="M:Microsoft.Azure.WebJobs.Extensions.DurableTask.IDurableOrchestrationClient.CreateCheckStatusResponse(Microsoft.AspNetCore.Http.HttpRequest,System.String,System.Boolean)">
            <summary>
            Creates an HTTP response that is useful for checking the status of the specified instance.
            </summary>
            <remarks>
            The payload of the returned <see cref="T:Microsoft.AspNetCore.Mvc.IActionResult"/> contains HTTP API URLs that can
            be used to query the status of the orchestration, raise events to the orchestration, or
            terminate the orchestration.
            </remarks>
            <param name="request">The HTTP request that triggered the current orchestration instance.</param>
            <param name="instanceId">The ID of the orchestration instance to check.</param>
            <param name="returnInternalServerErrorOnFailure">Optional parameter that configures the http response code returned. Defaults to <c>false</c>.
            If <c>true</c>, the returned http response code will be a 500 when the orchestrator is in a failed state, when <c>false</c> it will
            return 200.</param>
            <returns>An HTTP 202 response with a Location header and a payload containing instance control URLs.</returns>
        </member>
        <member name="M:Microsoft.Azure.WebJobs.Extensions.DurableTask.IDurableOrchestrationClient.CreateHttpManagementPayload(System.String)">
            <summary>
            Creates a <see cref="T:Microsoft.Azure.WebJobs.Extensions.DurableTask.HttpManagementPayload"/> object that contains status, terminate and send external event HTTP endpoints.
            </summary>
            <param name="instanceId">The ID of the orchestration instance to check.</param>
            <returns>Instance of the <see cref="T:Microsoft.Azure.WebJobs.Extensions.DurableTask.HttpManagementPayload"/> class.</returns>
        </member>
        <member name="M:Microsoft.Azure.WebJobs.Extensions.DurableTask.IDurableOrchestrationClient.WaitForCompletionOrCreateCheckStatusResponseAsync(System.Net.Http.HttpRequestMessage,System.String,System.TimeSpan,System.TimeSpan)">
            <summary>
            Creates an HTTP response which either contains a payload of management URLs for a non-completed instance
            or contains the payload containing the output of the completed orchestration.
            </summary>
            <remarks>
            If the orchestration instance completes within the specified timeout, then the HTTP response payload will
            contain the output of the orchestration instance formatted as JSON. However, if the orchestration does not
            complete within the specified timeout, then the HTTP response will be identical to that of the
            <see cref="M:Microsoft.Azure.WebJobs.Extensions.DurableTask.IDurableOrchestrationClient.CreateCheckStatusResponse(System.Net.Http.HttpRequestMessage,System.String,System.Boolean)"/> API.
            </remarks>
            <param name="request">The HTTP request that triggered the current function.</param>
            <param name="instanceId">The unique ID of the instance to check.</param>
            <param name="timeout">Total allowed timeout for output from the durable function. The default value is 10 seconds.</param>
            <param name="retryInterval">The timeout between checks for output from the durable function. The default value is 1 second.</param>
            <returns>An HTTP response which may include a 202 and location header or a 200 with the durable function output in the response body.</returns>
        </member>
        <member name="M:Microsoft.Azure.WebJobs.Extensions.DurableTask.IDurableOrchestrationClient.WaitForCompletionOrCreateCheckStatusResponseAsync(Microsoft.AspNetCore.Http.HttpRequest,System.String,System.TimeSpan,System.TimeSpan)">
            <summary>
            Creates an HTTP response which either contains a payload of management URLs for a non-completed instance
            or contains the payload containing the output of the completed orchestration.
            </summary>
            <remarks>
            If the orchestration instance completes within the specified timeout, then the HTTP response payload will
            contain the output of the orchestration instance formatted as JSON. However, if the orchestration does not
            complete within the specified timeout, then the HTTP response will be identical to that of the
            <see cref="M:Microsoft.Azure.WebJobs.Extensions.DurableTask.IDurableOrchestrationClient.CreateCheckStatusResponse(Microsoft.AspNetCore.Http.HttpRequest,System.String,System.Boolean)"/> API.
            </remarks>
            <param name="request">The HTTP request that triggered the current function.</param>
            <param name="instanceId">The unique ID of the instance to check.</param>
            <param name="timeout">Total allowed timeout for output from the durable function. The default value is 10 seconds.</param>
            <param name="retryInterval">The timeout between checks for output from the durable function. The default value is 1 second.</param>
            <returns>An HTTP response which may include a 202 and location header or a 200 with the durable function output in the response body.</returns>
        </member>
        <member name="M:Microsoft.Azure.WebJobs.Extensions.DurableTask.IDurableOrchestrationClient.StartNewAsync``1(System.String,System.String,``0)">
            <summary>
            Starts a new instance of the specified orchestrator function.
            </summary>
            <remarks>
            If an orchestration instance with the specified ID already exists, the existing instance
            will be silently replaced by this new instance.
            </remarks>
            <param name="orchestratorFunctionName">The name of the orchestrator function to start.</param>
            <param name="instanceId">The ID to use for the new orchestration instance.</param>
            <param name="input">JSON-serializeable input value for the orchestrator function.</param>
            <typeparam name="T">The type of the input value for the orchestrator function.</typeparam>
            <returns>A task that completes when the orchestration is started. The task contains the instance id of the started
            orchestratation instance.</returns>
            <exception cref="T:System.ArgumentException">
            The specified function does not exist, is disabled, or is not an orchestrator function.
            </exception>
        </member>
        <member name="M:Microsoft.Azure.WebJobs.Extensions.DurableTask.IDurableOrchestrationClient.RaiseEventAsync(System.String,System.String,System.Object)">
            <summary>
            Sends an event notification message to a waiting orchestration instance.
            </summary>
            <remarks>
            <para>
            In order to handle the event, the target orchestration instance must be waiting for an
            event named <paramref name="eventName"/> using the
            <see cref="M:Microsoft.Azure.WebJobs.Extensions.DurableTask.IDurableOrchestrationContext.WaitForExternalEvent``1(System.String)"/> API.
            </para>
            </remarks>
            <exception cref="T:System.ArgumentException">The instance id does not corespond to a valid orchestration instance.</exception>
            <exception cref="T:System.InvalidOperationException">The orchestration instance with the provided instance id is not running.</exception>
            <param name="instanceId">The ID of the orchestration instance that will handle the event.</param>
            <param name="eventName">The name of the event.</param>
            <param name="eventData">The JSON-serializeable data associated with the event.</param>
            <returns>A task that completes when the event notification message has been enqueued.</returns>
        </member>
        <member name="M:Microsoft.Azure.WebJobs.Extensions.DurableTask.IDurableOrchestrationClient.RaiseEventAsync(System.String,System.String,System.String,System.Object,System.String)">
            <summary>
            Sends an event notification message to a waiting orchestration instance.
            </summary>
            <remarks>
            <para>
            In order to handle the event, the target orchestration instance must be waiting for an
            event named <paramref name="eventName"/> using the
            <see cref="M:Microsoft.Azure.WebJobs.Extensions.DurableTask.IDurableOrchestrationContext.WaitForExternalEvent``1(System.String)"/> API.
            </para><para>
            If the specified instance is not found or not running, this operation will throw an exception.
            </para>
            </remarks>
            <exception cref="T:System.ArgumentException">The instance id does not corespond to a valid orchestration instance.</exception>
            <exception cref="T:System.InvalidOperationException">The orchestration instance with the provided instance id is not running.</exception>
            <param name="taskHubName">The TaskHubName of the orchestration that will handle the event.</param>
            <param name="instanceId">The ID of the orchestration instance that will handle the event.</param>
            <param name="eventName">The name of the event.</param>
            <param name="eventData">The JSON-serializeable data associated with the event.</param>
            <param name="connectionName">The name of the connection string associated with <paramref name="taskHubName"/>.</param>
            <returns>A task that completes when the event notification message has been enqueued.</returns>
        </member>
        <member name="M:Microsoft.Azure.WebJobs.Extensions.DurableTask.IDurableOrchestrationClient.TerminateAsync(System.String,System.String)">
            <summary>
            Terminates a running orchestration instance.
            </summary>
            <remarks>
            <para>
            Terminating an orchestration instance has no effect on any in-flight activity function executions
            or sub-orchestrations that were started by the current orchestration instance.
            </para>
            </remarks>
            <exception cref="T:System.ArgumentException">The instance id does not corespond to a valid orchestration instance.</exception>
            <exception cref="T:System.InvalidOperationException">The orchestration instance with the provided instance id is not running.</exception>
            <param name="instanceId">The ID of the orchestration instance to terminate.</param>
            <param name="reason">The reason for terminating the orchestration instance.</param>
            <returns>A task that completes when the terminate message is enqueued if necessary.</returns>
        </member>
        <member name="M:Microsoft.Azure.WebJobs.Extensions.DurableTask.IDurableOrchestrationClient.RewindAsync(System.String,System.String)">
            <summary>
            Rewinds the specified failed orchestration instance with a reason.
            </summary>
            <param name="instanceId">The ID of the orchestration instance to rewind.</param>
            <param name="reason">The reason for rewinding the orchestration instance.</param>
            <returns>A task that completes when the rewind message is enqueued.</returns>
        </member>
        <member name="M:Microsoft.Azure.WebJobs.Extensions.DurableTask.IDurableOrchestrationClient.GetStatusAsync(System.String,System.Boolean,System.Boolean,System.Boolean)">
            <summary>
            Gets the status of the specified orchestration instance.
            </summary>
            <param name="instanceId">The ID of the orchestration instance to query.</param>
            <param name="showHistory">Boolean marker for including execution history in the response.</param>
            <param name="showHistoryOutput">Boolean marker for including input and output in the execution history response.</param>
            <param name="showInput">If set, fetch and return the input for the orchestration instance.</param>
            <returns>Returns a task which completes when the status has been fetched.</returns>
        </member>
        <member name="M:Microsoft.Azure.WebJobs.Extensions.DurableTask.IDurableOrchestrationClient.GetStatusAsync(System.Threading.CancellationToken)">
            <summary>
            Gets all the status of the orchestration instances.
            </summary>
            <param name="cancellationToken">Cancellation token that can be used to cancel the status query operation.</param>
            <returns>Returns orchestration status for all instances.</returns>
        </member>
        <member name="M:Microsoft.Azure.WebJobs.Extensions.DurableTask.IDurableOrchestrationClient.GetStatusAsync(System.DateTime,System.Nullable{System.DateTime},System.Collections.Generic.IEnumerable{Microsoft.Azure.WebJobs.Extensions.DurableTask.OrchestrationRuntimeStatus},System.Threading.CancellationToken)">
            <summary>
            Gets the status of all orchestration instances that match the specified conditions.
            </summary>
            <param name="createdTimeFrom">Return orchestration instances which were created after this DateTime.</param>
            <param name="createdTimeTo">Return orchestration instances which were created before this DateTime.</param>
            <param name="runtimeStatus">Return orchestration instances which matches the runtimeStatus.</param>
            <param name="cancellationToken">Cancellation token that can be used to cancel the status query operation.</param>
            <returns>Returns orchestration status for all instances.</returns>
        </member>
        <member name="M:Microsoft.Azure.WebJobs.Extensions.DurableTask.IDurableOrchestrationClient.PurgeInstanceHistoryAsync(System.String)">
            <summary>
            Purge the history for a concrete instance.
            </summary>
            <param name="instanceId">The ID of the orchestration instance to purge.</param>
            <returns>Returns an instance of <see cref="T:Microsoft.Azure.WebJobs.Extensions.DurableTask.PurgeHistoryResult"/>.</returns>
        </member>
        <member name="M:Microsoft.Azure.WebJobs.Extensions.DurableTask.IDurableOrchestrationClient.PurgeInstanceHistoryAsync(System.DateTime,System.Nullable{System.DateTime},System.Collections.Generic.IEnumerable{DurableTask.Core.OrchestrationStatus})">
            <summary>
            Purge the orchestration history for instances that match the conditions.
            </summary>
            <param name="createdTimeFrom">Start creation time for querying instances for purging.</param>
            <param name="createdTimeTo">End creation time for querying instances for purging.</param>
            <param name="runtimeStatus">List of runtime status for querying instances for purging. Only Completed, Terminated, or Failed will be processed.</param>
            <returns>Returns an instance of <see cref="T:Microsoft.Azure.WebJobs.Extensions.DurableTask.PurgeHistoryResult"/>.</returns>
        </member>
        <member name="M:Microsoft.Azure.WebJobs.Extensions.DurableTask.IDurableOrchestrationClient.GetStatusAsync(Microsoft.Azure.WebJobs.Extensions.DurableTask.OrchestrationStatusQueryCondition,System.Threading.CancellationToken)">
            <summary>
            Gets the status of all orchestration instances with paging that match the specified conditions.
            </summary>
            <param name="condition">Return orchestration instances that match the specified conditions.</param>
            <param name="cancellationToken">Cancellation token that can be used to cancel the status query operation.</param>
            <returns>Returns each page of orchestration status for all instances and continuation token of next page.</returns>
        </member>
        <member name="T:Microsoft.Azure.WebJobs.Extensions.DurableTask.IDurableOrchestrationContext">
            <summary>
            Provides functionality available to orchestration code.
            </summary>
        </member>
        <member name="P:Microsoft.Azure.WebJobs.Extensions.DurableTask.IDurableOrchestrationContext.Name">
            <summary>
            Gets the name of the current orchestration function.
            </summary>
        </member>
        <member name="P:Microsoft.Azure.WebJobs.Extensions.DurableTask.IDurableOrchestrationContext.InstanceId">
            <summary>
            Gets the instance ID of the currently executing orchestration.
            </summary>
            <remarks>
            The instance ID is generated and fixed when the orchestrator function is scheduled. It can be either
            auto-generated, in which case it is formatted as a GUID, or it can be user-specified with any format.
            </remarks>
            <value>
            The ID of the current orchestration instance.
            </value>
        </member>
        <member name="P:Microsoft.Azure.WebJobs.Extensions.DurableTask.IDurableOrchestrationContext.ParentInstanceId">
            <summary>
            Gets the parent instance ID of the currently executing sub-orchestration.
            </summary>
            <remarks>
            The parent instance ID is generated and fixed when the parent orchestrator function is scheduled. It can be either
            auto-generated, in which case it is formatted as a GUID, or it can be user-specified with any format.
            </remarks>
            <value>
            The ID of the parent orchestration of the current sub-orchestration instance. The value will be available only in sub-orchestrations.
            </value>
        </member>
        <member name="P:Microsoft.Azure.WebJobs.Extensions.DurableTask.IDurableOrchestrationContext.CurrentUtcDateTime">
            <summary>
            Gets the current date/time in a way that is safe for use in orchestrations and entity operations.
            </summary>
            <remarks>
            This date/time value is derived from the orchestration or entity history. It always returns the same value
            at specific points in the orchestrator function code, making it deterministic and safe for replay.
            </remarks>
            <value>The orchestration or entity's current date/time in UTC.</value>
        </member>
        <member name="P:Microsoft.Azure.WebJobs.Extensions.DurableTask.IDurableOrchestrationContext.IsReplaying">
            <summary>
            Gets a value indicating whether the orchestration or operation is currently replaying itself.
            </summary>
            <remarks>
            This property is useful when there is logic that needs to run only when *not* replaying. For example, certain types of application logging may become too noisy when duplicated
            as part of replay. The application code could check to see whether the function is
            being replayed and then issue the log statements when this value is <c>false</c>.
            </remarks>
            <value>
            <c>true</c> if the orchestration or operation is currently being replayed; otherwise <c>false</c>.
            </value>
        </member>
        <member name="M:Microsoft.Azure.WebJobs.Extensions.DurableTask.IDurableOrchestrationContext.GetInput``1">
            <summary>
            Gets the input of the current orchestrator function as a deserialized value.
            </summary>
            <typeparam name="TInput">Any data contract type that matches the JSON input.</typeparam>
            <returns>The deserialized input value.</returns>
        </member>
        <member name="M:Microsoft.Azure.WebJobs.Extensions.DurableTask.IDurableOrchestrationContext.SetOutput(System.Object)">
            <summary>
            Sets the output for the current orchestration.
            </summary>
            <param name="output">The JSON-serializeable output of the orchestration.</param>
        </member>
        <member name="M:Microsoft.Azure.WebJobs.Extensions.DurableTask.IDurableOrchestrationContext.ContinueAsNew(System.Object,System.Boolean)">
            <summary>
            Restarts the orchestration by clearing its history.
            </summary>
            <remarks>
            <para>Large orchestration histories can consume a lot of memory and cause delays in
            instance load times. This method can be used to periodically truncate the stored
            history of an orchestration instance.</para>
            <para>Note that any unprocessed external events will be discarded when an orchestration
            instance restarts itself using this method.</para>
            </remarks>
            <param name="input">The JSON-serializeable data to re-initialize the instance with.</param>
            <param name="preserveUnprocessedEvents">
            If set to <c>true</c>, re-adds any unprocessed external events into the new execution
            history when the orchestration instance restarts. If <c>false</c>, any unprocessed
            external events will be discarded when the orchestration instance restarts.
            </param>
        </member>
        <member name="M:Microsoft.Azure.WebJobs.Extensions.DurableTask.IDurableOrchestrationContext.SetCustomStatus(System.Object)">
            <summary>
            Sets the JSON-serializeable status of the current orchestrator function.
            </summary>
            <remarks>
            The <paramref name="customStatusObject"/> value is serialized to JSON and will
            be made available to the orchestration status query APIs. The serialized JSON
            value must not exceed 16 KB of UTF-16 encoded text.
            </remarks>
            <param name="customStatusObject">The JSON-serializeable value to use as the orchestrator function's custom status.</param>
        </member>
        <member name="M:Microsoft.Azure.WebJobs.Extensions.DurableTask.IDurableOrchestrationContext.CallHttpAsync(System.Net.Http.HttpMethod,System.Uri,System.String)">
            <summary>
            Makes an HTTP call to the specified uri.
            </summary>
            <param name="method">HttpMethod used for api call.</param>
            <param name="uri">uri used to make the HTTP call.</param>
            <param name="content">Content passed in the HTTP request.</param>
            <returns>A <see cref="T:System.Threading.Tasks.Task`1"/>Result of the HTTP call.</returns>
        </member>
        <member name="M:Microsoft.Azure.WebJobs.Extensions.DurableTask.IDurableOrchestrationContext.CallHttpAsync(Microsoft.Azure.WebJobs.Extensions.DurableTask.DurableHttpRequest)">
            <summary>
            Makes an HTTP call using the information in the DurableHttpRequest.
            </summary>
            <param name="req">The DurableHttpRequest used to make the HTTP call.</param>
            <returns>A <see cref="T:System.Threading.Tasks.Task`1"/>Result of the HTTP call.</returns>
        </member>
        <member name="M:Microsoft.Azure.WebJobs.Extensions.DurableTask.IDurableOrchestrationContext.CallEntityAsync``1(Microsoft.Azure.WebJobs.Extensions.DurableTask.EntityId,System.String,System.Object)">
            <summary>
            Calls an operation on an entity, passing an argument, and returns the result asynchronously.
            </summary>
            <typeparam name="TResult">The JSON-serializable result type of the operation.</typeparam>
            <param name="entityId">The target entity.</param>
            <param name="operationName">The name of the operation.</param>
            <param name="operationInput">The input for the operation.</param>
            <returns>A task representing the result of the operation.</returns>
            <exception cref="T:Microsoft.Azure.WebJobs.Extensions.DurableTask.LockingRulesViolationException">if the context already holds some locks, but not the one for <paramref name="entityId"/>.</exception>
        </member>
        <member name="M:Microsoft.Azure.WebJobs.Extensions.DurableTask.IDurableOrchestrationContext.CallEntityAsync(Microsoft.Azure.WebJobs.Extensions.DurableTask.EntityId,System.String,System.Object)">
            <summary>
            Calls an operation on an entity, passing an argument, and waits for it to complete.
            </summary>
            <param name="entityId">The target entity.</param>
            <param name="operationName">The name of the operation.</param>
            <param name="operationInput">The input for the operation.</param>
            <returns>A task representing the completion of the operation on the entity.</returns>
            <exception cref="T:Microsoft.Azure.WebJobs.Extensions.DurableTask.LockingRulesViolationException">if the context already holds some locks, but not the one for <paramref name="entityId"/>.</exception>
        </member>
        <member name="M:Microsoft.Azure.WebJobs.Extensions.DurableTask.IDurableOrchestrationContext.CallSubOrchestratorAsync``1(System.String,System.String,System.Object)">
            <summary>
            Schedules an orchestration function named <paramref name="functionName"/> for execution.
            </summary>
            <typeparam name="TResult">The return type of the scheduled orchestrator function.</typeparam>
            <param name="functionName">The name of the orchestrator function to call.</param>
            <param name="instanceId">A unique ID to use for the sub-orchestration instance.</param>
            <param name="input">The JSON-serializeable input to pass to the orchestrator function.</param>
            <returns>A durable task that completes when the called orchestrator function completes or fails.</returns>
            <exception cref="T:System.ArgumentException">
            The specified function does not exist, is disabled, or is not an orchestrator function.
            </exception>
            <exception cref="T:System.InvalidOperationException">
            The current thread is different than the thread which started the orchestrator execution.
            </exception>
            <exception cref="T:Microsoft.Azure.WebJobs.Extensions.DurableTask.FunctionFailedException">
            The activity function failed with an unhandled exception.
            </exception>
        </member>
        <member name="M:Microsoft.Azure.WebJobs.Extensions.DurableTask.IDurableOrchestrationContext.CallSubOrchestratorWithRetryAsync``1(System.String,Microsoft.Azure.WebJobs.Extensions.DurableTask.RetryOptions,System.String,System.Object)">
            <summary>
            Schedules an orchestrator function named <paramref name="functionName"/> for execution with retry options.
            </summary>
            <typeparam name="TResult">The return type of the scheduled orchestrator function.</typeparam>
            <param name="functionName">The name of the orchestrator function to call.</param>
            <param name="retryOptions">The retry option for the orchestrator function.</param>
            <param name="instanceId">A unique ID to use for the sub-orchestration instance.</param>
            <param name="input">The JSON-serializeable input to pass to the orchestrator function.</param>
            <returns>A durable task that completes when the called orchestrator function completes or fails.</returns>
            <exception cref="T:System.ArgumentNullException">
            The retry option object is null.
            </exception>
            <exception cref="T:System.ArgumentException">
            The specified function does not exist, is disabled, or is not an orchestrator function.
            </exception>
            <exception cref="T:System.InvalidOperationException">
            The current thread is different than the thread which started the orchestrator execution.
            </exception>
            <exception cref="T:Microsoft.Azure.WebJobs.Extensions.DurableTask.FunctionFailedException">
            The activity function failed with an unhandled exception.
            </exception>
        </member>
        <member name="M:Microsoft.Azure.WebJobs.Extensions.DurableTask.IDurableOrchestrationContext.CreateTimer``1(System.DateTime,``0,System.Threading.CancellationToken)">
            <summary>
            Creates a durable timer that expires at a specified time.
            </summary>
            <remarks>
            All durable timers created using this method must either expire or be cancelled
            using the <paramref name="cancelToken"/> before the orchestrator function completes.
            Otherwise the underlying framework will keep the instance alive until the timer expires.
            </remarks>
            <typeparam name="T">The type of <paramref name="state"/>.</typeparam>
            <param name="fireAt">The time at which the timer should expire.</param>
            <param name="state">Any state to be preserved by the timer.</param>
            <param name="cancelToken">The <c>CancellationToken</c> to use for cancelling the timer.</param>
            <returns>A durable task that completes when the durable timer expires.</returns>
        </member>
        <member name="M:Microsoft.Azure.WebJobs.Extensions.DurableTask.IDurableOrchestrationContext.WaitForExternalEvent``1(System.String)">
            <summary>
            Waits asynchronously for an event to be raised with name <paramref name="name"/> and returns the event data.
            </summary>
            <remarks>
            External clients can raise events to a waiting orchestration instance using
            <see cref="M:Microsoft.Azure.WebJobs.Extensions.DurableTask.IDurableOrchestrationClient.RaiseEventAsync(System.String,System.String,System.Object)"/>.
            </remarks>
            <param name="name">The name of the event to wait for.</param>
            <typeparam name="T">Any serializeable type that represents the JSON event payload.</typeparam>
            <returns>A durable task that completes when the external event is received.</returns>
        </member>
        <member name="M:Microsoft.Azure.WebJobs.Extensions.DurableTask.IDurableOrchestrationContext.WaitForExternalEvent``1(System.String,System.TimeSpan)">
            <summary>
            Waits asynchronously for an event to be raised with name <paramref name="name"/> and returns the event data.
            </summary>
            <remarks>
            External clients can raise events to a waiting orchestration instance using
            <see cref="M:Microsoft.Azure.WebJobs.Extensions.DurableTask.IDurableOrchestrationClient.RaiseEventAsync(System.String,System.String,System.Object)"/>.
            </remarks>
            <param name="name">The name of the event to wait for.</param>
            <param name="timeout">The duration after which to throw a TimeoutException.</param>
            <typeparam name="T">Any serializeable type that represents the JSON event payload.</typeparam>
            <returns>A durable task that completes when the external event is received.</returns>
            <exception cref="T:System.TimeoutException">
            The external event was not received before the timeout expired.
            </exception>
        </member>
        <member name="M:Microsoft.Azure.WebJobs.Extensions.DurableTask.IDurableOrchestrationContext.WaitForExternalEvent``1(System.String,System.TimeSpan,``0)">
            <summary>
            Waits asynchronously for an event to be raised with name <paramref name="name"/> and returns the event data.
            </summary>
            <remarks>
            External clients can raise events to a waiting orchestration instance using
            <see cref="M:Microsoft.Azure.WebJobs.Extensions.DurableTask.IDurableOrchestrationClient.RaiseEventAsync(System.String,System.String,System.Object)"/>.
            </remarks>
            <param name="name">The name of the event to wait for.</param>
            <param name="timeout">The duration after which to return the value in the <paramref name="defaultValue"/> parameter.</param>
            <param name="defaultValue">The default value to return if the timeout expires before the external event is received.</param>
            <typeparam name="T">Any serializeable type that represents the JSON event payload.</typeparam>
            <returns>A durable task that completes when the external event is received, or returns the value of <paramref name="defaultValue"/>
            if the timeout expires.</returns>
        </member>
        <member name="M:Microsoft.Azure.WebJobs.Extensions.DurableTask.IDurableOrchestrationContext.LockAsync(Microsoft.Azure.WebJobs.Extensions.DurableTask.EntityId[])">
            <summary>
            Acquires one or more locks, for the specified entities.
            </summary>
            <remarks>
            Locks can only be acquired if the current context does not hold any locks already.
            </remarks>
            <param name="entities">The entities whose locks should be acquired.</param>
            <returns>An IDisposable that releases the lock when disposed.</returns>
            <exception cref="T:Microsoft.Azure.WebJobs.Extensions.DurableTask.LockingRulesViolationException">if the context already holds some locks.</exception>
        </member>
        <member name="M:Microsoft.Azure.WebJobs.Extensions.DurableTask.IDurableOrchestrationContext.IsLocked(System.Collections.Generic.IReadOnlyList{Microsoft.Azure.WebJobs.Extensions.DurableTask.EntityId}@)">
            <summary>
            Determines whether the current context is locked, and if so, what locks are currently owned.
            </summary>
            <param name="ownedLocks">The collection of owned locks.</param>
            <remarks>
            Note that the collection of owned locks can be empty even if the context is locked. This happens
            if an orchestration calls a suborchestration without lending any locks.
            </remarks>
            <returns><c>true</c> if the context already holds some locks.</returns>
        </member>
        <member name="M:Microsoft.Azure.WebJobs.Extensions.DurableTask.IDurableOrchestrationContext.NewGuid">
            <summary>
            Creates a new GUID that is safe for replay within an orchestration or operation.
            </summary>
            <remarks>
            The default implementation of this method creates a name-based UUID using the algorithm from
            RFC 4122 §4.3. The name input used to generate this value is a combination of the orchestration
            instance ID and an internally managed sequence number.
            </remarks>
            <returns>The new <see cref="T:System.Guid"/> value.</returns>
        </member>
        <member name="M:Microsoft.Azure.WebJobs.Extensions.DurableTask.IDurableOrchestrationContext.CallActivityAsync``1(System.String,System.Object)">
            <summary>
            Schedules an activity function named <paramref name="functionName"/> for execution.
            </summary>
            <typeparam name="TResult">The return type of the scheduled activity function.</typeparam>
            <param name="functionName">The name of the activity function to call.</param>
            <param name="input">The JSON-serializeable input to pass to the activity function.</param>
            <returns>A durable task that completes when the called activity function completes or fails.</returns>
            <exception cref="T:System.ArgumentException">
            The specified function does not exist, is disabled, or is not an orchestrator function.
            </exception>
            <exception cref="T:System.InvalidOperationException">
            The current thread is different than the thread which started the orchestrator execution.
            </exception>
            <exception cref="T:Microsoft.Azure.WebJobs.Extensions.DurableTask.FunctionFailedException">
            The activity function failed with an unhandled exception.
            </exception>
        </member>
        <member name="M:Microsoft.Azure.WebJobs.Extensions.DurableTask.IDurableOrchestrationContext.CallActivityWithRetryAsync``1(System.String,Microsoft.Azure.WebJobs.Extensions.DurableTask.RetryOptions,System.Object)">
            <summary>
            Schedules an activity function named <paramref name="functionName"/> for execution with retry options.
            </summary>
            <typeparam name="TResult">The return type of the scheduled activity function.</typeparam>
            <param name="functionName">The name of the activity function to call.</param>
            <param name="retryOptions">The retry option for the activity function.</param>
            <param name="input">The JSON-serializeable input to pass to the activity function.</param>
            <returns>A durable task that completes when the called activity function completes or fails.</returns>
            <exception cref="T:System.ArgumentNullException">
            The retry option object is null.
            </exception>
            <exception cref="T:System.ArgumentException">
            The specified function does not exist, is disabled, or is not an orchestrator function.
            </exception>
            <exception cref="T:System.InvalidOperationException">
            The current thread is different than the thread which started the orchestrator execution.
            </exception>
            <exception cref="T:Microsoft.Azure.WebJobs.Extensions.DurableTask.FunctionFailedException">
            The activity function failed with an unhandled exception.
            </exception>
        </member>
        <member name="M:Microsoft.Azure.WebJobs.Extensions.DurableTask.IDurableOrchestrationContext.SignalEntity(Microsoft.Azure.WebJobs.Extensions.DurableTask.EntityId,System.String,System.Object)">
            <summary>
            Signals an entity to perform an operation, without waiting for a response. Any result or exception is ignored (fire and forget).
            </summary>
            <param name="entity">The target entity.</param>
            <param name="operationName">The name of the operation.</param>
            <param name="operationInput">The input for the operation.</param>
        </member>
        <member name="M:Microsoft.Azure.WebJobs.Extensions.DurableTask.IDurableOrchestrationContext.StartNewOrchestration(System.String,System.Object,System.String)">
            <summary>
            Schedules a orchestration function named <paramref name="functionName"/> for execution./>.
            Any result or exception is ignored (fire and forget).
            </summary>
            <param name="functionName">The name of the orchestrator function to call.</param>
            <param name="input">the input to pass to the orchestrator function.</param>
            <param name="instanceId">optionally, an instance id for the orchestration. By default, a random GUID is used.</param>
            <exception cref="T:System.ArgumentException">
            The specified function does not exist, is disabled, or is not an orchestrator function.
            </exception>
            <returns>The instance id of the new orchestration.</returns>
        </member>
        <member name="T:Microsoft.Azure.WebJobs.Extensions.DurableTask.DurableOrchestrationContextBase">
            <summary>
            Formerly, the abstract base class for DurableOrchestrationContext.
            Now obsolete: use <see cref="T:Microsoft.Azure.WebJobs.Extensions.DurableTask.IDurableOrchestrationContext"/> instead.
            </summary>
        </member>
        <member name="T:Microsoft.Azure.WebJobs.Extensions.DurableTask.DurableActivityContextBase">
            <summary>
            Formerly, the abstract base class for DurableActivityContext.
            Now obsolete: use <see cref="T:Microsoft.Azure.WebJobs.Extensions.DurableTask.IDurableActivityContext"/> instead.
            </summary>
        </member>
        <member name="T:Microsoft.Azure.WebJobs.Extensions.DurableTask.DurableOrchestrationClientBase">
            <summary>
            Formerly, the abstract base class for DurableOrchestrationClient.
            Now obsolete: use <see cref="T:Microsoft.Azure.WebJobs.Extensions.DurableTask.IDurableOrchestrationClient"/> instead.
            </summary>
        </member>
        <member name="T:Microsoft.Azure.WebJobs.Extensions.DurableTask.DeterministicAttribute">
            <summary>
            Attribute used with the Durable Functions Analyzer to label a method as Deterministic. This allows the method to be called in an Orchestration function without causing a compiler warning.
            </summary>
        </member>
        <member name="T:Microsoft.Azure.WebJobs.Extensions.DurableTask.DurabilityProvider">
            <summary>
            The backend storage provider that provides the actual durability of Durable Functions.
            This is functionally a superset of <see cref="T:DurableTask.Core.IOrchestrationService"/> and <see cref="T:DurableTask.Core.IOrchestrationServiceClient"/>.
            If the storage provider does not any of the Durable Functions specific operations, they can use this class
            directly with the expectation that only those interfaces will be implemented. All of the Durable Functions specific
            methods/operations are virtual and can be overwritten by creating a subclass.
            </summary>
        </member>
        <member name="M:Microsoft.Azure.WebJobs.Extensions.DurableTask.DurabilityProvider.#ctor(System.String,DurableTask.Core.IOrchestrationService,DurableTask.Core.IOrchestrationServiceClient,System.String)">
            <summary>
            Creates the default <see cref="T:Microsoft.Azure.WebJobs.Extensions.DurableTask.DurabilityProvider"/>.
            </summary>
            <param name="storageProviderName">The name of the storage backend providing the durability.</param>
            <param name="service">The internal <see cref="T:DurableTask.Core.IOrchestrationService"/> that provides functionality
            for this classes implementions of <see cref="T:DurableTask.Core.IOrchestrationService"/>.</param>
            <param name="serviceClient">The internal <see cref="T:DurableTask.Core.IOrchestrationServiceClient"/> that provides functionality
            for this classes implementions of <see cref="T:DurableTask.Core.IOrchestrationServiceClient"/>.</param>
            <param name="connectionName">The name of the app setting that stores connection details for the storage provider.</param>
        </member>
        <member name="P:Microsoft.Azure.WebJobs.Extensions.DurableTask.DurabilityProvider.ConnectionName">
            <summary>
            The name of the environment variable that contains connection details for how to connect to storage providers.
            Corresponds to the <see cref="P:Microsoft.Azure.WebJobs.Extensions.DurableTask.DurableClientAttribute.ConnectionName"/> for binding data.
            </summary>
        </member>
        <member name="P:Microsoft.Azure.WebJobs.Extensions.DurableTask.DurabilityProvider.SupportsEntities">
            <summary>
            Specifies whether the durability provider supports Durable Entities.
            </summary>
        </member>
        <member name="P:Microsoft.Azure.WebJobs.Extensions.DurableTask.DurabilityProvider.TaskOrchestrationDispatcherCount">
            <inheritdoc/>
        </member>
        <member name="P:Microsoft.Azure.WebJobs.Extensions.DurableTask.DurabilityProvider.MaxConcurrentTaskOrchestrationWorkItems">
            <inheritdoc/>
        </member>
        <member name="P:Microsoft.Azure.WebJobs.Extensions.DurableTask.DurabilityProvider.EventBehaviourForContinueAsNew">
            <inheritdoc/>
        </member>
        <member name="P:Microsoft.Azure.WebJobs.Extensions.DurableTask.DurabilityProvider.TaskActivityDispatcherCount">
            <inheritdoc/>
        </member>
        <member name="P:Microsoft.Azure.WebJobs.Extensions.DurableTask.DurabilityProvider.MaxConcurrentTaskActivityWorkItems">
            <inheritdoc/>
        </member>
        <member name="M:Microsoft.Azure.WebJobs.Extensions.DurableTask.DurabilityProvider.AbandonTaskActivityWorkItemAsync(DurableTask.Core.TaskActivityWorkItem)">
            <inheritdoc/>
        </member>
        <member name="M:Microsoft.Azure.WebJobs.Extensions.DurableTask.DurabilityProvider.AbandonTaskOrchestrationWorkItemAsync(DurableTask.Core.TaskOrchestrationWorkItem)">
            <inheritdoc/>
        </member>
        <member name="M:Microsoft.Azure.WebJobs.Extensions.DurableTask.DurabilityProvider.CompleteTaskActivityWorkItemAsync(DurableTask.Core.TaskActivityWorkItem,DurableTask.Core.TaskMessage)">
            <inheritdoc/>
        </member>
        <member name="M:Microsoft.Azure.WebJobs.Extensions.DurableTask.DurabilityProvider.CompleteTaskOrchestrationWorkItemAsync(DurableTask.Core.TaskOrchestrationWorkItem,DurableTask.Core.OrchestrationRuntimeState,System.Collections.Generic.IList{DurableTask.Core.TaskMessage},System.Collections.Generic.IList{DurableTask.Core.TaskMessage},System.Collections.Generic.IList{DurableTask.Core.TaskMessage},DurableTask.Core.TaskMessage,DurableTask.Core.OrchestrationState)">
            <inheritdoc/>
        </member>
        <member name="M:Microsoft.Azure.WebJobs.Extensions.DurableTask.DurabilityProvider.CreateAsync">
            <inheritdoc/>
        </member>
        <member name="M:Microsoft.Azure.WebJobs.Extensions.DurableTask.DurabilityProvider.CreateAsync(System.Boolean)">
            <inheritdoc/>
        </member>
        <member name="M:Microsoft.Azure.WebJobs.Extensions.DurableTask.DurabilityProvider.CreateIfNotExistsAsync">
            <inheritdoc/>
        </member>
        <member name="M:Microsoft.Azure.WebJobs.Extensions.DurableTask.DurabilityProvider.DeleteAsync">
            <inheritdoc/>
        </member>
        <member name="M:Microsoft.Azure.WebJobs.Extensions.DurableTask.DurabilityProvider.DeleteAsync(System.Boolean)">
            <inheritdoc/>
        </member>
        <member name="M:Microsoft.Azure.WebJobs.Extensions.DurableTask.DurabilityProvider.GetDelayInSecondsAfterOnFetchException(System.Exception)">
            <inheritdoc/>
        </member>
        <member name="M:Microsoft.Azure.WebJobs.Extensions.DurableTask.DurabilityProvider.GetDelayInSecondsAfterOnProcessException(System.Exception)">
            <inheritdoc/>
        </member>
        <member name="M:Microsoft.Azure.WebJobs.Extensions.DurableTask.DurabilityProvider.IsMaxMessageCountExceeded(System.Int32,DurableTask.Core.OrchestrationRuntimeState)">
            <inheritdoc/>
        </member>
        <member name="M:Microsoft.Azure.WebJobs.Extensions.DurableTask.DurabilityProvider.LockNextTaskActivityWorkItem(System.TimeSpan,System.Threading.CancellationToken)">
            <inheritdoc/>
        </member>
        <member name="M:Microsoft.Azure.WebJobs.Extensions.DurableTask.DurabilityProvider.LockNextTaskOrchestrationWorkItemAsync(System.TimeSpan,System.Threading.CancellationToken)">
            <inheritdoc/>
        </member>
        <member name="M:Microsoft.Azure.WebJobs.Extensions.DurableTask.DurabilityProvider.ReleaseTaskOrchestrationWorkItemAsync(DurableTask.Core.TaskOrchestrationWorkItem)">
            <inheritdoc/>
        </member>
        <member name="M:Microsoft.Azure.WebJobs.Extensions.DurableTask.DurabilityProvider.RenewTaskActivityWorkItemLockAsync(DurableTask.Core.TaskActivityWorkItem)">
            <inheritdoc/>
        </member>
        <member name="M:Microsoft.Azure.WebJobs.Extensions.DurableTask.DurabilityProvider.RenewTaskOrchestrationWorkItemLockAsync(DurableTask.Core.TaskOrchestrationWorkItem)">
            <inheritdoc/>
        </member>
        <member name="M:Microsoft.Azure.WebJobs.Extensions.DurableTask.DurabilityProvider.StartAsync">
            <inheritdoc/>
        </member>
        <member name="M:Microsoft.Azure.WebJobs.Extensions.DurableTask.DurabilityProvider.StopAsync">
            <inheritdoc/>
        </member>
        <member name="M:Microsoft.Azure.WebJobs.Extensions.DurableTask.DurabilityProvider.StopAsync(System.Boolean)">
            <inheritdoc/>
        </member>
        <member name="M:Microsoft.Azure.WebJobs.Extensions.DurableTask.DurabilityProvider.GetAllOrchestrationStates(System.Threading.CancellationToken)">
            <summary>
            Gets the status of all orchestration instances.
            </summary>
            <param name="cancellationToken">A token to cancel the request.</param>
            <returns>Returns a task which completes when the status has been fetched.</returns>
        </member>
        <member name="M:Microsoft.Azure.WebJobs.Extensions.DurableTask.DurabilityProvider.GetAllOrchestrationStatesWithFilters(System.DateTime,System.Nullable{System.DateTime},System.Collections.Generic.IEnumerable{Microsoft.Azure.WebJobs.Extensions.DurableTask.OrchestrationRuntimeStatus},System.Threading.CancellationToken)">
            <summary>
            Gets the status of all orchestration instances within the specified parameters.
            </summary>
            <param name="createdTimeFrom">Return orchestration instances which were created after this DateTime.</param>
            <param name="createdTimeTo">Return orchestration instances which were created before this DateTime.</param>
            <param name="runtimeStatus">Return orchestration instances which matches the runtimeStatus.</param>
            <param name="cancellationToken">A token to cancel the request.</param>
            <returns>Returns a task which completes when the status has been fetched.</returns>
        </member>
        <member name="M:Microsoft.Azure.WebJobs.Extensions.DurableTask.DurabilityProvider.GetOrchestrationStateWithInputsAsync(System.String,System.Boolean)">
            <summary>
            Gets the state of the specified orchestration instance.
            </summary>
            <param name="instanceId">The ID of the orchestration instance to query.</param>
            <param name="showInput">If set, fetch and return the input for the orchestration instance.</param>
            <returns>Returns a task which completes when the state has been fetched.</returns>
        </member>
        <member name="M:Microsoft.Azure.WebJobs.Extensions.DurableTask.DurabilityProvider.GetOrchestrationStateWithPagination(Microsoft.Azure.WebJobs.Extensions.DurableTask.OrchestrationStatusQueryCondition,System.Threading.CancellationToken)">
            <summary>
            Gets paginated result of all orchestration instances that match query status parameters.
            </summary>
            <param name="condition">The filtering conditions of the query.</param>
            <param name="cancellationToken">A token to cancel the request.</param>
            <returns>Paginated result of orchestration state.</returns>
        </member>
        <member name="M:Microsoft.Azure.WebJobs.Extensions.DurableTask.DurabilityProvider.PurgeHistoryByFilters(System.DateTime,System.Nullable{System.DateTime},System.Collections.Generic.IEnumerable{DurableTask.Core.OrchestrationStatus})">
            <summary>
            Purges history that meet the required parameters.
            </summary>
            <param name="createdTimeFrom">Purge the history of orchestration instances which were created after this DateTime.</param>
            <param name="createdTimeTo">Purge the history of orchestration instances which were created before this DateTime.</param>
            <param name="runtimeStatus">Purge the history of orchestration instances which matches the runtimeStatus.</param>
            <returns>The number of instances purged.</returns>
        </member>
        <member name="M:Microsoft.Azure.WebJobs.Extensions.DurableTask.DurabilityProvider.PurgeInstanceHistoryByInstanceId(System.String)">
            <summary>
            Purges the instance history for the provided instance id.
            </summary>
            <param name="instanceId">The instance id for the instance history to purge.</param>
            <returns>The number of instances purged.</returns>
        </member>
        <member name="M:Microsoft.Azure.WebJobs.Extensions.DurableTask.DurabilityProvider.RetrieveSerializedEntityState(Microsoft.Azure.WebJobs.Extensions.DurableTask.EntityId)">
            <summary>
            Retrieves the state for a serialized entity.
            </summary>
            <param name="entityId">Entity id to fetch state for.</param>
            <returns>State for the entity.</returns>
        </member>
        <member name="M:Microsoft.Azure.WebJobs.Extensions.DurableTask.DurabilityProvider.RewindAsync(System.String,System.String)">
            <summary>
            Rewinds the specified failed orchestration instance with a reason.
            </summary>
            <param name="instanceId">The ID of the orchestration instance to rewind.</param>
            <param name="reason">The reason for rewinding the orchestration instance.</param>
            <returns>A task that completes when the rewind message is enqueued.</returns>
        </member>
        <member name="M:Microsoft.Azure.WebJobs.Extensions.DurableTask.DurabilityProvider.CreateTaskOrchestrationAsync(DurableTask.Core.TaskMessage)">
            <inheritdoc />
        </member>
        <member name="M:Microsoft.Azure.WebJobs.Extensions.DurableTask.DurabilityProvider.CreateTaskOrchestrationAsync(DurableTask.Core.TaskMessage,DurableTask.Core.OrchestrationStatus[])">
            <inheritdoc />
        </member>
        <member name="M:Microsoft.Azure.WebJobs.Extensions.DurableTask.DurabilityProvider.SendTaskOrchestrationMessageAsync(DurableTask.Core.TaskMessage)">
            <inheritdoc />
        </member>
        <member name="M:Microsoft.Azure.WebJobs.Extensions.DurableTask.DurabilityProvider.SendTaskOrchestrationMessageBatchAsync(DurableTask.Core.TaskMessage[])">
            <inheritdoc />
        </member>
        <member name="M:Microsoft.Azure.WebJobs.Extensions.DurableTask.DurabilityProvider.WaitForOrchestrationAsync(System.String,System.String,System.TimeSpan,System.Threading.CancellationToken)">
            <inheritdoc />
        </member>
        <member name="M:Microsoft.Azure.WebJobs.Extensions.DurableTask.DurabilityProvider.ForceTerminateTaskOrchestrationAsync(System.String,System.String)">
            <inheritdoc />
        </member>
        <member name="M:Microsoft.Azure.WebJobs.Extensions.DurableTask.DurabilityProvider.GetOrchestrationStateAsync(System.String,System.Boolean)">
            <inheritdoc />
        </member>
        <member name="M:Microsoft.Azure.WebJobs.Extensions.DurableTask.DurabilityProvider.GetOrchestrationStateAsync(System.String,System.String)">
            <inheritdoc />
        </member>
        <member name="M:Microsoft.Azure.WebJobs.Extensions.DurableTask.DurabilityProvider.GetOrchestrationHistoryAsync(System.String,System.String)">
            <inheritdoc />
        </member>
        <member name="M:Microsoft.Azure.WebJobs.Extensions.DurableTask.DurabilityProvider.PurgeOrchestrationHistoryAsync(System.DateTime,DurableTask.Core.OrchestrationStateTimeRangeFilterType)">
            <inheritdoc />
        </member>
        <member name="M:Microsoft.Azure.WebJobs.Extensions.DurableTask.DurabilityProvider.ValidateDelayTime(System.TimeSpan,System.String@)">
            <summary>
            Uses durability provider specific logic to verify whether a timespan for a timer, timeout
            or retry interval is allowed by the provider.
            </summary>
            <param name="timespan">The timespan that the code will have to wait for.</param>
            <param name="errorMessage">The error message if the timespan is invalid.</param>
            <returns>A boolean indicating whether the time interval is valid.</returns>
        </member>
        <member name="T:Microsoft.Azure.WebJobs.Extensions.DurableTask.DurableClientAttribute">
            <summary>
            Attribute used to bind a function parameter to a <see cref="T:Microsoft.Azure.WebJobs.Extensions.DurableTask.IDurableClient"/>, <see cref="T:Microsoft.Azure.WebJobs.Extensions.DurableTask.IDurableEntityClient"/>, or <see cref="T:Microsoft.Azure.WebJobs.Extensions.DurableTask.IDurableOrchestrationClient"/> instance.
            </summary>
        </member>
        <member name="P:Microsoft.Azure.WebJobs.Extensions.DurableTask.DurableClientAttribute.TaskHub">
            <summary>
            Optional. Gets or sets the name of the task hub in which the orchestration data lives.
            </summary>
            <value>The task hub used by this binding.</value>
            <remarks>
            The default behavior is to use the task hub name specified in <see cref="P:Microsoft.Azure.WebJobs.Extensions.DurableTask.DurableTaskOptions.HubName"/>.
            If no value exists there, then a default value will be used.
            </remarks>
        </member>
        <member name="P:Microsoft.Azure.WebJobs.Extensions.DurableTask.DurableClientAttribute.ConnectionName">
            <summary>
            Optional. Gets or sets the setting name for the app setting containing connection details used by this binding to connect
            to instances of the storage provider other than the default one this application communicates with.
            </summary>
            <value>The name of an app setting containing connection details.</value>
            <remarks>
            For Azure Storage the default behavior is to use the value of <see cref="P:Microsoft.Azure.WebJobs.Extensions.DurableTask.AzureStorageOptions.ConnectionStringName"/>.
            If no value exists there, then the default behavior is to use the standard `AzureWebJobsStorage` connection string for all storage usage.
            </remarks>
        </member>
        <member name="M:Microsoft.Azure.WebJobs.Extensions.DurableTask.DurableClientAttribute.GetHashCode">
            <summary>
            Returns a hash code for this attribute.
            </summary>
            <returns>A hash code for this attribute.</returns>
        </member>
        <member name="M:Microsoft.Azure.WebJobs.Extensions.DurableTask.DurableClientAttribute.Equals(System.Object)">
            <summary>
            Compares two <see cref="T:Microsoft.Azure.WebJobs.Extensions.DurableTask.DurableClientAttribute"/> instances for value equality.
            </summary>
            <param name="obj">The <see cref="T:Microsoft.Azure.WebJobs.Extensions.DurableTask.DurableClientAttribute"/> object to compare with.</param>
            <returns><c>true</c> if the two attributes have the same configuration; otherwise <c>false</c>.</returns>
        </member>
        <member name="M:Microsoft.Azure.WebJobs.Extensions.DurableTask.DurableClientAttribute.Equals(Microsoft.Azure.WebJobs.Extensions.DurableTask.DurableClientAttribute)">
            <summary>
            Compares two <see cref="T:Microsoft.Azure.WebJobs.Extensions.DurableTask.DurableClientAttribute"/> instances for value equality.
            </summary>
            <param name="other">The <see cref="T:Microsoft.Azure.WebJobs.Extensions.DurableTask.DurableClientAttribute"/> object to compare with.</param>
            <returns><c>true</c> if the two attributes have the same configuration; otherwise <c>false</c>.</returns>
        </member>
        <member name="T:Microsoft.Azure.WebJobs.Extensions.DurableTask.DurableHttpRequest">
            <summary>
            Request used to make an HTTP call through Durable Functions.
            </summary>
        </member>
        <member name="M:Microsoft.Azure.WebJobs.Extensions.DurableTask.DurableHttpRequest.#ctor(System.Net.Http.HttpMethod,System.Uri,System.Collections.Generic.IDictionary{System.String,Microsoft.Extensions.Primitives.StringValues},System.String,Microsoft.Azure.WebJobs.Extensions.DurableTask.ITokenSource,System.Boolean)">
            <summary>
            Initializes a new instance of the <see cref="T:Microsoft.Azure.WebJobs.Extensions.DurableTask.DurableHttpRequest"/> class.
            </summary>
            <param name="method">Method used for HTTP request.</param>
            <param name="uri">Uri used to make the HTTP request.</param>
            <param name="headers">Headers added to the HTTP request.</param>
            <param name="content">Content added to the body of the HTTP request.</param>
            <param name="tokenSource">AAD authentication attached to the HTTP request.</param>
            <param name="asynchronousPatternEnabled">Specifies whether the DurableHttpRequest should handle the asynchronous pattern.</param>
        </member>
        <member name="P:Microsoft.Azure.WebJobs.Extensions.DurableTask.DurableHttpRequest.Method">
            <summary>
            HttpMethod used in the HTTP request made by the Durable Function.
            </summary>
        </member>
        <member name="P:Microsoft.Azure.WebJobs.Extensions.DurableTask.DurableHttpRequest.Uri">
            <summary>
            Uri used in the HTTP request made by the Durable Function.
            </summary>
        </member>
        <member name="P:Microsoft.Azure.WebJobs.Extensions.DurableTask.DurableHttpRequest.Headers">
            <summary>
            Headers passed with the HTTP request made by the Durable Function.
            </summary>
        </member>
        <member name="P:Microsoft.Azure.WebJobs.Extensions.DurableTask.DurableHttpRequest.Content">
            <summary>
            Content passed with the HTTP request made by the Durable Function.
            </summary>
        </member>
        <member name="P:Microsoft.Azure.WebJobs.Extensions.DurableTask.DurableHttpRequest.TokenSource">
            <summary>
            Mechanism for attaching an OAuth token to the request.
            </summary>
        </member>
        <member name="P:Microsoft.Azure.WebJobs.Extensions.DurableTask.DurableHttpRequest.AsynchronousPatternEnabled">
            <summary>
            Specifies whether the Durable HTTP APIs should automatically
            handle the asynchronous HTTP pattern.
            </summary>
        </member>
        <member name="T:Microsoft.Azure.WebJobs.Extensions.DurableTask.DurableHttpResponse">
            <summary>
            Response received from the HTTP request made by the Durable Function.
            </summary>
        </member>
        <member name="M:Microsoft.Azure.WebJobs.Extensions.DurableTask.DurableHttpResponse.#ctor(System.Net.HttpStatusCode,System.Collections.Generic.IDictionary{System.String,Microsoft.Extensions.Primitives.StringValues},System.String)">
            <summary>
            Initializes a new instance of the <see cref="T:Microsoft.Azure.WebJobs.Extensions.DurableTask.DurableHttpResponse"/> class.
            </summary>
            <param name="statusCode">HTTP Status code returned from the HTTP call.</param>
            <param name="headers">Headers returned from the HTTP call.</param>
            <param name="content">Content returned from the HTTP call.</param>
        </member>
        <member name="P:Microsoft.Azure.WebJobs.Extensions.DurableTask.DurableHttpResponse.StatusCode">
            <summary>
            Status code returned from an HTTP request.
            </summary>
        </member>
        <member name="P:Microsoft.Azure.WebJobs.Extensions.DurableTask.DurableHttpResponse.Headers">
            <summary>
            Headers in the response from an HTTP request.
            </summary>
        </member>
        <member name="P:Microsoft.Azure.WebJobs.Extensions.DurableTask.DurableHttpResponse.Content">
            <summary>
            Content returned from an HTTP request.
            </summary>
        </member>
        <member name="M:Microsoft.Azure.WebJobs.Extensions.DurableTask.DurableHttpResponse.CreateDurableHttpResponseWithHttpResponseMessage(System.Net.Http.HttpResponseMessage)">
            <summary>
            Creates a DurableHttpResponse from an HttpResponseMessage.
            </summary>
            <param name="httpResponseMessage">HttpResponseMessage returned from the HTTP call.</param>
            <returns>A <see cref="T:System.Threading.Tasks.Task`1"/> representing the result of the asynchronous operation.</returns>
        </member>
        <member name="T:Microsoft.Azure.WebJobs.Extensions.DurableTask.DurableOrchestrationStatus">
            <summary>
            Represents the status of a durable orchestration instance.
            </summary>
            <remarks>
            An external client can fetch the status of an orchestration instance using
            <see cref="M:Microsoft.Azure.WebJobs.Extensions.DurableTask.IDurableOrchestrationClient.GetStatusAsync(System.String,System.Boolean,System.Boolean,System.Boolean)"/>.
            </remarks>
        </member>
        <member name="P:Microsoft.Azure.WebJobs.Extensions.DurableTask.DurableOrchestrationStatus.Name">
            <summary>
            Gets the name of the queried orchestrator function.
            </summary>
            <value>
            The orchestrator function name.
            </value>
        </member>
        <member name="P:Microsoft.Azure.WebJobs.Extensions.DurableTask.DurableOrchestrationStatus.InstanceId">
            <summary>
            Gets the ID of the queried orchestration instance.
            </summary>
            <remarks>
            The instance ID is generated and fixed when the orchestrator function is scheduled. It can be either
            auto-generated, in which case it is formatted as a GUID, or it can be user-specified with any format.
            </remarks>
            <value>
            The unique ID of the instance.
            </value>
        </member>
        <member name="P:Microsoft.Azure.WebJobs.Extensions.DurableTask.DurableOrchestrationStatus.CreatedTime">
            <summary>
            Gets the time at which the orchestration instance was created.
            </summary>
            <remarks>
            If the orchestration instance is in the <see cref="F:Microsoft.Azure.WebJobs.Extensions.DurableTask.OrchestrationRuntimeStatus.Pending"/>
            status, this time represents the time at which the orchestration instance was scheduled.
            </remarks>
            <value>
            The instance creation time in UTC.
            </value>
        </member>
        <member name="P:Microsoft.Azure.WebJobs.Extensions.DurableTask.DurableOrchestrationStatus.LastUpdatedTime">
            <summary>
            Gets the time at which the orchestration instance last updated its execution history.
            </summary>
            <value>
            The last-updated time in UTC.
            </value>
        </member>
        <member name="P:Microsoft.Azure.WebJobs.Extensions.DurableTask.DurableOrchestrationStatus.Input">
            <summary>
            Gets the input of the orchestrator function instance.
            </summary>
            <value>
            The input as either a <c>JToken</c> or <c>null</c> if no input was provided.
            </value>
        </member>
        <member name="P:Microsoft.Azure.WebJobs.Extensions.DurableTask.DurableOrchestrationStatus.Output">
            <summary>
            Gets the output of the queried orchestration instance.
            </summary>
            <value>
            The output as either a <c>JToken</c> object or <c>null</c> if it has not yet completed.
            </value>
        </member>
        <member name="P:Microsoft.Azure.WebJobs.Extensions.DurableTask.DurableOrchestrationStatus.RuntimeStatus">
            <summary>
            Gets the runtime status of the queried orchestration instance.
            </summary>
            <value>
            Expected values include `Running`, `Pending`, `Failed`, `Canceled`, `Terminated`, `Completed`.
            </value>
        </member>
        <member name="P:Microsoft.Azure.WebJobs.Extensions.DurableTask.DurableOrchestrationStatus.CustomStatus">
            <summary>
            Gets the custom status payload (if any) that was set by the orchestrator function.
            </summary>
            <remarks>
            Orchestrator functions can set a custom status using <see cref="M:Microsoft.Azure.WebJobs.Extensions.DurableTask.IDurableOrchestrationContext.SetCustomStatus(System.Object)"/>.
            </remarks>
            <value>
            The custom status as either a <c>JToken</c> object or <c>null</c> if no custom status has been set.
            </value>
        </member>
        <member name="P:Microsoft.Azure.WebJobs.Extensions.DurableTask.DurableOrchestrationStatus.History">
            <summary>
            Gets the execution history of the orchestration instance.
            </summary>
            <remarks>
            The history log can be large and is therefore <c>null</c> by default.
            It is populated only when explicitly requested in the call to
            <see cref="M:Microsoft.Azure.WebJobs.Extensions.DurableTask.IDurableOrchestrationClient.GetStatusAsync(System.String,System.Boolean,System.Boolean,System.Boolean)"/>.
            </remarks>
            <value>
            The output as a <c>JArray</c> object or <c>null</c>.
            </value>
        </member>
        <member name="T:Microsoft.Azure.WebJobs.Extensions.DurableTask.DurableTaskExtension">
            <summary>
            Configuration for the Durable Functions extension.
            </summary>
        </member>
        <member name="M:Microsoft.Azure.WebJobs.Extensions.DurableTask.DurableTaskExtension.#ctor">
            <summary>
            Obsolete. Please use an alternate constructor overload.
            </summary>
        </member>
        <member name="M:Microsoft.Azure.WebJobs.Extensions.DurableTask.DurableTaskExtension.#ctor(Microsoft.Extensions.Options.IOptions{Microsoft.Azure.WebJobs.Extensions.DurableTask.DurableTaskOptions},Microsoft.Extensions.Logging.ILoggerFactory,Microsoft.Azure.WebJobs.INameResolver,Microsoft.Azure.WebJobs.Extensions.DurableTask.IDurabilityProviderFactory,Microsoft.Azure.WebJobs.Extensions.DurableTask.IDurableHttpMessageHandlerFactory,Microsoft.Azure.WebJobs.Extensions.DurableTask.ILifeCycleNotificationHelper)">
            <summary>
            Initializes a new instance of the <see cref="T:Microsoft.Azure.WebJobs.Extensions.DurableTask.DurableTaskExtension"/>.
            </summary>
            <param name="options">The configuration options for this extension.</param>
            <param name="loggerFactory">The logger factory used for extension-specific logging and orchestration tracking.</param>
            <param name="nameResolver">The name resolver to use for looking up application settings.</param>
            <param name="orchestrationServiceFactory">The factory used to create orchestration service based on the configured storage provider.</param>
            <param name="durableHttpMessageHandlerFactory">The HTTP message handler that handles HTTP requests and HTTP responses.</param>
            <param name="lifeCycleNotificationHelper">The lifecycle notification helper used for custom orchestration tracking.</param>
        </member>
        <member name="P:Microsoft.Azure.WebJobs.Extensions.DurableTask.DurableTaskExtension.HubName">
            <summary>
            Gets or sets default task hub name to be used by all <see cref="T:Microsoft.Azure.WebJobs.Extensions.DurableTask.IDurableClient"/>, <see cref="T:Microsoft.Azure.WebJobs.Extensions.DurableTask.IDurableOrchestrationClient"/>, <see cref="T:Microsoft.Azure.WebJobs.Extensions.DurableTask.IDurableEntityClient"/>,
            <see cref="T:Microsoft.Azure.WebJobs.Extensions.DurableTask.IDurableOrchestrationContext"/>, and <see cref="T:Microsoft.Azure.WebJobs.Extensions.DurableTask.IDurableActivityContext"/> instances.
            </summary>
            <remarks>
            A task hub is a logical grouping of storage resources. Alternate task hub names can be used to isolate
            multiple Durable Functions applications from each other, even if they are using the same storage backend.
            </remarks>
            <value>The name of the default task hub.</value>
        </member>
        <member name="M:Microsoft.Azure.WebJobs.Extensions.DurableTask.DurableTaskExtension.Microsoft#Azure#WebJobs#Host#Config#IExtensionConfigProvider#Initialize(Microsoft.Azure.WebJobs.Host.Config.ExtensionConfigContext)">
            <summary>
            Internal initialization call from the WebJobs host.
            </summary>
            <param name="context">Extension context provided by WebJobs.</param>
        </member>
        <member name="M:Microsoft.Azure.WebJobs.Extensions.DurableTask.DurableTaskExtension.DeleteTaskHubAsync">
            <summary>
            Deletes all data stored in the current task hub.
            </summary>
            <returns>A task representing the async delete operation.</returns>
        </member>
        <member name="M:Microsoft.Azure.WebJobs.Extensions.DurableTask.DurableTaskExtension.DurableTask#Core#INameVersionObjectManager{DurableTask#Core#TaskOrchestration}#Add(DurableTask.Core.ObjectCreator{DurableTask.Core.TaskOrchestration})">
            <summary>
            Called by the Durable Task Framework: Not used.
            </summary>
            <param name="creator">This parameter is not used.</param>
        </member>
        <member name="M:Microsoft.Azure.WebJobs.Extensions.DurableTask.DurableTaskExtension.DurableTask#Core#INameVersionObjectManager{DurableTask#Core#TaskOrchestration}#GetObject(System.String,System.String)">
            <summary>
            Called by the Durable Task Framework: Returns the specified <see cref="T:DurableTask.Core.TaskOrchestration"/>.
            </summary>
            <param name="name">The name of the orchestration to return.</param>
            <param name="version">Not used.</param>
            <returns>An orchestration shim that delegates execution to an orchestrator function.</returns>
        </member>
        <member name="M:Microsoft.Azure.WebJobs.Extensions.DurableTask.DurableTaskExtension.DurableTask#Core#INameVersionObjectManager{DurableTask#Core#TaskActivity}#Add(DurableTask.Core.ObjectCreator{DurableTask.Core.TaskActivity})">
            <summary>
            Called by the durable task framework: Not used.
            </summary>
            <param name="creator">This parameter is not used.</param>
        </member>
        <member name="M:Microsoft.Azure.WebJobs.Extensions.DurableTask.DurableTaskExtension.DurableTask#Core#INameVersionObjectManager{DurableTask#Core#TaskActivity}#GetObject(System.String,System.String)">
            <summary>
            Called by the Durable Task Framework: Returns the specified <see cref="T:DurableTask.Core.TaskActivity"/>.
            </summary>
            <param name="name">The name of the activity to return.</param>
            <param name="version">Not used.</param>
            <returns>An activity shim that delegates execution to an activity function.</returns>
        </member>
        <member name="M:Microsoft.Azure.WebJobs.Extensions.DurableTask.DurableTaskExtension.GetClient(Microsoft.Azure.WebJobs.Extensions.DurableTask.DurableClientAttribute)">
            <summary>
            Gets a <see cref="T:Microsoft.Azure.WebJobs.Extensions.DurableTask.IDurableClient"/> using configuration from a <see cref="T:Microsoft.Azure.WebJobs.Extensions.DurableTask.DurableClientAttribute"/> instance.
            </summary>
            <param name="attribute">The attribute containing the client configuration parameters.</param>
            <returns>Returns a <see cref="T:Microsoft.Azure.WebJobs.Extensions.DurableTask.IDurableClient"/> instance. The returned instance may be a cached instance.</returns>
        </member>
        <member name="M:Microsoft.Azure.WebJobs.Extensions.DurableTask.DurableTaskExtension.Microsoft#Azure#WebJobs#IAsyncConverter{System#Net#Http#HttpRequestMessage,System#Net#Http#HttpResponseMessage}#ConvertAsync(System.Net.Http.HttpRequestMessage,System.Threading.CancellationToken)">
            <inheritdoc/>
        </member>
        <member name="T:Microsoft.Azure.WebJobs.Extensions.DurableTask.DurableTaskJobHostConfigurationExtensions">
            <summary>
            Extension for registering a Durable Functions configuration with <c>JobHostConfiguration</c>.
            </summary>
        </member>
        <member name="M:Microsoft.Azure.WebJobs.Extensions.DurableTask.DurableTaskJobHostConfigurationExtensions.UseDurableTask(Microsoft.Azure.WebJobs.JobHostConfiguration,Microsoft.Azure.WebJobs.Extensions.DurableTask.DurableTaskExtension)">
            <summary>
            Enable running durable orchestrations implemented as functions.
            </summary>
            <param name="hostConfig">Configuration settings of the current <c>JobHost</c> instance.</param>
            <param name="listenerConfig">Durable Functions configuration.</param>
        </member>
        <member name="T:Microsoft.Azure.WebJobs.Extensions.DurableTask.Entity">
            <summary>
            Statically accessible context for entity operations.
            </summary>
        </member>
        <member name="P:Microsoft.Azure.WebJobs.Extensions.DurableTask.Entity.Current">
            <summary>
            The context of the currently executing entity.
            </summary>
        </member>
        <member name="M:Microsoft.Azure.WebJobs.Extensions.DurableTask.Entity.SetMockContext(Microsoft.Azure.WebJobs.Extensions.DurableTask.IDurableEntityContext)">
            <summary>
            Sets the current context to a mocked context for unit testing.
            </summary>
            <param name="mockContext">The mocked context.</param>
        </member>
        <member name="T:Microsoft.Azure.WebJobs.Extensions.DurableTask.EntityCurrentOperationStatus">
            <summary>
            Information about the current status of an operation executing on an entity.
            Excludes potentially large data (such as the operation input) so it can be read with low latency.
            </summary>
        </member>
        <member name="P:Microsoft.Azure.WebJobs.Extensions.DurableTask.EntityCurrentOperationStatus.Operation">
            <summary>
            The name of the operation.
            </summary>
        </member>
        <member name="P:Microsoft.Azure.WebJobs.Extensions.DurableTask.EntityCurrentOperationStatus.Id">
            <summary>
            The unique identifier for this operation.
            </summary>
        </member>
        <member name="P:Microsoft.Azure.WebJobs.Extensions.DurableTask.EntityCurrentOperationStatus.ParentInstanceId">
            <summary>
            The parent instance that called this operation.
            </summary>
        </member>
        <member name="P:Microsoft.Azure.WebJobs.Extensions.DurableTask.EntityCurrentOperationStatus.StartTime">
            <summary>
            The UTC time at which the entity started processing this operation.
            </summary>
        </member>
        <member name="T:Microsoft.Azure.WebJobs.Extensions.DurableTask.EntityId">
            <summary>
            A unique identifier for an entity, consisting of entity name and entity key.
            </summary>
        </member>
        <member name="M:Microsoft.Azure.WebJobs.Extensions.DurableTask.EntityId.#ctor(System.String,System.String)">
            <summary>
            Create an entity id for an entity.
            </summary>
            <param name="entityName">The name of this class of entities.</param>
            <param name="entityKey">The entity key.</param>
        </member>
        <member name="P:Microsoft.Azure.WebJobs.Extensions.DurableTask.EntityId.EntityName">
            <summary>
            The name for this class of entities.
            </summary>
        </member>
        <member name="P:Microsoft.Azure.WebJobs.Extensions.DurableTask.EntityId.EntityKey">
            <summary>
            The entity key. Uniquely identifies an entity among all entities of the same name.
            </summary>
        </member>
        <member name="M:Microsoft.Azure.WebJobs.Extensions.DurableTask.EntityId.ToString">
            <inheritdoc/>
        </member>
        <member name="M:Microsoft.Azure.WebJobs.Extensions.DurableTask.EntityId.Equals(System.Object)">
            <inheritdoc/>
        </member>
        <member name="M:Microsoft.Azure.WebJobs.Extensions.DurableTask.EntityId.Equals(Microsoft.Azure.WebJobs.Extensions.DurableTask.EntityId)">
            <inheritdoc/>
        </member>
        <member name="M:Microsoft.Azure.WebJobs.Extensions.DurableTask.EntityId.GetHashCode">
            <inheritdoc/>
        </member>
        <member name="M:Microsoft.Azure.WebJobs.Extensions.DurableTask.EntityId.CompareTo(System.Object)">
            <inheritdoc/>
        </member>
        <member name="T:Microsoft.Azure.WebJobs.Extensions.DurableTask.EntitySchedulerException">
            <summary>
            Exception used to describe various issues encountered by the entity scheduler.
            </summary>
        </member>
        <member name="M:Microsoft.Azure.WebJobs.Extensions.DurableTask.EntitySchedulerException.#ctor">
            <summary>
            Initializes a new instance of the <see cref="T:Microsoft.Azure.WebJobs.Extensions.DurableTask.EntitySchedulerException"/> class.
            </summary>
        </member>
        <member name="M:Microsoft.Azure.WebJobs.Extensions.DurableTask.EntitySchedulerException.#ctor(System.String,System.Exception)">
            <summary>
            Initializes an new instance of the <see cref="T:Microsoft.Azure.WebJobs.Extensions.DurableTask.EntitySchedulerException"/> class.
            </summary>
            <param name="errorMessage">The message that describes the error.</param>
            <param name="innerException">The exception that was caught.</param>
        </member>
        <member name="M:Microsoft.Azure.WebJobs.Extensions.DurableTask.EntitySchedulerException.#ctor(System.Runtime.Serialization.SerializationInfo,System.Runtime.Serialization.StreamingContext)">
            <summary>
            Initializes a new instance of the <see cref="T:Microsoft.Azure.WebJobs.Extensions.DurableTask.EntitySchedulerException"/> class with serialized data.
            </summary>
            <param name="info">The System.Runtime.Serialization.SerializationInfo that holds the serialized object data about the exception being thrown.</param>
            <param name="context">The System.Runtime.Serialization.StreamingContext that contains contextual information about the source or destination.</param>
        </member>
        <member name="T:Microsoft.Azure.WebJobs.Extensions.DurableTask.EntityStateResponse`1">
            <summary>
            The response returned by <see cref="M:Microsoft.Azure.WebJobs.Extensions.DurableTask.IDurableEntityClient.ReadEntityStateAsync``1(Microsoft.Azure.WebJobs.Extensions.DurableTask.EntityId,System.String,System.String)"/>.
            </summary>
            <typeparam name="T">The JSON-serializable type of the entity.</typeparam>
        </member>
        <member name="P:Microsoft.Azure.WebJobs.Extensions.DurableTask.EntityStateResponse`1.EntityExists">
            <summary>
            Whether this entity exists or not.
            </summary>
        </member>
        <member name="P:Microsoft.Azure.WebJobs.Extensions.DurableTask.EntityStateResponse`1.EntityState">
            <summary>
            The current state of the entity, if it exists, or default(<typeparamref name="T"/>) otherwise.
            </summary>
        </member>
        <member name="T:Microsoft.Azure.WebJobs.Extensions.DurableTask.EntityStatus">
            <summary>
            Information about the current status of an entity. Excludes potentially large data
            (such as the entity state, or the contents of the queue) so it can always be read with low latency.
            </summary>
        </member>
        <member name="P:Microsoft.Azure.WebJobs.Extensions.DurableTask.EntityStatus.EntityExists">
            <summary>
            Whether this entity exists or not.
            </summary>
        </member>
        <member name="P:Microsoft.Azure.WebJobs.Extensions.DurableTask.EntityStatus.QueueSize">
            <summary>
            The size of the queue, i.e. the number of operations that are waiting for the current operation to complete.
            </summary>
        </member>
        <member name="P:Microsoft.Azure.WebJobs.Extensions.DurableTask.EntityStatus.LockedBy">
            <summary>
            The instance id of the orchestration that currently holds the lock of this entity.
            </summary>
        </member>
        <member name="P:Microsoft.Azure.WebJobs.Extensions.DurableTask.EntityStatus.CurrentOperation">
            <summary>
            The operation that is currently executing on this entity.
            </summary>
        </member>
        <member name="T:Microsoft.Azure.WebJobs.Extensions.DurableTask.LockingRulesViolationException">
            <summary>
            The exception that is thrown when application code violates the locking rules.
            </summary>
        </member>
        <member name="T:Microsoft.Azure.WebJobs.Extensions.DurableTask.MessageSorter">
            <summary>
            provides message ordering and deduplication of request messages (operations or lock requests)
            that are sent to entities, from other entities, or from orchestrations.
            </summary>
        </member>
        <member name="P:Microsoft.Azure.WebJobs.Extensions.DurableTask.MessageSorter.NumberBufferedRequests">
            <summary>
            Used for testing purposes.
            </summary>
        </member>
        <member name="M:Microsoft.Azure.WebJobs.Extensions.DurableTask.MessageSorter.LabelOutgoingMessage(Microsoft.Azure.WebJobs.Extensions.DurableTask.RequestMessage,System.String,System.DateTime,System.TimeSpan)">
            <summary>
            Called on the sending side, to fill in timestamp and predecessor fields.
            </summary>
        </member>
        <member name="M:Microsoft.Azure.WebJobs.Extensions.DurableTask.MessageSorter.ReceiveInOrder(Microsoft.Azure.WebJobs.Extensions.DurableTask.RequestMessage,System.TimeSpan)">
            <summary>
            Called on the receiving side, to reorder and deduplicate within the window.
            </summary>
        </member>
        <member name="T:Microsoft.Azure.WebJobs.Extensions.DurableTask.OperationErrorException">
            <summary>
            Exception result representing an operation that failed, in case
            the original exception is not serializable, or out-of-proc.
            </summary>
        </member>
        <member name="M:Microsoft.Azure.WebJobs.Extensions.DurableTask.OperationErrorException.#ctor">
            <summary>
            Initializes a new instance of the <see cref="T:Microsoft.Azure.WebJobs.Extensions.DurableTask.OperationErrorException"/> class.
            </summary>
        </member>
        <member name="M:Microsoft.Azure.WebJobs.Extensions.DurableTask.OperationErrorException.#ctor(System.String)">
            <summary>
            Initializes an new instance of the <see cref="T:Microsoft.Azure.WebJobs.Extensions.DurableTask.OperationErrorException"/> class.
            </summary>
            <param name="errorMessage">The message that describes the error.</param>
        </member>
        <member name="M:Microsoft.Azure.WebJobs.Extensions.DurableTask.OperationErrorException.#ctor(System.Runtime.Serialization.SerializationInfo,System.Runtime.Serialization.StreamingContext)">
            <summary>
            Initializes a new instance of the <see cref="T:Microsoft.Azure.WebJobs.Extensions.DurableTask.OperationErrorException"/> class with serialized data.
            </summary>
            <param name="info">The System.Runtime.Serialization.SerializationInfo that holds the serialized object data about the exception being thrown.</param>
            <param name="context">The System.Runtime.Serialization.StreamingContext that contains contextual information about the source or destination.</param>
        </member>
        <member name="T:Microsoft.Azure.WebJobs.Extensions.DurableTask.DurableEntityProxyExtensions">
            <summary>
            Defines convenient overloads for creating entity proxy, for all the contexts.
            </summary>
        </member>
        <member name="M:Microsoft.Azure.WebJobs.Extensions.DurableTask.DurableEntityProxyExtensions.SignalEntityAsync``1(Microsoft.Azure.WebJobs.Extensions.DurableTask.IDurableEntityClient,System.String,System.Action{``0})">
            <summary>
            Signals an entity to perform an operation.
            </summary>
            <typeparam name="TEntityInterface">Entity interface.</typeparam>
            <param name="client">orchestration client.</param>
            <param name="entityKey">The target entity key.</param>
            <param name="operation">A delegate that performs the desired operation on the entity.</param>
            <returns>A task that completes when the message has been reliably enqueued.</returns>
        </member>
        <member name="M:Microsoft.Azure.WebJobs.Extensions.DurableTask.DurableEntityProxyExtensions.SignalEntityAsync``1(Microsoft.Azure.WebJobs.Extensions.DurableTask.IDurableEntityClient,Microsoft.Azure.WebJobs.Extensions.DurableTask.EntityId,System.Action{``0})">
            <summary>
            Signals an entity to perform an operation.
            </summary>
            <typeparam name="TEntityInterface">Entity interface.</typeparam>
            <param name="client">orchestration client.</param>
            <param name="entityId">The target entity.</param>
            <param name="operation">A delegate that performs the desired operation on the entity.</param>
            <returns>A task that completes when the message has been reliably enqueued.</returns>
        </member>
        <member name="M:Microsoft.Azure.WebJobs.Extensions.DurableTask.DurableEntityProxyExtensions.CreateEntityProxy``1(Microsoft.Azure.WebJobs.Extensions.DurableTask.IDurableOrchestrationContext,System.String)">
            <summary>
            Create an entity proxy.
            </summary>
            <param name="context">orchestration context.</param>
            <param name="entityKey">The target entity key.</param>
            <typeparam name="TEntityInterface">Entity interface.</typeparam>
            <returns>Entity proxy.</returns>
        </member>
        <member name="M:Microsoft.Azure.WebJobs.Extensions.DurableTask.DurableEntityProxyExtensions.CreateEntityProxy``1(Microsoft.Azure.WebJobs.Extensions.DurableTask.IDurableOrchestrationContext,Microsoft.Azure.WebJobs.Extensions.DurableTask.EntityId)">
            <summary>
            Create an entity proxy.
            </summary>
            <param name="context">orchestration context.</param>
            <param name="entityId">The target entity.</param>
            <typeparam name="TEntityInterface">Entity interface.</typeparam>
            <returns>Entity proxy.</returns>
        </member>
        <member name="M:Microsoft.Azure.WebJobs.Extensions.DurableTask.DurableEntityProxyExtensions.SignalEntity``1(Microsoft.Azure.WebJobs.Extensions.DurableTask.IDurableEntityContext,System.String,System.Action{``0})">
            <summary>
            Signals an entity to perform an operation.
            </summary>
            <param name="context">entity context.</param>
            <param name="entityKey">The target entity key.</param>
            <param name="operation">A delegate that performs the desired operation on the entity.</param>
            <typeparam name="TEntityInterface">Entity interface.</typeparam>
        </member>
        <member name="M:Microsoft.Azure.WebJobs.Extensions.DurableTask.DurableEntityProxyExtensions.SignalEntity``1(Microsoft.Azure.WebJobs.Extensions.DurableTask.IDurableEntityContext,Microsoft.Azure.WebJobs.Extensions.DurableTask.EntityId,System.Action{``0})">
            <summary>
            Signals an entity to perform an operation.
            </summary>
            <param name="context">entity context.</param>
            <param name="entityId">The target entity.</param>
            <param name="operation">A delegate that performs the desired operation on the entity.</param>
            <typeparam name="TEntityInterface">Entity interface.</typeparam>
        </member>
        <member name="T:Microsoft.Azure.WebJobs.Extensions.DurableTask.EntityProxy">
            <summary>
            Provides the base implementation for the entity proxy.
            </summary>
        </member>
        <member name="M:Microsoft.Azure.WebJobs.Extensions.DurableTask.EntityProxy.#ctor(Microsoft.Azure.WebJobs.Extensions.DurableTask.IEntityProxyContext,Microsoft.Azure.WebJobs.Extensions.DurableTask.EntityId)">
            <summary>
            Create an entity proxy.
            </summary>
            <param name="context">context.</param>
            <param name="entityId">Entity id.</param>
        </member>
        <member name="M:Microsoft.Azure.WebJobs.Extensions.DurableTask.EntityProxy.CallAsync(System.String,System.Object)">
            <summary>
            Call entity function.
            </summary>
            <param name="operationName">The name of the operation.</param>
            <param name="operationInput">The input for the operation.</param>
            <returns>A <see cref="T:System.Threading.Tasks.Task"/> representing the result of the asynchronous operation.</returns>
        </member>
        <member name="M:Microsoft.Azure.WebJobs.Extensions.DurableTask.EntityProxy.CallAsync``1(System.String,System.Object)">
            <summary>
            Call entity function.
            </summary>
            <typeparam name="TResult">The return type of the called entity function.</typeparam>
            <param name="operationName">The name of the operation.</param>
            <param name="operationInput">The input for the operation.</param>
            <returns>A <see cref="T:System.Threading.Tasks.Task`1"/> representing the result of the asynchronous operation.</returns>
        </member>
        <member name="M:Microsoft.Azure.WebJobs.Extensions.DurableTask.EntityProxy.Signal(System.String,System.Object)">
            <summary>
            Signal entity function.
            </summary>
            <param name="operationName">The name of the operation.</param>
            <param name="operationInput">The input for the operation.</param>
        </member>
        <member name="T:Microsoft.Azure.WebJobs.Extensions.DurableTask.IEntityProxyContext">
            <summary>
            Abstract entity proxy context.
            </summary>
        </member>
        <member name="M:Microsoft.Azure.WebJobs.Extensions.DurableTask.IEntityProxyContext.CallAsync(Microsoft.Azure.WebJobs.Extensions.DurableTask.EntityId,System.String,System.Object)">
            <summary>
            Call entity function.
            </summary>
            <param name="entityId">Entity id.</param>
            <param name="operationName">Entity operation name.</param>
            <param name="operationInput">Entity input value.</param>
            <returns>A <see cref="T:System.Threading.Tasks.Task"/> representing the result of the asynchronous operation.</returns>
        </member>
        <member name="M:Microsoft.Azure.WebJobs.Extensions.DurableTask.IEntityProxyContext.CallAsync``1(Microsoft.Azure.WebJobs.Extensions.DurableTask.EntityId,System.String,System.Object)">
            <summary>
            Call entity function.
            </summary>
            <typeparam name="TResult">Result type.</typeparam>
            <param name="entityId">Entity id.</param>
            <param name="operationName">Entity operation name.</param>
            <param name="operationInput">Entity input value.</param>
            <returns>A <see cref="T:System.Threading.Tasks.Task`1"/> representing the result of the asynchronous operation.</returns>
        </member>
        <member name="M:Microsoft.Azure.WebJobs.Extensions.DurableTask.IEntityProxyContext.Signal(Microsoft.Azure.WebJobs.Extensions.DurableTask.EntityId,System.String,System.Object)">
            <summary>
            Signal entity function.
            </summary>
            <param name="entityId">Entity id.</param>
            <param name="operationName">Entity operation name.</param>
            <param name="operationInput">Entity input value.</param>
        </member>
        <member name="T:Microsoft.Azure.WebJobs.Extensions.DurableTask.RequestMessage">
            <summary>
            A message that represents an operation request or a lock request.
            </summary>
        </member>
        <member name="P:Microsoft.Azure.WebJobs.Extensions.DurableTask.RequestMessage.Operation">
            <summary>
            The name of the operation being called (if this is an operation message) or <c>null</c>
            (if this is a lock request).
            </summary>
        </member>
        <member name="P:Microsoft.Azure.WebJobs.Extensions.DurableTask.RequestMessage.IsSignal">
            <summary>
            Whether or not this is a one-way message.
            </summary>
        </member>
        <member name="P:Microsoft.Azure.WebJobs.Extensions.DurableTask.RequestMessage.Input">
            <summary>
            The operation input.
            </summary>
        </member>
        <member name="P:Microsoft.Azure.WebJobs.Extensions.DurableTask.RequestMessage.Id">
            <summary>
            A unique identifier for this operation.
            </summary>
        </member>
        <member name="P:Microsoft.Azure.WebJobs.Extensions.DurableTask.RequestMessage.ParentInstanceId">
            <summary>
            The parent instance that called this operation.
            </summary>
        </member>
        <member name="P:Microsoft.Azure.WebJobs.Extensions.DurableTask.RequestMessage.Timestamp">
            <summary>
            A timestamp for this request.
            Used for duplicate filtering and in-order delivery.
            </summary>
        </member>
        <member name="P:Microsoft.Azure.WebJobs.Extensions.DurableTask.RequestMessage.Predecessor">
            <summary>
            A timestamp for the predecessor request in the stream, or DateTime.MinValue if none.
            Used for duplicate filtering and in-order delivery.
            </summary>
        </member>
        <member name="P:Microsoft.Azure.WebJobs.Extensions.DurableTask.RequestMessage.LockSet">
            <summary>
            For lock requests, the set of locks being acquired. Is sorted,
            contains at least one element, and has no repetitions.
            </summary>
        </member>
        <member name="P:Microsoft.Azure.WebJobs.Extensions.DurableTask.RequestMessage.Position">
            <summary>
            For lock requests involving multiple locks, the message number.
            </summary>
        </member>
        <member name="T:Microsoft.Azure.WebJobs.Extensions.DurableTask.SchedulerState">
            <summary>
            The persisted state of an entity scheduler, as handed forward between ContinueAsNew instances.
            </summary>
        </member>
        <member name="P:Microsoft.Azure.WebJobs.Extensions.DurableTask.SchedulerState.EntityExists">
            <summary>
            Whether this entity exists or not.
            </summary>
        </member>
        <member name="P:Microsoft.Azure.WebJobs.Extensions.DurableTask.SchedulerState.EntityState">
            <summary>
            The serialized entity state. This can be stale while CurrentStateView != null.
            </summary>
        </member>
        <member name="P:Microsoft.Azure.WebJobs.Extensions.DurableTask.SchedulerState.Queue">
            <summary>
            The queue of waiting operations, or null if none.
            </summary>
        </member>
        <member name="P:Microsoft.Azure.WebJobs.Extensions.DurableTask.SchedulerState.LockedBy">
            <summary>
            The instance id of the orchestration that currently holds the lock of this entity.
            </summary>
        </member>
        <member name="P:Microsoft.Azure.WebJobs.Extensions.DurableTask.SchedulerState.MessageSorter">
            <summary>
            The metadata used for reordering and deduplication of messages sent to entities.
            </summary>
        </member>
        <member name="T:Microsoft.Azure.WebJobs.Extensions.DurableTask.TypedInvocationExtensions">
            <summary>
            Extends the durable entity context to support reflection-based invocation of entity operations.
            </summary>
        </member>
        <member name="M:Microsoft.Azure.WebJobs.Extensions.DurableTask.TypedInvocationExtensions.DispatchAsync``1(Microsoft.Azure.WebJobs.Extensions.DurableTask.IDurableEntityContext,System.Object[])">
            <summary>
            Dynamically dispatches the incoming entity operation using reflection.
            </summary>
            <typeparam name="T">The class to use for entity instances.</typeparam>
            <returns>A task that completes when the dispatched operation has finished.</returns>
            <exception cref="T:System.Reflection.AmbiguousMatchException">If there is more than one method with the given operation name.</exception>
            <exception cref="T:System.MissingMethodException">If there is no method with the given operation name.</exception>
            <exception cref="T:System.InvalidOperationException">If the method has more than one argument.</exception>
            <remarks>
            If the entity's state is null, an object of type <typeparamref name="T"/> is created first. Then, reflection
            is used to try to find a matching method. This match is based on the method name
            (which is the operation name) and the argument list (which is the operation content, deserialized into
            an object array).
            </remarks>
            <param name="context">Context object to use to dispatch entity operations.</param>
            <param name="constructorParameters">Parameters to feed to the entity constructor. Should be primarily used for
            output bindings. Parameters must match the order in the constructor after ignoring parameters populated on
            constructor via dependency injection.</param>
        </member>
        <member name="T:Microsoft.Azure.WebJobs.Extensions.DurableTask.EtwEventSource">
            <summary>
            ETW Event Provider for the WebJobs.Extensions.DurableTask extension.
            </summary>
        </member>
        <member name="T:Microsoft.Azure.WebJobs.Extensions.DurableTask.FunctionFailedException">
            <summary>
            The exception that is thrown when a sub-orchestrator or activity function fails
            with an error.
            </summary>
            <remarks>
            The `InnerException` property of this instance will contain additional information
            about the failed sub-orchestrator or activity function.
            </remarks>
        </member>
        <member name="M:Microsoft.Azure.WebJobs.Extensions.DurableTask.FunctionFailedException.#ctor(System.String)">
            <summary>
            Initializes a new instance of a <see cref="T:Microsoft.Azure.WebJobs.Extensions.DurableTask.FunctionFailedException"/>.
            </summary>
            <param name="message">A message describing where to look for more details.</param>
        </member>
        <member name="M:Microsoft.Azure.WebJobs.Extensions.DurableTask.FunctionFailedException.#ctor(System.String,System.Exception)">
            <summary>
            Initializes a new instance of a <see cref="T:Microsoft.Azure.WebJobs.Extensions.DurableTask.FunctionFailedException"/>.
            </summary>
            <param name="message">A message describing where to look for more details.</param>
            <param name="innerException">The exception that caused the function to fail.</param>
        </member>
        <member name="T:Microsoft.Azure.WebJobs.Extensions.DurableTask.FunctionName">
            <summary>
            The name of a durable function.
            </summary>
        </member>
        <member name="M:Microsoft.Azure.WebJobs.Extensions.DurableTask.FunctionName.#ctor(System.String)">
            <summary>
            Initializes a new instance of the <see cref="T:Microsoft.Azure.WebJobs.Extensions.DurableTask.FunctionName"/> struct.
            </summary>
            <param name="name">The name of the function.</param>
        </member>
        <member name="P:Microsoft.Azure.WebJobs.Extensions.DurableTask.FunctionName.Name">
            <summary>
            Gets the name of the function without the version.
            </summary>
            <value>
            The name of the activity function without the version.
            </value>
        </member>
        <member name="M:Microsoft.Azure.WebJobs.Extensions.DurableTask.FunctionName.op_Equality(Microsoft.Azure.WebJobs.Extensions.DurableTask.FunctionName,Microsoft.Azure.WebJobs.Extensions.DurableTask.FunctionName)">
            <summary>
            Compares two <see cref="T:Microsoft.Azure.WebJobs.Extensions.DurableTask.FunctionName"/> objects for equality.
            </summary>
            <param name="a">The first <see cref="T:Microsoft.Azure.WebJobs.Extensions.DurableTask.FunctionName"/> to compare.</param>
            <param name="b">The second <see cref="T:Microsoft.Azure.WebJobs.Extensions.DurableTask.FunctionName"/> to compare.</param>
            <returns><c>true</c> if the two <see cref="T:Microsoft.Azure.WebJobs.Extensions.DurableTask.FunctionName"/> objects are equal; otherwise <c>false</c>.</returns>
        </member>
        <member name="M:Microsoft.Azure.WebJobs.Extensions.DurableTask.FunctionName.op_Inequality(Microsoft.Azure.WebJobs.Extensions.DurableTask.FunctionName,Microsoft.Azure.WebJobs.Extensions.DurableTask.FunctionName)">
            <summary>
            Compares two <see cref="T:Microsoft.Azure.WebJobs.Extensions.DurableTask.FunctionName"/> objects for inequality.
            </summary>
            <param name="a">The first <see cref="T:Microsoft.Azure.WebJobs.Extensions.DurableTask.FunctionName"/> to compare.</param>
            <param name="b">The second <see cref="T:Microsoft.Azure.WebJobs.Extensions.DurableTask.FunctionName"/> to compare.</param>
            <returns><c>true</c> if the two <see cref="T:Microsoft.Azure.WebJobs.Extensions.DurableTask.FunctionName"/> objects are not equal; otherwise <c>false</c>.</returns>
        </member>
        <member name="M:Microsoft.Azure.WebJobs.Extensions.DurableTask.FunctionName.Equals(Microsoft.Azure.WebJobs.Extensions.DurableTask.FunctionName)">
            <summary>
            Gets a value indicating whether to <see cref="T:Microsoft.Azure.WebJobs.Extensions.DurableTask.FunctionName"/> objects
            are equal using value semantics.
            </summary>
            <param name="other">The other object to compare to.</param>
            <returns><c>true</c> if the two objects are equal using value semantics; otherwise <c>false</c>.</returns>
        </member>
        <member name="M:Microsoft.Azure.WebJobs.Extensions.DurableTask.FunctionName.Equals(System.Object)">
            <summary>
            Gets a value indicating whether to <see cref="T:Microsoft.Azure.WebJobs.Extensions.DurableTask.FunctionName"/> objects
            are equal using value semantics.
            </summary>
            <param name="other">The other object to compare to.</param>
            <returns><c>true</c> if the two objects are equal using value semantics; otherwise <c>false</c>.</returns>
        </member>
        <member name="M:Microsoft.Azure.WebJobs.Extensions.DurableTask.FunctionName.GetHashCode">
            <summary>
            Calculates a hash code value for the current <see cref="T:Microsoft.Azure.WebJobs.Extensions.DurableTask.FunctionName"/> instance.
            </summary>
            <returns>A 32-bit hash code value.</returns>
        </member>
        <member name="M:Microsoft.Azure.WebJobs.Extensions.DurableTask.FunctionName.ToString">
            <summary>
            Gets the string value of the current <see cref="T:Microsoft.Azure.WebJobs.Extensions.DurableTask.FunctionName"/> instance.
            </summary>
            <returns>The name and optional version of the current <see cref="T:Microsoft.Azure.WebJobs.Extensions.DurableTask.FunctionName"/> instance.</returns>
        </member>
        <member name="T:Microsoft.Azure.WebJobs.Extensions.DurableTask.FunctionType">
            <summary>
            The type of a function.
            </summary>
        </member>
        <member name="T:Microsoft.Azure.WebJobs.Extensions.DurableTask.GuidManager">
            <summary>
            Class for creating deterministic <see cref="T:System.Guid"/>.
            </summary>
        </member>
        <member name="T:Microsoft.Azure.WebJobs.Extensions.DurableTask.HttpCreationPayload">
            <summary>
            Data structure containing orchestration instance creation HTTP endpoints.
            </summary>
        </member>
        <member name="P:Microsoft.Azure.WebJobs.Extensions.DurableTask.HttpCreationPayload.CreateNewInstancePostUri">
            <summary>
            Gets the HTTP POST orchestration instance creation endpoint URL.
            </summary>
            <value>
            The HTTP URL for creating a new orchestration instance.
            </value>
        </member>
        <member name="P:Microsoft.Azure.WebJobs.Extensions.DurableTask.HttpCreationPayload.CreateAndWaitOnNewInstancePostUri">
            <summary>
            Gets the HTTP POST orchestration instance create-and-wait endpoint URL.
            </summary>
            <value>
            The HTTP URL for creating a new orchestration instance and waiting on its completion.
            </value>
        </member>
        <member name="T:Microsoft.Azure.WebJobs.Extensions.DurableTask.HttpManagementPayload">
            <summary>
            Data structure containing status, terminate and send external event HTTP endpoints.
            </summary>
        </member>
        <member name="P:Microsoft.Azure.WebJobs.Extensions.DurableTask.HttpManagementPayload.Id">
            <summary>
            Gets the ID of the orchestration instance.
            </summary>
            <value>
            The ID of the orchestration instance.
            </value>
        </member>
        <member name="P:Microsoft.Azure.WebJobs.Extensions.DurableTask.HttpManagementPayload.StatusQueryGetUri">
            <summary>
            Gets the HTTP GET status query endpoint URL.
            </summary>
            <value>
            The HTTP URL for fetching the instance status.
            </value>
        </member>
        <member name="P:Microsoft.Azure.WebJobs.Extensions.DurableTask.HttpManagementPayload.SendEventPostUri">
            <summary>
            Gets the HTTP POST external event sending endpoint URL.
            </summary>
            <value>
            The HTTP URL for posting external event notifications.
            </value>
        </member>
        <member name="P:Microsoft.Azure.WebJobs.Extensions.DurableTask.HttpManagementPayload.TerminatePostUri">
            <summary>
            Gets the HTTP POST instance termination endpoint.
            </summary>
            <value>
            The HTTP URL for posting instance termination commands.
            </value>
        </member>
        <member name="P:Microsoft.Azure.WebJobs.Extensions.DurableTask.HttpManagementPayload.RewindPostUri">
            <summary>
            Gets the HTTP POST instance rewind endpoint.
            </summary>
            <value>
            The HTTP URL for rewinding orchestration instances.
            </value>
        </member>
        <member name="P:Microsoft.Azure.WebJobs.Extensions.DurableTask.HttpManagementPayload.PurgeHistoryDeleteUri">
            <summary>
            Gets the HTTP DELETE purge instance history by instance ID endpoint.
            </summary>
            <value>
            The HTTP URL for purging instance history by instance ID.
            </value>
        </member>
        <member name="T:Microsoft.Azure.WebJobs.Extensions.DurableTask.IConnectionStringResolver">
            <summary>
            Interface defining methods to resolve connection strings.
            </summary>
        </member>
        <member name="M:Microsoft.Azure.WebJobs.Extensions.DurableTask.IConnectionStringResolver.Resolve(System.String)">
            <summary>
            Looks up a connection string value given a name.
            </summary>
            <param name="connectionStringName">The name of the connection string.</param>
            <returns>Returns the resolved connection string value.</returns>
        </member>
        <member name="T:Microsoft.Azure.WebJobs.Extensions.DurableTask.IDurabilityProviderFactory">
            <summary>
            Interface defining methods to build instances of <see cref="T:Microsoft.Azure.WebJobs.Extensions.DurableTask.DurabilityProvider"/>.
            </summary>
        </member>
        <member name="M:Microsoft.Azure.WebJobs.Extensions.DurableTask.IDurabilityProviderFactory.GetDurabilityProvider">
            <summary>
            Creates or retrieves a durability provider to be used throughout the extension.
            </summary>
            <returns>An durability provider to be used by the Durable Task Extension.</returns>
        </member>
        <member name="M:Microsoft.Azure.WebJobs.Extensions.DurableTask.IDurabilityProviderFactory.GetDurabilityProvider(Microsoft.Azure.WebJobs.Extensions.DurableTask.DurableClientAttribute)">
            <summary>
            Creates or retrieves a cached durability provider to be used in a given function execution.
            </summary>
            <param name="attribute">A durable client attribute with parameters for the durability provider.</param>
            <returns>A durability provider to be used by a client function.</returns>
        </member>
        <member name="T:Microsoft.Azure.WebJobs.Extensions.DurableTask.IDurableHttpMessageHandlerFactory">
            <summary>
            Interface used for testing Durable HTTP.
            </summary>
        </member>
        <member name="M:Microsoft.Azure.WebJobs.Extensions.DurableTask.IDurableHttpMessageHandlerFactory.CreateHttpMessageHandler">
            <summary>
            Creates an HttpClientHandler and returns it.
            </summary>
            <returns>Returns an HttpClientHandler.</returns>
        </member>
        <member name="T:Microsoft.Azure.WebJobs.Extensions.DurableTask.ILifeCycleNotificationHelper">
            <summary>
            Interface defining methods to life cycle notifications.
            </summary>
        </member>
        <member name="M:Microsoft.Azure.WebJobs.Extensions.DurableTask.ILifeCycleNotificationHelper.OrchestratorStartingAsync(System.String,System.String,System.String,System.Boolean)">
            <summary>
            The orchestrator was starting.
            </summary>
            <param name="hubName">The name of the task hub.</param>
            <param name="functionName">The name of the orchestrator function to call.</param>
            <param name="instanceId">The ID to use for the orchestration instance.</param>
            <param name="isReplay">The orchestrator function is currently replaying itself.</param>
            <returns>A task that completes when the lifecycle notification message has been sent.</returns>
        </member>
        <member name="M:Microsoft.Azure.WebJobs.Extensions.DurableTask.ILifeCycleNotificationHelper.OrchestratorCompletedAsync(System.String,System.String,System.String,System.Boolean,System.Boolean)">
            <summary>
            The orchestrator was completed.
            </summary>
            <param name="hubName">The name of the task hub.</param>
            <param name="functionName">The name of the orchestrator function to call.</param>
            <param name="instanceId">The ID to use for the orchestration instance.</param>
            <param name="continuedAsNew">The orchestration completed with ContinueAsNew as is in the process of restarting.</param>
            <param name="isReplay">The orchestrator function is currently replaying itself.</param>
            <returns>A task that completes when the lifecycle notification message has been sent.</returns>
        </member>
        <member name="M:Microsoft.Azure.WebJobs.Extensions.DurableTask.ILifeCycleNotificationHelper.OrchestratorFailedAsync(System.String,System.String,System.String,System.String,System.Boolean)">
            <summary>
            The orchestrator was failed.
            </summary>
            <param name="hubName">The name of the task hub.</param>
            <param name="functionName">The name of the orchestrator function to call.</param>
            <param name="instanceId">The ID to use for the orchestration instance.</param>
            <param name="reason">Additional data associated with the tracking event.</param>
            <param name="isReplay">The orchestrator function is currently replaying itself.</param>
            <returns>A task that completes when the lifecycle notification message has been sent.</returns>
        </member>
        <member name="M:Microsoft.Azure.WebJobs.Extensions.DurableTask.ILifeCycleNotificationHelper.OrchestratorTerminatedAsync(System.String,System.String,System.String,System.String)">
            <summary>
            The orchestrator was terminated.
            </summary>
            <param name="hubName">The name of the task hub.</param>
            <param name="functionName">The name of the orchestrator function to call.</param>
            <param name="instanceId">The ID to use for the orchestration instance.</param>
            <param name="reason">Additional data associated with the tracking event.</param>
            <returns>A task that completes when the lifecycle notification message has been sent.</returns>
        </member>
        <member name="T:Microsoft.Azure.WebJobs.Extensions.DurableTask.ITokenSource">
            <summary>
            Implementations of this interface can be used to provide authorization tokens for outbound HTTP requests.
            </summary>
        </member>
        <member name="M:Microsoft.Azure.WebJobs.Extensions.DurableTask.ITokenSource.GetTokenAsync">
            <summary>
            Gets a token for a resource.
            </summary>
            <returns>A <see cref="T:System.Threading.Tasks.Task`1"/> representing the result of the asynchronous operation.</returns>
        </member>
        <member name="T:Microsoft.Azure.WebJobs.Extensions.DurableTask.OutOfProcOrchestrationShim">
            <summary>
            Not intended for public consumption.
            </summary>
        </member>
        <member name="M:Microsoft.Azure.WebJobs.Extensions.DurableTask.OutOfProcOrchestrationShim.#ctor(Microsoft.Azure.WebJobs.Extensions.DurableTask.IDurableOrchestrationContext)">
            <summary>
            Initializes a new instance of the <see cref="T:Microsoft.Azure.WebJobs.Extensions.DurableTask.OutOfProcOrchestrationShim"/> class.
            </summary>
            <param name="context">The orchestration execution context.</param>
        </member>
        <member name="M:Microsoft.Azure.WebJobs.Extensions.DurableTask.OutOfProcOrchestrationShim.ExecuteAsync(Newtonsoft.Json.Linq.JObject)">
            <summary>
            Not intended for public consumption.
            </summary>
            <param name="executionJson">The result of the out-of-proc execution.</param>
            <returns><c>true</c> if there are more executions to process; <c>false</c> otherwise.</returns>
        </member>
        <member name="T:Microsoft.Azure.WebJobs.Extensions.DurableTask.TaskActivityShim">
            <summary>
            Task activity implementation which delegates the implementation to a function.
            </summary>
        </member>
        <member name="T:Microsoft.Azure.WebJobs.Extensions.DurableTask.TaskCommonShim">
            <summary>
            Common functionality of <see cref="T:Microsoft.Azure.WebJobs.Extensions.DurableTask.TaskEntityShim"/> and <see cref="T:Microsoft.Azure.WebJobs.Extensions.DurableTask.TaskOrchestrationShim"/>.
            </summary>
        </member>
        <member name="T:Microsoft.Azure.WebJobs.Extensions.DurableTask.TaskEntityShim">
            <summary>
            Implements the entity scheduler as a looping orchestration.
            There is one such orchestration per entity.
            The orchestration terminates if the entity is deleted and idle.
            The orchestration calls ContinueAsNew when it is idle, but not deleted.
            </summary>
        </member>
        <member name="T:Microsoft.Azure.WebJobs.Extensions.DurableTask.TaskEntityShim.OutOfProcResult">
            <summary>
            The results of executing a batch of operations on the entity out of process.
            </summary>
        </member>
        <member name="P:Microsoft.Azure.WebJobs.Extensions.DurableTask.TaskEntityShim.OutOfProcResult.EntityExists">
            <summary>
            Whether the entity exists after executing the batch.
            This is false if the last operation in the batch deletes the entity,
            and true otherwise.
            </summary>
        </member>
        <member name="P:Microsoft.Azure.WebJobs.Extensions.DurableTask.TaskEntityShim.OutOfProcResult.EntityState">
            <summary>
            The state of the entity after executing the batch.
            Should be null if <see cref="P:Microsoft.Azure.WebJobs.Extensions.DurableTask.TaskEntityShim.OutOfProcResult.EntityExists"/> is false.
            </summary>
        </member>
        <member name="P:Microsoft.Azure.WebJobs.Extensions.DurableTask.TaskEntityShim.OutOfProcResult.Results">
            <summary>
            The results of executing the operations. The length of this list must always match
            the size of the batch, even if there were exceptions.
            </summary>
        </member>
        <member name="P:Microsoft.Azure.WebJobs.Extensions.DurableTask.TaskEntityShim.OutOfProcResult.Signals">
            <summary>
            The list of signals sent by the entity. Can be empty.
            </summary>
        </member>
        <member name="T:Microsoft.Azure.WebJobs.Extensions.DurableTask.TaskEntityShim.OutOfProcResult.OperationResult">
            <summary>
            The results of executing an operation.
            </summary>
        </member>
        <member name="P:Microsoft.Azure.WebJobs.Extensions.DurableTask.TaskEntityShim.OutOfProcResult.OperationResult.Result">
            <summary>
            The returned value or error/exception.
            </summary>
        </member>
        <member name="P:Microsoft.Azure.WebJobs.Extensions.DurableTask.TaskEntityShim.OutOfProcResult.OperationResult.IsError">
            <summary>
            Determines whether <see cref="P:Microsoft.Azure.WebJobs.Extensions.DurableTask.TaskEntityShim.OutOfProcResult.OperationResult.Result"/> is a normal result, or an error/exception.
            </summary>
        </member>
        <member name="P:Microsoft.Azure.WebJobs.Extensions.DurableTask.TaskEntityShim.OutOfProcResult.OperationResult.DurationInMilliseconds">
            <summary>
            The measured duration of this operation's execution, in milliseconds.
            </summary>
        </member>
        <member name="T:Microsoft.Azure.WebJobs.Extensions.DurableTask.TaskEntityShim.OutOfProcResult.Signal">
            <summary>
            Describes a signal that was emitted by one of the operations in the batch.
            </summary>
        </member>
        <member name="P:Microsoft.Azure.WebJobs.Extensions.DurableTask.TaskEntityShim.OutOfProcResult.Signal.Target">
            <summary>
            The destination of the signal.
            </summary>
        </member>
        <member name="P:Microsoft.Azure.WebJobs.Extensions.DurableTask.TaskEntityShim.OutOfProcResult.Signal.Name">
            <summary>
            The name of the operation being signaled.
            </summary>
        </member>
        <member name="P:Microsoft.Azure.WebJobs.Extensions.DurableTask.TaskEntityShim.OutOfProcResult.Signal.Input">
            <summary>
            The input of the operation being signaled.
            </summary>
        </member>
        <member name="T:Microsoft.Azure.WebJobs.Extensions.DurableTask.TaskOrchestrationShim">
            <summary>
            Task orchestration implementation which delegates the orchestration implementation to a function.
            </summary>
        </member>
        <member name="T:Microsoft.Azure.WebJobs.Extensions.DurableTask.ManagedIdentityTokenSource">
            <summary>
            Token Source implementation for Azure Managed Identities.
            </summary>
        </member>
        <member name="M:Microsoft.Azure.WebJobs.Extensions.DurableTask.ManagedIdentityTokenSource.#ctor(System.String)">
            <summary>
            Initializes a new instance of the <see cref="T:Microsoft.Azure.WebJobs.Extensions.DurableTask.ManagedIdentityTokenSource"/> class.
            </summary>
            <param name="resource">
            The Azure Active Directory resource identifier of the web API being invoked.
            For example, <c>https://management.core.windows.net/</c> or <c>https://graph.microsoft.com/</c>.
            </param>
        </member>
        <member name="P:Microsoft.Azure.WebJobs.Extensions.DurableTask.ManagedIdentityTokenSource.Resource">
            <summary>
            Gets the Azure Active Directory resource identifier of the web API being invoked.
            For example, <c>https://management.core.windows.net/</c> or <c>https://graph.microsoft.com/</c>.
            </summary>
        </member>
        <member name="M:Microsoft.Azure.WebJobs.Extensions.DurableTask.ManagedIdentityTokenSource.GetTokenAsync">
            <inheritdoc/>
        </member>
        <member name="M:Microsoft.Azure.WebJobs.Extensions.DurableTask.MessagePayloadDataConverter.Serialize(System.Object)">
            <summary>
            JSON-serializes the specified object.
            </summary>
        </member>
        <member name="M:Microsoft.Azure.WebJobs.Extensions.DurableTask.MessagePayloadDataConverter.Serialize(System.Object,System.Int32)">
            <summary>
            JSON-serializes the specified object and throws a <see cref="T:System.ArgumentException"/> if the
            resulting JSON exceeds the maximum size specified by <paramref name="maxSizeInKB"/>.
            </summary>
        </member>
        <member name="T:Microsoft.Azure.WebJobs.Extensions.DurableTask.AzureStorageOptions">
            <summary>
            Configuration options for the Azure Storage storage provider.
            </summary>
        </member>
        <member name="P:Microsoft.Azure.WebJobs.Extensions.DurableTask.AzureStorageOptions.ConnectionStringName">
            <summary>
            Gets or sets the name of the Azure Storage connection string used to manage the underlying Azure Storage resources.
            </summary>
            <remarks>
            If not specified, the default behavior is to use the standard `AzureWebJobsStorage` connection string for all storage usage.
            </remarks>
            <value>The name of a connection string that exists in the app's application settings.</value>
        </member>
        <member name="P:Microsoft.Azure.WebJobs.Extensions.DurableTask.AzureStorageOptions.ControlQueueBatchSize">
            <summary>
            Gets or sets the number of messages to pull from the control queue at a time.
            </summary>
            <remarks>
            Messages pulled from the control queue are buffered in memory until the internal
            dispatcher is ready to process them.
            </remarks>
            <value>A positive integer configured by the host. The default value is <c>32</c>.</value>
        </member>
        <member name="P:Microsoft.Azure.WebJobs.Extensions.DurableTask.AzureStorageOptions.PartitionCount">
            <summary>
            Gets or sets the partition count for the control queue.
            </summary>
            <remarks>
            Increasing the number of partitions will increase the number of workers
            that can concurrently execute orchestrator functions. However, increasing
            the partition count can also increase the amount of load placed on the storage
            account and on the thread pool if the number of workers is smaller than the
            number of partitions.
            </remarks>
            <value>A positive integer between 1 and 16. The default value is <c>4</c>.</value>
        </member>
        <member name="P:Microsoft.Azure.WebJobs.Extensions.DurableTask.AzureStorageOptions.ControlQueueBufferThreshold">
            <summary>
            Gets or set the number of control queue messages that can be buffered in memory
            at a time, at which point the dispatcher will wait before dequeuing any additional
            messages. The default is 64.
            </summary>
            <remarks>This has historically always been fixed to 64, but increasing it may increase
            throughput.</remarks>
        </member>
        <member name="P:Microsoft.Azure.WebJobs.Extensions.DurableTask.AzureStorageOptions.ControlQueueVisibilityTimeout">
            <summary>
            Gets or sets the visibility timeout of dequeued control queue messages.
            </summary>
            <value>
            A <c>TimeSpan</c> configured by the host. The default is 5 minutes.
            </value>
        </member>
        <member name="P:Microsoft.Azure.WebJobs.Extensions.DurableTask.AzureStorageOptions.WorkItemQueueVisibilityTimeout">
            <summary>
            Gets or sets the visibility timeout of dequeued work item queue messages.
            </summary>
            <value>
            A <c>TimeSpan</c> configured by the host. The default is 5 minutes.
            </value>
        </member>
        <member name="P:Microsoft.Azure.WebJobs.Extensions.DurableTask.AzureStorageOptions.TrackingStoreConnectionStringName">
            <summary>
            Gets or sets the name of the Azure Storage connection string to use for the
            durable tracking store (History and Instances tables).
            </summary>
            <remarks><para>
            If not specified, the <see cref="P:Microsoft.Azure.WebJobs.Extensions.DurableTask.AzureStorageOptions.ConnectionStringName"/> connection string
            is used for the durable tracking store.
            </para><para>
            This property is primarily useful when deploying multiple apps that need to share the same
            tracking infrastructure. For example, when deploying two versions of an app side by side, using
            the same tracking store allows both versions to save history into the same table, which allows
            clients to query for instance status across all versions.
            </para></remarks>
            <value>The name of a connection string that exists in the app's application settings.</value>
        </member>
        <member name="P:Microsoft.Azure.WebJobs.Extensions.DurableTask.AzureStorageOptions.TrackingStoreNamePrefix">
            <summary>
            Gets or sets the name prefix to use for history and instance tables in Azure Storage.
            </summary>
            <remarks>
            This property is only used when <see cref="P:Microsoft.Azure.WebJobs.Extensions.DurableTask.AzureStorageOptions.TrackingStoreConnectionStringName"/> is specified.
            If no prefix is specified, the default prefix value is "DurableTask".
            </remarks>
            <value>The prefix to use when naming the generated Azure tables.</value>
        </member>
        <member name="P:Microsoft.Azure.WebJobs.Extensions.DurableTask.AzureStorageOptions.FetchLargeMessagesAutomatically">
            <summary>
            Gets or sets whether the extension will automatically fetch large messages in orchestration status
            queries. If set to false, the extension will return large messages as a blob url.
            </summary>
            <value>A boolean indicating whether will automatically fetch large messages .</value>
        </member>
        <member name="P:Microsoft.Azure.WebJobs.Extensions.DurableTask.AzureStorageOptions.MaxQueuePollingInterval">
            <summary>
            Gets or sets the maximum queue polling interval.
            </summary>
            <value>Maximum interval for polling control and work-item queues.</value>
        </member>
        <member name="M:Microsoft.Azure.WebJobs.Extensions.DurableTask.AzureStorageOptions.ValidateHubName(System.String)">
            <summary>
            Throws an exception if the provided hub name violates any naming conventions for the storage provider.
            </summary>
        </member>
        <member name="M:Microsoft.Azure.WebJobs.Extensions.DurableTask.AzureStorageOptions.Validate">
            <summary>
            Throws an exception if any of the settings of the storage provider are invalid.
            </summary>
        </member>
        <member name="T:Microsoft.Azure.WebJobs.Extensions.DurableTask.DurableTaskOptions">
            <summary>
            Configuration options for the Durable Task extension.
            </summary>
        </member>
        <member name="P:Microsoft.Azure.WebJobs.Extensions.DurableTask.DurableTaskOptions.HttpSettings">
            <summary>
            Settings used for Durable HTTP functionality.
            </summary>
        </member>
        <member name="P:Microsoft.Azure.WebJobs.Extensions.DurableTask.DurableTaskOptions.HubName">
            <summary>
            Gets or sets default task hub name to be used by all <see cref="T:Microsoft.Azure.WebJobs.Extensions.DurableTask.IDurableClient"/>, <see cref="T:Microsoft.Azure.WebJobs.Extensions.DurableTask.IDurableEntityClient"/>, <see cref="T:Microsoft.Azure.WebJobs.Extensions.DurableTask.IDurableOrchestrationClient"/>,
            <see cref="T:Microsoft.Azure.WebJobs.Extensions.DurableTask.IDurableOrchestrationContext"/>, and <see cref="T:Microsoft.Azure.WebJobs.Extensions.DurableTask.IDurableActivityContext"/> instances.
            </summary>
            <remarks>
            A task hub is a logical grouping of storage resources. Alternate task hub names can be used to isolate
            multiple Durable Functions applications from each other, even if they are using the same storage backend.
            </remarks>
            <value>The name of the default task hub.</value>
        </member>
        <member name="P:Microsoft.Azure.WebJobs.Extensions.DurableTask.DurableTaskOptions.StorageProvider">
            <summary>
            The section of configuration related to storage providers. If using Azure Storage provider, the schema should match
            <see cref="T:Microsoft.Azure.WebJobs.Extensions.DurableTask.AzureStorageOptions"/>.
            </summary>
        </member>
        <member name="P:Microsoft.Azure.WebJobs.Extensions.DurableTask.DurableTaskOptions.Tracing">
            <summary>
            The section of configuration related to tracing.
            </summary>
        </member>
        <member name="P:Microsoft.Azure.WebJobs.Extensions.DurableTask.DurableTaskOptions.Notifications">
            <summary>
            The section of configuration related to notifications.
            </summary>
        </member>
        <member name="P:Microsoft.Azure.WebJobs.Extensions.DurableTask.DurableTaskOptions.MaxConcurrentActivityFunctions">
            <summary>
            Gets or sets the maximum number of activity functions that can be processed concurrently on a single host instance.
            </summary>
            <remarks>
            Increasing activity function concurrent can result in increased throughput but can
            also increase the total CPU and memory usage on a single worker instance.
            </remarks>
            <value>
            A positive integer configured by the host. The default value is 10X the number of processors on the current machine.
            </value>
        </member>
        <member name="P:Microsoft.Azure.WebJobs.Extensions.DurableTask.DurableTaskOptions.MaxConcurrentOrchestratorFunctions">
            <summary>
            Gets or sets the maximum number of orchestrator functions that can be processed concurrently on a single host instance.
            </summary>
            <value>
            A positive integer configured by the host. The default value is 10X the number of processors on the current machine.
            </value>
        </member>
        <member name="P:Microsoft.Azure.WebJobs.Extensions.DurableTask.DurableTaskOptions.NotificationUrl">
            <summary>
            Gets or sets the base URL for the HTTP APIs managed by this extension.
            </summary>
            <remarks>
            This property is intended for use only by runtime hosts.
            </remarks>
            <value>
            A URL pointing to the hosted function app that responds to status polling requests.
            </value>
        </member>
        <member name="P:Microsoft.Azure.WebJobs.Extensions.DurableTask.DurableTaskOptions.ExtendedSessionsEnabled">
            <summary>
            Gets or sets a flag indicating whether to enable extended sessions.
            </summary>
            <remarks>
            <para>Extended sessions can improve the performance of orchestrator functions by allowing them to skip
            replays when new messages are received within short periods of time.</para>
            <para>Note that orchestrator functions which are extended this way will continue to count against the
            <see cref="P:Microsoft.Azure.WebJobs.Extensions.DurableTask.DurableTaskOptions.MaxConcurrentOrchestratorFunctions"/> limit. To avoid starvation, only half of the maximum
            number of allowed concurrent orchestrator functions can be concurrently extended at any given time.
            The <see cref="P:Microsoft.Azure.WebJobs.Extensions.DurableTask.DurableTaskOptions.ExtendedSessionIdleTimeoutInSeconds"/> property can also be used to control how long an idle
            orchestrator function is allowed to be extended.</para>
            <para>It is recommended that this property be set to <c>false</c> during development to help
            ensure that the orchestrator code correctly obeys the idempotency rules.</para>
            </remarks>
            <value>
            <c>true</c> to enable extended sessions; otherwise <c>false</c>.
            </value>
        </member>
        <member name="P:Microsoft.Azure.WebJobs.Extensions.DurableTask.DurableTaskOptions.ExtendedSessionIdleTimeoutInSeconds">
            <summary>
            Gets or sets the amount of time in seconds before an idle session times out. The default value is 30 seconds.
            </summary>
            <remarks>
            This setting is applicable when <see cref="P:Microsoft.Azure.WebJobs.Extensions.DurableTask.DurableTaskOptions.ExtendedSessionsEnabled"/> is set to <c>true</c>.
            </remarks>
            <value>
            The number of seconds before an idle session times out.
            </value>
        </member>
        <member name="P:Microsoft.Azure.WebJobs.Extensions.DurableTask.DurableTaskOptions.MaxOrchestrationActions">
            <summary>
            Gets or sets the maximum number of orchestration actions. The default value is 100,000.
            </summary>
        </member>
        <member name="P:Microsoft.Azure.WebJobs.Extensions.DurableTask.DurableTaskOptions.OverridableExistingInstanceStates">
            <summary>
             States that will override an existing orchestrator when attempting to start a new orchestrator with the same instance Id.
            </summary>
        </member>
        <member name="P:Microsoft.Azure.WebJobs.Extensions.DurableTask.DurableTaskOptions.EntityMessageReorderWindowInMinutes">
            <summary>
            Gets or sets the time window within which entity messages get deduplicated and reordered.
            </summary>
        </member>
        <member name="M:Microsoft.Azure.WebJobs.Extensions.DurableTask.DurableTaskOptions.SetDefaultHubName(System.String)">
            <summary>
            Sets HubName to a value that is considered a default value.
            </summary>
            <param name="hubName">TaskHub name that is considered the default.</param>
        </member>
        <member name="T:Microsoft.Azure.WebJobs.Extensions.DurableTask.EventGridNotificationOptions">
            <summary>
            Configuration of the Event Grid notification options
            for the Durable Task Extension.
            </summary>
        </member>
        <member name="P:Microsoft.Azure.WebJobs.Extensions.DurableTask.EventGridNotificationOptions.TopicEndpoint">
            <summary>
            Gets or sets the URL of an Azure Event Grid custom topic endpoint.
            When set, orchestration life cycle notification events will be automatically
            published to this endpoint.
            </summary>
            <remarks>
            Azure Event Grid topic URLs are generally expected to be in the form
            https://{topic_name}.{region}.eventgrid.azure.net/api/events.
            </remarks>
            <value>
            The Azure Event Grid custom topic URL.
            </value>
        </member>
        <member name="P:Microsoft.Azure.WebJobs.Extensions.DurableTask.EventGridNotificationOptions.KeySettingName">
            <summary>
            Gets or sets the name of the app setting containing the key used for authenticating with the Azure Event Grid custom topic at <see cref="P:Microsoft.Azure.WebJobs.Extensions.DurableTask.EventGridNotificationOptions.TopicEndpoint"/>.
            </summary>
            <value>
            The name of the app setting that stores the Azure Event Grid key.
            </value>
        </member>
        <member name="P:Microsoft.Azure.WebJobs.Extensions.DurableTask.EventGridNotificationOptions.PublishRetryCount">
            <summary>
            Gets or sets the Event Grid publish request retry count.
            </summary>
            <value>The number of retry attempts.</value>
        </member>
        <member name="P:Microsoft.Azure.WebJobs.Extensions.DurableTask.EventGridNotificationOptions.PublishRetryInterval">
            <summary>
            Gets orsets the Event Grid publish request retry interval.
            </summary>
            <value>A <see cref="T:System.TimeSpan"/> representing the retry interval. The default value is 5 minutes.</value>
        </member>
        <member name="P:Microsoft.Azure.WebJobs.Extensions.DurableTask.EventGridNotificationOptions.PublishRetryHttpStatus">
            <summary>
            Gets or sets the Event Grid publish request http status.
            </summary>
            <value>A list of HTTP status codes, e.g. 400, 403.</value>
        </member>
        <member name="P:Microsoft.Azure.WebJobs.Extensions.DurableTask.EventGridNotificationOptions.PublishEventTypes">
            <summary>
            Gets or sets the event types that will be published to Event Grid.
            </summary>
            <value>
            A list of strings. Possible values 'Started', 'Completed', 'Failed', 'Terminated'.
            </value>
        </member>
        <member name="T:Microsoft.Azure.WebJobs.Extensions.DurableTask.HttpOptions">
            <summary>
            Used for Durable HTTP functionality.
            </summary>
        </member>
        <member name="F:Microsoft.Azure.WebJobs.Extensions.DurableTask.HttpOptions.HttpTaskActivityReservedName">
            <summary>
            Reserved name to know when a TaskActivity should be an HTTP activity.
            </summary>
        </member>
        <member name="P:Microsoft.Azure.WebJobs.Extensions.DurableTask.HttpOptions.DefaultAsyncRequestSleepTimeMilliseconds">
            <summary>
            Gets or sets the default number of milliseconds between async HTTP status poll requests.
            </summary>
        </member>
        <member name="T:Microsoft.Azure.WebJobs.Extensions.DurableTask.NotificationOptions">
            <summary>
            Configuration of the notification options
            for the Durable Task Extension.
            </summary>
        </member>
        <member name="P:Microsoft.Azure.WebJobs.Extensions.DurableTask.NotificationOptions.EventGrid">
            <summary>
            The section of configuration related to Event Grid notifications.
            </summary>
        </member>
        <member name="T:Microsoft.Azure.WebJobs.Extensions.DurableTask.TraceOptions">
            <summary>
            Configuration of the trace options
            for the Durable Task Extension.
            </summary>
        </member>
        <member name="P:Microsoft.Azure.WebJobs.Extensions.DurableTask.TraceOptions.TraceInputsAndOutputs">
            <summary>
            Gets or sets a value indicating whether to trace the inputs and outputs of function calls.
            </summary>
            <remarks>
            The default behavior when tracing function execution events is to include the number of bytes in the serialized
            inputs and outputs for function calls. This provides minimal information about what the inputs and outputs look
            like without bloating the logs or inadvertently exposing sensitive information to the logs. Setting
            <see cref="P:Microsoft.Azure.WebJobs.Extensions.DurableTask.TraceOptions.TraceInputsAndOutputs"/> to <c>true</c> will instead cause the default function logging to log
            the entire contents of function inputs and outputs.
            </remarks>
            <value>
            <c>true</c> to trace the raw values of inputs and outputs; otherwise <c>false</c>.
            </value>
        </member>
        <member name="P:Microsoft.Azure.WebJobs.Extensions.DurableTask.TraceOptions.TraceReplayEvents">
            <summary>
            Gets or sets if logs for replay events need to be recorded.
            </summary>
            <remarks>
            The default value is false, which disables the logging of replay events.
            </remarks>
            <value>
            Boolean value specifying if the replay events should be logged.
            </value>
        </member>
        <member name="T:Microsoft.Azure.WebJobs.Extensions.DurableTask.OrchestrationRuntimeStatus">
            <summary>
            Represents the possible runtime execution status values for an orchestration instance.
            </summary>
        </member>
        <member name="F:Microsoft.Azure.WebJobs.Extensions.DurableTask.OrchestrationRuntimeStatus.Unknown">
            <summary>
            The status of the orchestration could not be determined.
            </summary>
        </member>
        <member name="F:Microsoft.Azure.WebJobs.Extensions.DurableTask.OrchestrationRuntimeStatus.Running">
            <summary>
            The orchestration is running (it may be actively running or waiting for input).
            </summary>
        </member>
        <member name="F:Microsoft.Azure.WebJobs.Extensions.DurableTask.OrchestrationRuntimeStatus.Completed">
            <summary>
            The orchestration ran to completion.
            </summary>
        </member>
        <member name="F:Microsoft.Azure.WebJobs.Extensions.DurableTask.OrchestrationRuntimeStatus.ContinuedAsNew">
            <summary>
            The orchestration completed with ContinueAsNew as is in the process of restarting.
            </summary>
        </member>
        <member name="F:Microsoft.Azure.WebJobs.Extensions.DurableTask.OrchestrationRuntimeStatus.Failed">
            <summary>
            The orchestration failed with an error.
            </summary>
        </member>
        <member name="F:Microsoft.Azure.WebJobs.Extensions.DurableTask.OrchestrationRuntimeStatus.Canceled">
            <summary>
            The orchestration was canceled.
            </summary>
        </member>
        <member name="F:Microsoft.Azure.WebJobs.Extensions.DurableTask.OrchestrationRuntimeStatus.Terminated">
            <summary>
            The orchestration was terminated via an API call.
            </summary>
        </member>
        <member name="F:Microsoft.Azure.WebJobs.Extensions.DurableTask.OrchestrationRuntimeStatus.Pending">
            <summary>
            The orchestration was scheduled but has not yet started.
            </summary>
        </member>
        <member name="T:Microsoft.Azure.WebJobs.Extensions.DurableTask.OrchestrationStatusQueryCondition">
            <summary>
            Query condition for searching the status of orchestration instances.
            </summary>
        </member>
        <member name="P:Microsoft.Azure.WebJobs.Extensions.DurableTask.OrchestrationStatusQueryCondition.RuntimeStatus">
            <summary>
            Return orchestration instances which matches the runtimeStatus.
            </summary>
        </member>
        <member name="P:Microsoft.Azure.WebJobs.Extensions.DurableTask.OrchestrationStatusQueryCondition.CreatedTimeFrom">
            <summary>
            Return orchestration instances which were created after this DateTime.
            </summary>
        </member>
        <member name="P:Microsoft.Azure.WebJobs.Extensions.DurableTask.OrchestrationStatusQueryCondition.CreatedTimeTo">
            <summary>
            Return orchestration instances which were created before this DateTime.
            </summary>
        </member>
        <member name="P:Microsoft.Azure.WebJobs.Extensions.DurableTask.OrchestrationStatusQueryCondition.TaskHubNames">
            <summary>
            Return orchestration instances which matches the TaskHubNames.
            </summary>
        </member>
        <member name="P:Microsoft.Azure.WebJobs.Extensions.DurableTask.OrchestrationStatusQueryCondition.PageSize">
            <summary>
            Number of records per one request. The default value is 100.
            </summary>
        </member>
        <member name="P:Microsoft.Azure.WebJobs.Extensions.DurableTask.OrchestrationStatusQueryCondition.ContinuationToken">
            <summary>
            ContinuationToken of the pager.
            </summary>
        </member>
        <member name="T:Microsoft.Azure.WebJobs.Extensions.DurableTask.OrchestrationStatusQueryResult">
            <summary>
            The status of all orchestration instances with paging for a given query.
            </summary>
        </member>
        <member name="P:Microsoft.Azure.WebJobs.Extensions.DurableTask.OrchestrationStatusQueryResult.DurableOrchestrationState">
            <summary>
            Gets or sets a collection of statuses of orchestration instances matching the query description.
            </summary>
            <value>A collection of orchestration instance status values.</value>
        </member>
        <member name="P:Microsoft.Azure.WebJobs.Extensions.DurableTask.OrchestrationStatusQueryResult.ContinuationToken">
            <summary>
            Gets or sets a token that can be used to resume the query with data not already returned by this query.
            </summary>
            <value>A server-generated continuation token or <c>null</c> if there are no further continuations.</value>
        </member>
        <member name="T:Microsoft.Azure.WebJobs.Extensions.DurableTask.OverridableStates">
            <summary>
            Represents options for different states that an existing orchestrator can be in to be able to be overwritten by
            an attempt to start a new instance with the same instance Id.
            </summary>
        </member>
        <member name="F:Microsoft.Azure.WebJobs.Extensions.DurableTask.OverridableStates.AnyState">
            <summary>
            Option to start a new orchestrator instance with an existing instnace Id when the existing
            instance is in any state.
            </summary>
        </member>
        <member name="F:Microsoft.Azure.WebJobs.Extensions.DurableTask.OverridableStates.NonRunningStates">
            <summary>
            Option to only start a new orchestrator instance with an existing instance Id when the existing
            instance is in a terminated, failed, or completed state.
            </summary>
        </member>
        <member name="T:Microsoft.Azure.WebJobs.Extensions.DurableTask.PurgeHistoryResult">
            <summary>
            Class to hold statistics about this execution of purge history.
            </summary>
        </member>
        <member name="M:Microsoft.Azure.WebJobs.Extensions.DurableTask.PurgeHistoryResult.#ctor(System.Int32)">
            <summary>
            Constructor for purge history statistics.
            </summary>
            <param name="instancesDeleted">Number of instances deleted.</param>
        </member>
        <member name="P:Microsoft.Azure.WebJobs.Extensions.DurableTask.PurgeHistoryResult.InstancesDeleted">
            <summary>
            Gets the number of deleted instances.
            </summary>
            <value>The number of deleted instances.</value>
        </member>
        <member name="T:Microsoft.Azure.WebJobs.Extensions.DurableTask.RetryOptions">
            <summary>
            Defines retry policies that can be passed as parameters to various operations.
            </summary>
        </member>
        <member name="M:Microsoft.Azure.WebJobs.Extensions.DurableTask.RetryOptions.#ctor(System.TimeSpan,System.Int32)">
            <summary>
            Creates a new instance RetryOptions with the supplied first retry and max attempts.
            </summary>
            <param name="firstRetryInterval">Timespan to wait for the first retry.</param>
            <param name="maxNumberOfAttempts">Max number of attempts to retry.</param>
            <exception cref="T:System.ArgumentException">
            The <paramref name="firstRetryInterval"/> value must be greater than <see cref="F:System.TimeSpan.Zero"/>.
            </exception>
        </member>
        <member name="P:Microsoft.Azure.WebJobs.Extensions.DurableTask.RetryOptions.FirstRetryInterval">
            <summary>
            Gets or sets the first retry interval.
            </summary>
            <value>
            The TimeSpan to wait for the first retries.
            </value>
        </member>
        <member name="P:Microsoft.Azure.WebJobs.Extensions.DurableTask.RetryOptions.MaxRetryInterval">
            <summary>
            Gets or sets the max retry interval.
            </summary>
            <value>
            The TimeSpan of the max retry interval, defaults to <see cref="F:System.TimeSpan.MaxValue"/>.
            </value>
        </member>
        <member name="P:Microsoft.Azure.WebJobs.Extensions.DurableTask.RetryOptions.BackoffCoefficient">
            <summary>
            Gets or sets the backoff coefficient.
            </summary>
            <value>
            The backoff coefficient used to determine rate of increase of backoff. Defaults to 1.
            </value>
        </member>
        <member name="P:Microsoft.Azure.WebJobs.Extensions.DurableTask.RetryOptions.RetryTimeout">
            <summary>
            Gets or sets the timeout for retries.
            </summary>
            <value>
            The TimeSpan timeout for retries, defaults to <see cref="F:System.TimeSpan.MaxValue"/>.
            </value>
        </member>
        <member name="P:Microsoft.Azure.WebJobs.Extensions.DurableTask.RetryOptions.MaxNumberOfAttempts">
            <summary>
            Gets or sets the max number of attempts.
            </summary>
            <value>
            The maximum number of retry attempts.
            </value>
        </member>
        <member name="P:Microsoft.Azure.WebJobs.Extensions.DurableTask.RetryOptions.Handle">
            <summary>
            Gets or sets a delegate to call on exception to determine if retries should proceed.
            </summary>
            <value>
            The delegate to handle exception to determie if retries should proceed.
            </value>
        </member>
        <member name="T:Microsoft.Azure.WebJobs.Extensions.DurableTask.StartOrchestrationArgs">
            <summary>
            Parameters for starting a new instance of an orchestration.
            </summary>
            <remarks>
            This class is primarily intended for use with <c>IAsyncCollector&lt;T&gt;</c>.
            </remarks>
        </member>
        <member name="M:Microsoft.Azure.WebJobs.Extensions.DurableTask.StartOrchestrationArgs.#ctor(System.String,System.Object)">
            <summary>
            Initializes a new instance of the <see cref="T:Microsoft.Azure.WebJobs.Extensions.DurableTask.StartOrchestrationArgs"/> class.
            </summary>
            <param name="functionName">The name of the orchestrator function to start.</param>
            <param name="input">The JSON-serializeable input for the orchestrator function.</param>
        </member>
        <member name="M:Microsoft.Azure.WebJobs.Extensions.DurableTask.StartOrchestrationArgs.#ctor">
            <summary>
            Initializes a new instance of the <see cref="T:Microsoft.Azure.WebJobs.Extensions.DurableTask.StartOrchestrationArgs"/> class.
            </summary>
        </member>
        <member name="P:Microsoft.Azure.WebJobs.Extensions.DurableTask.StartOrchestrationArgs.FunctionName">
            <summary>
            Gets or sets the name of the orchestrator function to start.
            </summary>
            <value>The name of the orchestrator function to start.</value>
        </member>
        <member name="P:Microsoft.Azure.WebJobs.Extensions.DurableTask.StartOrchestrationArgs.InstanceId">
            <summary>
            Gets or sets the instance ID to assign to the started orchestration.
            </summary>
            <remarks>
            If this property value is null (the default), then a randomly generated instance ID will be assigned automatically.
            </remarks>
            <value>The instance ID to assign.</value>
        </member>
        <member name="P:Microsoft.Azure.WebJobs.Extensions.DurableTask.StartOrchestrationArgs.Input">
            <summary>
            Gets or sets the JSON-serializeable input data for the orchestrator function.
            </summary>
            <value>JSON-serializeable input value for the orchestrator function.</value>
        </member>
        <member name="T:Microsoft.Azure.WebJobs.Extensions.DurableTask.StatusResponsePayload">
            <summary>
            Response for Orchestration Status Query.
            </summary>
        </member>
        <member name="P:Microsoft.Azure.WebJobs.Extensions.DurableTask.StatusResponsePayload.Name">
            <summary>
            Name.
            </summary>
        </member>
        <member name="P:Microsoft.Azure.WebJobs.Extensions.DurableTask.StatusResponsePayload.InstanceId">
            <summary>
            InstanceId.
            </summary>
        </member>
        <member name="P:Microsoft.Azure.WebJobs.Extensions.DurableTask.StatusResponsePayload.RuntimeStatus">
            <summary>
            Runtime status.
            </summary>
        </member>
        <member name="P:Microsoft.Azure.WebJobs.Extensions.DurableTask.StatusResponsePayload.Input">
            <summary>
            Input.
            </summary>
        </member>
        <member name="P:Microsoft.Azure.WebJobs.Extensions.DurableTask.StatusResponsePayload.CustomStatus">
            <summary>
            Custom status.
            </summary>
        </member>
        <member name="P:Microsoft.Azure.WebJobs.Extensions.DurableTask.StatusResponsePayload.Output">
            <summary>
            Output.
            </summary>
        </member>
        <member name="P:Microsoft.Azure.WebJobs.Extensions.DurableTask.StatusResponsePayload.CreatedTime">
            <summary>
            Created time value.
            </summary>
        </member>
        <member name="P:Microsoft.Azure.WebJobs.Extensions.DurableTask.StatusResponsePayload.LastUpdatedTime">
            <summary>
            Last updated time.
            </summary>
        </member>
        <member name="P:Microsoft.Azure.WebJobs.Extensions.DurableTask.StatusResponsePayload.HistoryEvents">
            <summary>
            JSON object representing history for an orchestration execution.
            </summary>
        </member>
        <member name="T:Microsoft.Azure.WebJobs.Extensions.DurableTask.ActivityTriggerAttribute">
            <summary>
            Trigger attribute used for durable activity functions.
            </summary>
        </member>
        <member name="P:Microsoft.Azure.WebJobs.Extensions.DurableTask.ActivityTriggerAttribute.Activity">
            <summary>
            Gets or sets the name of the activity function.
            </summary>
            <value>
            The name of the activity function or <c>null</c> to use the function name.
            </value>
        </member>
        <member name="T:Microsoft.Azure.WebJobs.Extensions.DurableTask.EntityTriggerAttribute">
            <summary>
            Trigger attribute used for durable entity functions.
            </summary>
        </member>
        <member name="P:Microsoft.Azure.WebJobs.Extensions.DurableTask.EntityTriggerAttribute.EntityName">
            <summary>
            Gets or sets the name of the entity.
            </summary>
            <remarks>
            If not specified, the function name is used as the name of the entity.
            </remarks>
            <value>
            The name of the entity or <c>null</c> to use the function name.
            </value>
        </member>
        <member name="T:Microsoft.Azure.WebJobs.Extensions.DurableTask.OrchestrationTriggerAttribute">
            <summary>
            Trigger attribute used for durable orchestrator functions.
            </summary>
        </member>
        <member name="P:Microsoft.Azure.WebJobs.Extensions.DurableTask.OrchestrationTriggerAttribute.Orchestration">
            <summary>
            Gets or sets the name of the orchestrator function.
            </summary>
            <remarks>
            If not specified, the function name is used as the name of the orchestration.
            </remarks>
            <value>
            The name of the orchestrator function or <c>null</c> to use the function name.
            </value>
        </member>
        <member name="T:Microsoft.Azure.WebJobs.Extensions.DurableTask.WebJobsConnectionStringProvider">
            <summary>
            Connection string provider which resolves connection strings from the WebJobs context.
            </summary>
        </member>
        <member name="M:Microsoft.Azure.WebJobs.Extensions.DurableTask.WebJobsConnectionStringProvider.Resolve(System.String)">
            <inheritdoc />
        </member>
    </members>
</doc>
>>>>>>> eb186ead
<|MERGE_RESOLUTION|>--- conflicted
+++ resolved
@@ -1,6836 +1,3436 @@
-<<<<<<< HEAD
-<?xml version="1.0"?>
-<doc>
-    <assembly>
-        <name>Microsoft.Azure.WebJobs.Extensions.DurableTask</name>
-    </assembly>
-    <members>
-        <member name="T:Microsoft.Azure.WebJobs.Extensions.DurableTask.AzureStorageDurabilityProvider">
-            <summary>
-            The Azure Storage implementation of additional methods not required by IOrchestrationService.
-            </summary>
-        </member>
-        <member name="P:Microsoft.Azure.WebJobs.Extensions.DurableTask.AzureStorageDurabilityProvider.ConnectionName">
-            <summary>
-            The app setting containing the Azure Storage connection string.
-            </summary>
-        </member>
-        <member name="M:Microsoft.Azure.WebJobs.Extensions.DurableTask.AzureStorageDurabilityProvider.GetAllOrchestrationStates(System.Threading.CancellationToken)">
-            <inheritdoc/>
-        </member>
-        <member name="M:Microsoft.Azure.WebJobs.Extensions.DurableTask.AzureStorageDurabilityProvider.GetOrchestrationStateWithInputsAsync(System.String,System.Boolean)">
-            <inheritdoc/>
-        </member>
-        <member name="M:Microsoft.Azure.WebJobs.Extensions.DurableTask.AzureStorageDurabilityProvider.RewindAsync(System.String,System.String)">
-            <inheritdoc/>
-        </member>
-        <member name="M:Microsoft.Azure.WebJobs.Extensions.DurableTask.AzureStorageDurabilityProvider.GetAllOrchestrationStatesWithFilters(System.DateTime,System.Nullable{System.DateTime},System.Collections.Generic.IEnumerable{Microsoft.Azure.WebJobs.Extensions.DurableTask.OrchestrationRuntimeStatus},System.Threading.CancellationToken)">
-            <inheritdoc/>
-        </member>
-        <member name="M:Microsoft.Azure.WebJobs.Extensions.DurableTask.AzureStorageDurabilityProvider.RetrieveSerializedEntityState(Microsoft.Azure.WebJobs.Extensions.DurableTask.EntityId)">
-            <inheritdoc/>
-        </member>
-        <member name="M:Microsoft.Azure.WebJobs.Extensions.DurableTask.AzureStorageDurabilityProvider.PurgeInstanceHistoryByInstanceId(System.String)">
-            <inheritdoc/>
-        </member>
-        <member name="M:Microsoft.Azure.WebJobs.Extensions.DurableTask.AzureStorageDurabilityProvider.PurgeHistoryByFilters(System.DateTime,System.Nullable{System.DateTime},System.Collections.Generic.IEnumerable{DurableTask.Core.OrchestrationStatus})">
-            <inheritdoc/>
-        </member>
-        <member name="M:Microsoft.Azure.WebJobs.Extensions.DurableTask.AzureStorageDurabilityProvider.GetOrchestrationStateWithPagination(Microsoft.Azure.WebJobs.Extensions.DurableTask.OrchestrationStatusQueryCondition,System.Threading.CancellationToken)">
-            <inheritdoc/>
-        </member>
-        <member name="T:Microsoft.Azure.WebJobs.Extensions.DurableTask.DurableActivityContext">
-            <summary>
-            The default parameter type for activity functions.
-            </summary>
-        </member>
-        <member name="P:Microsoft.Azure.WebJobs.Extensions.DurableTask.DurableActivityContext.Microsoft#Azure#WebJobs#Extensions#DurableTask#IDurableActivityContext#InstanceId">
-            <inheritdoc />
-        </member>
-        <member name="M:Microsoft.Azure.WebJobs.Extensions.DurableTask.DurableActivityContext.GetRawInput">
-            <summary>
-            Returns the input of the task activity in its raw JSON string value.
-            </summary>
-            <returns>
-            The raw JSON-formatted activity input as a string value.
-            </returns>
-        </member>
-        <member name="M:Microsoft.Azure.WebJobs.Extensions.DurableTask.DurableActivityContext.GetInputAsJson">
-            <summary>
-            Gets the input of the current activity function instance as a <c>JToken</c>.
-            </summary>
-            <returns>
-            The parsed <c>JToken</c> representation of the activity input.
-            </returns>
-        </member>
-        <member name="M:Microsoft.Azure.WebJobs.Extensions.DurableTask.DurableActivityContext.Microsoft#Azure#WebJobs#Extensions#DurableTask#IDurableActivityContext#GetInput``1">
-            <inheritdoc />
-        </member>
-        <member name="M:Microsoft.Azure.WebJobs.Extensions.DurableTask.DurableActivityContext.SetOutput(System.Object)">
-            <summary>
-            Sets the JSON-serializeable output of the activity function.
-            </summary>
-            <remarks>
-            If this method is not called explicitly, the return value of the activity function is used as the output.
-            </remarks>
-            <param name="output">
-            The JSON-serializeable value to use as the activity function output.
-            </param>
-        </member>
-        <member name="T:Microsoft.Azure.WebJobs.Extensions.DurableTask.DurableClient">
-            <summary>
-            Client for starting, querying, terminating, and raising events to orchestration instances.
-            </summary>
-        </member>
-        <member name="P:Microsoft.Azure.WebJobs.Extensions.DurableTask.DurableClient.Microsoft#Azure#WebJobs#Extensions#DurableTask#IDurableOrchestrationClient#TaskHubName">
-            <inheritdoc />
-        </member>
-        <member name="M:Microsoft.Azure.WebJobs.Extensions.DurableTask.DurableClient.Microsoft#Azure#WebJobs#Extensions#DurableTask#IDurableOrchestrationClient#CreateCheckStatusResponse(System.Net.Http.HttpRequestMessage,System.String,System.Boolean)">
-            <inheritdoc />
-        </member>
-        <member name="M:Microsoft.Azure.WebJobs.Extensions.DurableTask.DurableClient.Microsoft#Azure#WebJobs#Extensions#DurableTask#IDurableOrchestrationClient#CreateCheckStatusResponse(Microsoft.AspNetCore.Http.HttpRequest,System.String,System.Boolean)">
-            <inheritdoc />
-        </member>
-        <member name="M:Microsoft.Azure.WebJobs.Extensions.DurableTask.DurableClient.Microsoft#Azure#WebJobs#Extensions#DurableTask#IDurableOrchestrationClient#CreateHttpManagementPayload(System.String)">
-            <inheritdoc />
-        </member>
-        <member name="M:Microsoft.Azure.WebJobs.Extensions.DurableTask.DurableClient.Microsoft#Azure#WebJobs#Extensions#DurableTask#IDurableOrchestrationClient#WaitForCompletionOrCreateCheckStatusResponseAsync(System.Net.Http.HttpRequestMessage,System.String,System.TimeSpan,System.TimeSpan)">
-            <inheritdoc />
-        </member>
-        <member name="M:Microsoft.Azure.WebJobs.Extensions.DurableTask.DurableClient.Microsoft#Azure#WebJobs#Extensions#DurableTask#IDurableOrchestrationClient#WaitForCompletionOrCreateCheckStatusResponseAsync(Microsoft.AspNetCore.Http.HttpRequest,System.String,System.TimeSpan,System.TimeSpan)">
-            <inheritdoc />
-        </member>
-        <member name="M:Microsoft.Azure.WebJobs.Extensions.DurableTask.DurableClient.Microsoft#Azure#WebJobs#Extensions#DurableTask#IDurableOrchestrationClient#StartNewAsync``1(System.String,System.String,``0)">
-            <inheritdoc />
-        </member>
-        <member name="M:Microsoft.Azure.WebJobs.Extensions.DurableTask.DurableClient.Microsoft#Azure#WebJobs#Extensions#DurableTask#IDurableOrchestrationClient#RaiseEventAsync(System.String,System.String,System.Object)">
-            <inheritdoc />
-        </member>
-        <member name="M:Microsoft.Azure.WebJobs.Extensions.DurableTask.DurableClient.Microsoft#Azure#WebJobs#Extensions#DurableTask#IDurableOrchestrationClient#RaiseEventAsync(System.String,System.String,System.String,System.Object,System.String)">
-            <inheritdoc />
-        </member>
-        <member name="M:Microsoft.Azure.WebJobs.Extensions.DurableTask.DurableClient.Microsoft#Azure#WebJobs#Extensions#DurableTask#IDurableEntityClient#SignalEntityAsync(Microsoft.Azure.WebJobs.Extensions.DurableTask.EntityId,System.String,System.Object,System.String,System.String)">
-            <inheritdoc />
-        </member>
-        <member name="M:Microsoft.Azure.WebJobs.Extensions.DurableTask.DurableClient.Microsoft#Azure#WebJobs#Extensions#DurableTask#IDurableOrchestrationClient#TerminateAsync(System.String,System.String)">
-            <inheritdoc />
-        </member>
-        <member name="M:Microsoft.Azure.WebJobs.Extensions.DurableTask.DurableClient.Microsoft#Azure#WebJobs#Extensions#DurableTask#IDurableOrchestrationClient#RewindAsync(System.String,System.String)">
-            <inheritdoc />
-        </member>
-        <member name="M:Microsoft.Azure.WebJobs.Extensions.DurableTask.DurableClient.Microsoft#Azure#WebJobs#Extensions#DurableTask#IDurableOrchestrationClient#GetStatusAsync(System.String,System.Boolean,System.Boolean,System.Boolean)">
-            <inheritdoc />
-        </member>
-        <member name="M:Microsoft.Azure.WebJobs.Extensions.DurableTask.DurableClient.Microsoft#Azure#WebJobs#Extensions#DurableTask#IDurableOrchestrationClient#GetStatusAsync(System.Threading.CancellationToken)">
-            <inheritdoc />
-        </member>
-        <member name="M:Microsoft.Azure.WebJobs.Extensions.DurableTask.DurableClient.Microsoft#Azure#WebJobs#Extensions#DurableTask#IDurableOrchestrationClient#GetStatusAsync(System.DateTime,System.Nullable{System.DateTime},System.Collections.Generic.IEnumerable{Microsoft.Azure.WebJobs.Extensions.DurableTask.OrchestrationRuntimeStatus},System.Threading.CancellationToken)">
-            <inheritdoc />
-        </member>
-        <member name="M:Microsoft.Azure.WebJobs.Extensions.DurableTask.DurableClient.Microsoft#Azure#WebJobs#Extensions#DurableTask#IDurableOrchestrationClient#PurgeInstanceHistoryAsync(System.String)">
-            <inheritdoc />
-        </member>
-        <member name="M:Microsoft.Azure.WebJobs.Extensions.DurableTask.DurableClient.Microsoft#Azure#WebJobs#Extensions#DurableTask#IDurableOrchestrationClient#PurgeInstanceHistoryAsync(System.DateTime,System.Nullable{System.DateTime},System.Collections.Generic.IEnumerable{DurableTask.Core.OrchestrationStatus})">
-            <inheritdoc />
-        </member>
-        <member name="M:Microsoft.Azure.WebJobs.Extensions.DurableTask.DurableClient.Microsoft#Azure#WebJobs#Extensions#DurableTask#IDurableOrchestrationClient#GetStatusAsync(Microsoft.Azure.WebJobs.Extensions.DurableTask.OrchestrationStatusQueryCondition,System.Threading.CancellationToken)">
-            <inheritdoc />
-        </member>
-        <member name="T:Microsoft.Azure.WebJobs.Extensions.DurableTask.DurableCommonContext">
-            <summary>
-            Common functionality used by both <see cref="T:Microsoft.Azure.WebJobs.Extensions.DurableTask.DurableOrchestrationContext"/>
-            and <see cref="T:Microsoft.Azure.WebJobs.Extensions.DurableTask.DurableEntityContext"/>.
-            </summary>
-        </member>
-        <member name="T:Microsoft.Azure.WebJobs.Extensions.DurableTask.DurableEntityContext">
-            <summary>
-            Context object passed to application code executing entity operations.
-            </summary>
-        </member>
-        <member name="T:Microsoft.Azure.WebJobs.Extensions.DurableTask.DurableOrchestrationContext">
-            <summary>
-            Parameter data for orchestration bindings that can be used to schedule function-based activities.
-            </summary>
-        </member>
-        <member name="P:Microsoft.Azure.WebJobs.Extensions.DurableTask.DurableOrchestrationContext.Microsoft#Azure#WebJobs#Extensions#DurableTask#IDurableOrchestrationContext#CurrentUtcDateTime">
-            <inheritdoc/>
-        </member>
-        <member name="P:Microsoft.Azure.WebJobs.Extensions.DurableTask.DurableOrchestrationContext.Microsoft#Azure#WebJobs#Extensions#DurableTask#IDurableOrchestrationContext#IsReplaying">
-            <inheritdoc/>
-        </member>
-        <member name="P:Microsoft.Azure.WebJobs.Extensions.DurableTask.DurableOrchestrationContext.Microsoft#Azure#WebJobs#Extensions#DurableTask#IDurableOrchestrationContext#Name">
-            <inheritdoc />
-        </member>
-        <member name="P:Microsoft.Azure.WebJobs.Extensions.DurableTask.DurableOrchestrationContext.Microsoft#Azure#WebJobs#Extensions#DurableTask#IDurableOrchestrationContext#InstanceId">
-            <inheritdoc />
-        </member>
-        <member name="P:Microsoft.Azure.WebJobs.Extensions.DurableTask.DurableOrchestrationContext.Microsoft#Azure#WebJobs#Extensions#DurableTask#IDurableOrchestrationContext#ParentInstanceId">
-            <inheritdoc />
-        </member>
-        <member name="M:Microsoft.Azure.WebJobs.Extensions.DurableTask.DurableOrchestrationContext.GetRawInput">
-            <summary>
-            Returns the orchestrator function input as a raw JSON string value.
-            </summary>
-            <returns>
-            The raw JSON-formatted orchestrator function input.
-            </returns>
-        </member>
-        <member name="M:Microsoft.Azure.WebJobs.Extensions.DurableTask.DurableOrchestrationContext.GetInputAsJson">
-            <summary>
-            Gets the input of the current orchestrator function instance as a <c>JToken</c>.
-            </summary>
-            <returns>
-            The parsed <c>JToken</c> representation of the orchestrator function input.
-            </returns>
-        </member>
-        <member name="M:Microsoft.Azure.WebJobs.Extensions.DurableTask.DurableOrchestrationContext.Microsoft#Azure#WebJobs#Extensions#DurableTask#IDurableOrchestrationContext#GetInput``1">
-            <inheritdoc />
-        </member>
-        <member name="M:Microsoft.Azure.WebJobs.Extensions.DurableTask.DurableOrchestrationContext.SetOutput(System.Object)">
-            <summary>
-            Sets the JSON-serializeable output of the current orchestrator function.
-            </summary>
-            <remarks>
-            If this method is not called explicitly, the return value of the orchestrator function is used as the output.
-            </remarks>
-            <param name="output">The JSON-serializeable value to use as the orchestrator function output.</param>
-        </member>
-        <member name="M:Microsoft.Azure.WebJobs.Extensions.DurableTask.DurableOrchestrationContext.Microsoft#Azure#WebJobs#Extensions#DurableTask#IDurableOrchestrationContext#SetCustomStatus(System.Object)">
-            <inheritdoc />
-        </member>
-        <member name="M:Microsoft.Azure.WebJobs.Extensions.DurableTask.DurableOrchestrationContext.Microsoft#Azure#WebJobs#Extensions#DurableTask#IDurableOrchestrationContext#CallSubOrchestratorAsync``1(System.String,System.String,System.Object)">
-            <inheritdoc />
-        </member>
-        <member name="M:Microsoft.Azure.WebJobs.Extensions.DurableTask.DurableOrchestrationContext.Microsoft#Azure#WebJobs#Extensions#DurableTask#IDurableOrchestrationContext#CallSubOrchestratorWithRetryAsync``1(System.String,Microsoft.Azure.WebJobs.Extensions.DurableTask.RetryOptions,System.String,System.Object)">
-            <inheritdoc />
-        </member>
-        <member name="M:Microsoft.Azure.WebJobs.Extensions.DurableTask.DurableOrchestrationContext.Microsoft#Azure#WebJobs#Extensions#DurableTask#IDurableOrchestrationContext#CreateTimer``1(System.DateTime,``0,System.Threading.CancellationToken)">
-            <inheritdoc />
-        </member>
-        <member name="M:Microsoft.Azure.WebJobs.Extensions.DurableTask.DurableOrchestrationContext.Microsoft#Azure#WebJobs#Extensions#DurableTask#IDurableOrchestrationContext#WaitForExternalEvent``1(System.String)">
-            <inheritdoc />
-        </member>
-        <member name="M:Microsoft.Azure.WebJobs.Extensions.DurableTask.DurableOrchestrationContext.Microsoft#Azure#WebJobs#Extensions#DurableTask#IDurableOrchestrationContext#WaitForExternalEvent``1(System.String,System.TimeSpan)">
-            <inheritdoc/>
-        </member>
-        <member name="M:Microsoft.Azure.WebJobs.Extensions.DurableTask.DurableOrchestrationContext.Microsoft#Azure#WebJobs#Extensions#DurableTask#IDurableOrchestrationContext#WaitForExternalEvent``1(System.String,System.TimeSpan,``0)">
-            <inheritdoc/>
-        </member>
-        <member name="M:Microsoft.Azure.WebJobs.Extensions.DurableTask.DurableOrchestrationContext.Microsoft#Azure#WebJobs#Extensions#DurableTask#IDurableOrchestrationContext#CallActivityAsync``1(System.String,System.Object)">
-            <inheritdoc />
-        </member>
-        <member name="M:Microsoft.Azure.WebJobs.Extensions.DurableTask.DurableOrchestrationContext.Microsoft#Azure#WebJobs#Extensions#DurableTask#IDurableOrchestrationContext#CallActivityWithRetryAsync``1(System.String,Microsoft.Azure.WebJobs.Extensions.DurableTask.RetryOptions,System.Object)">
-            <inheritdoc />
-        </member>
-        <member name="M:Microsoft.Azure.WebJobs.Extensions.DurableTask.DurableOrchestrationContext.Microsoft#Azure#WebJobs#Extensions#DurableTask#IDurableOrchestrationContext#IsLocked(System.Collections.Generic.IReadOnlyList{Microsoft.Azure.WebJobs.Extensions.DurableTask.EntityId}@)">
-            <inheritdoc/>
-        </member>
-        <member name="M:Microsoft.Azure.WebJobs.Extensions.DurableTask.DurableOrchestrationContext.Microsoft#Azure#WebJobs#Extensions#DurableTask#IDurableOrchestrationContext#NewGuid">
-            <inheritdoc/>
-        </member>
-        <member name="M:Microsoft.Azure.WebJobs.Extensions.DurableTask.DurableOrchestrationContext.Microsoft#Azure#WebJobs#Extensions#DurableTask#IDurableOrchestrationContext#SignalEntity(Microsoft.Azure.WebJobs.Extensions.DurableTask.EntityId,System.String,System.Object)">
-            <inheritdoc/>
-        </member>
-        <member name="M:Microsoft.Azure.WebJobs.Extensions.DurableTask.DurableOrchestrationContext.Microsoft#Azure#WebJobs#Extensions#DurableTask#IDurableOrchestrationContext#StartNewOrchestration(System.String,System.Object,System.String)">
-            <inheritdoc/>
-        </member>
-        <member name="M:Microsoft.Azure.WebJobs.Extensions.DurableTask.DurableOrchestrationContext.Microsoft#Azure#WebJobs#Extensions#DurableTask#IDurableOrchestrationContext#ContinueAsNew(System.Object,System.Boolean)">
-            <inheritdoc />
-        </member>
-        <member name="M:Microsoft.Azure.WebJobs.Extensions.DurableTask.DurableOrchestrationContext.Microsoft#Azure#WebJobs#Extensions#DurableTask#IDurableOrchestrationContext#CallEntityAsync``1(Microsoft.Azure.WebJobs.Extensions.DurableTask.EntityId,System.String,System.Object)">
-            <inheritdoc/>
-        </member>
-        <member name="M:Microsoft.Azure.WebJobs.Extensions.DurableTask.DurableOrchestrationContext.Microsoft#Azure#WebJobs#Extensions#DurableTask#IDurableOrchestrationContext#CallEntityAsync(Microsoft.Azure.WebJobs.Extensions.DurableTask.EntityId,System.String,System.Object)">
-            <inheritdoc/>
-        </member>
-        <member name="M:Microsoft.Azure.WebJobs.Extensions.DurableTask.DurableOrchestrationContext.Microsoft#Azure#WebJobs#Extensions#DurableTask#IDurableOrchestrationContext#LockAsync(Microsoft.Azure.WebJobs.Extensions.DurableTask.EntityId[])">
-            <inheritdoc/>
-        </member>
-        <member name="T:Microsoft.Azure.WebJobs.Extensions.DurableTask.DurableContextExtensions">
-            <summary>
-            Defines convenient overloads for calling the context methods, for all the contexts.
-            </summary>
-        </member>
-        <member name="M:Microsoft.Azure.WebJobs.Extensions.DurableTask.DurableContextExtensions.CallActivityAsync(Microsoft.Azure.WebJobs.Extensions.DurableTask.IDurableOrchestrationContext,System.String,System.Object)">
-            <summary>
-            Schedules an activity function named <paramref name="functionName"/> for execution.
-            </summary>
-            <param name="context">The context object.</param>
-            <param name="functionName">The name of the activity function to call.</param>
-            <param name="input">The JSON-serializeable input to pass to the activity function.</param>
-            <returns>A durable task that completes when the called function completes or fails.</returns>
-            <exception cref="T:System.ArgumentException">
-            The specified function does not exist, is disabled, or is not an orchestrator function.
-            </exception>
-            <exception cref="T:System.InvalidOperationException">
-            The current thread is different than the thread which started the orchestrator execution.
-            </exception>
-            <exception cref="T:Microsoft.Azure.WebJobs.Extensions.DurableTask.FunctionFailedException">
-            The activity function failed with an unhandled exception.
-            </exception>
-        </member>
-        <member name="M:Microsoft.Azure.WebJobs.Extensions.DurableTask.DurableContextExtensions.CallActivityWithRetryAsync(Microsoft.Azure.WebJobs.Extensions.DurableTask.IDurableOrchestrationContext,System.String,Microsoft.Azure.WebJobs.Extensions.DurableTask.RetryOptions,System.Object)">
-            <summary>
-            Schedules an activity function named <paramref name="functionName"/> for execution with retry options.
-            </summary>
-            <param name="context">The context object.</param>
-            <param name="functionName">The name of the activity function to call.</param>
-            <param name="retryOptions">The retry option for the activity function.</param>
-            <param name="input">The JSON-serializeable input to pass to the activity function.</param>
-            <returns>A durable task that completes when the called activity function completes or fails.</returns>
-            <exception cref="T:System.ArgumentNullException">
-            The retry option object is null.
-            </exception>
-            <exception cref="T:System.ArgumentException">
-            The specified function does not exist, is disabled, or is not an orchestrator function.
-            </exception>
-            <exception cref="T:System.InvalidOperationException">
-            The current thread is different than the thread which started the orchestrator execution.
-            </exception>
-            <exception cref="T:Microsoft.Azure.WebJobs.Extensions.DurableTask.FunctionFailedException">
-            The activity function failed with an unhandled exception.
-            </exception>
-        </member>
-        <member name="M:Microsoft.Azure.WebJobs.Extensions.DurableTask.DurableContextExtensions.CallSubOrchestratorAsync(Microsoft.Azure.WebJobs.Extensions.DurableTask.IDurableOrchestrationContext,System.String,System.Object)">
-            <summary>
-            Schedules an orchestrator function named <paramref name="functionName"/> for execution.
-            </summary>
-            <param name="context">The context object.</param>
-            <param name="functionName">The name of the orchestrator function to call.</param>
-            <param name="input">The JSON-serializeable input to pass to the orchestrator function.</param>
-            <returns>A durable task that completes when the called orchestrator function completes or fails.</returns>
-            <exception cref="T:System.ArgumentException">
-            The specified function does not exist, is disabled, or is not an orchestrator function.
-            </exception>
-            <exception cref="T:System.InvalidOperationException">
-            The current thread is different than the thread which started the orchestrator execution.
-            </exception>
-            <exception cref="T:Microsoft.Azure.WebJobs.Extensions.DurableTask.FunctionFailedException">
-            The sub-orchestrator function failed with an unhandled exception.
-            </exception>
-        </member>
-        <member name="M:Microsoft.Azure.WebJobs.Extensions.DurableTask.DurableContextExtensions.CallSubOrchestratorAsync(Microsoft.Azure.WebJobs.Extensions.DurableTask.IDurableOrchestrationContext,System.String,System.String,System.Object)">
-            <summary>
-            Schedules an orchestrator function named <paramref name="functionName"/> for execution.
-            </summary>
-            <param name="context">The context object.</param>
-            <param name="functionName">The name of the orchestrator function to call.</param>
-            <param name="instanceId">A unique ID to use for the sub-orchestration instance.</param>
-            <param name="input">The JSON-serializeable input to pass to the orchestrator function.</param>
-            <returns>A durable task that completes when the called orchestrator function completes or fails.</returns>
-            <exception cref="T:System.ArgumentException">
-            The specified function does not exist, is disabled, or is not an orchestrator function.
-            </exception>
-            <exception cref="T:System.InvalidOperationException">
-            The current thread is different than the thread which started the orchestrator execution.
-            </exception>
-            <exception cref="T:Microsoft.Azure.WebJobs.Extensions.DurableTask.FunctionFailedException">
-            The activity function failed with an unhandled exception.
-            </exception>
-        </member>
-        <member name="M:Microsoft.Azure.WebJobs.Extensions.DurableTask.DurableContextExtensions.CallSubOrchestratorAsync``1(Microsoft.Azure.WebJobs.Extensions.DurableTask.IDurableOrchestrationContext,System.String,System.Object)">
-            <summary>
-            Schedules an orchestration function named <paramref name="functionName"/> for execution.
-            </summary>
-            <typeparam name="TResult">The return type of the scheduled orchestrator function.</typeparam>
-            <param name="context">The context object.</param>
-            <param name="functionName">The name of the orchestrator function to call.</param>
-            <param name="input">The JSON-serializeable input to pass to the orchestrator function.</param>
-            <returns>A durable task that completes when the called orchestrator function completes or fails.</returns>
-            <exception cref="T:System.ArgumentException">
-            The specified function does not exist, is disabled, or is not an orchestrator function.
-            </exception>
-            <exception cref="T:System.InvalidOperationException">
-            The current thread is different than the thread which started the orchestrator execution.
-            </exception>
-            <exception cref="T:Microsoft.Azure.WebJobs.Extensions.DurableTask.FunctionFailedException">
-            The activity function failed with an unhandled exception.
-            </exception>
-        </member>
-        <member name="M:Microsoft.Azure.WebJobs.Extensions.DurableTask.DurableContextExtensions.CallSubOrchestratorWithRetryAsync(Microsoft.Azure.WebJobs.Extensions.DurableTask.IDurableOrchestrationContext,System.String,Microsoft.Azure.WebJobs.Extensions.DurableTask.RetryOptions,System.Object)">
-            <summary>
-            Schedules an orchestrator function named <paramref name="functionName"/> for execution with retry options.
-            </summary>
-            <param name="context">The context object.</param>
-            <param name="functionName">The name of the orchestrator function to call.</param>
-            <param name="retryOptions">The retry option for the orchestrator function.</param>
-            <param name="input">The JSON-serializeable input to pass to the orchestrator function.</param>
-            <returns>A durable task that completes when the called orchestrator function completes or fails.</returns>
-            <exception cref="T:System.ArgumentNullException">
-            The retry option object is null.
-            </exception>
-            <exception cref="T:System.ArgumentException">
-            The specified function does not exist, is disabled, or is not an orchestrator function.
-            </exception>
-            <exception cref="T:System.InvalidOperationException">
-            The current thread is different than the thread which started the orchestrator execution.
-            </exception>
-            <exception cref="T:Microsoft.Azure.WebJobs.Extensions.DurableTask.FunctionFailedException">
-            The activity function failed with an unhandled exception.
-            </exception>
-        </member>
-        <member name="M:Microsoft.Azure.WebJobs.Extensions.DurableTask.DurableContextExtensions.CallSubOrchestratorWithRetryAsync(Microsoft.Azure.WebJobs.Extensions.DurableTask.IDurableOrchestrationContext,System.String,Microsoft.Azure.WebJobs.Extensions.DurableTask.RetryOptions,System.String,System.Object)">
-            <summary>
-            Schedules an orchestrator function named <paramref name="functionName"/> for execution with retry options.
-            </summary>
-            <param name="context">The context object.</param>
-            <param name="functionName">The name of the orchestrator function to call.</param>
-            <param name="retryOptions">The retry option for the orchestrator function.</param>
-            <param name="instanceId">A unique ID to use for the sub-orchestration instance.</param>
-            <param name="input">The JSON-serializeable input to pass to the orchestrator function.</param>
-            <returns>A durable task that completes when the called orchestrator function completes or fails.</returns>
-            <exception cref="T:System.ArgumentNullException">
-            The retry option object is null.
-            </exception>
-            <exception cref="T:System.ArgumentException">
-            The specified function does not exist, is disabled, or is not an orchestrator function.
-            </exception>
-            <exception cref="T:System.InvalidOperationException">
-            The current thread is different than the thread which started the orchestrator execution.
-            </exception>
-            <exception cref="T:Microsoft.Azure.WebJobs.Extensions.DurableTask.FunctionFailedException">
-            The activity function failed with an unhandled exception.
-            </exception>
-        </member>
-        <member name="M:Microsoft.Azure.WebJobs.Extensions.DurableTask.DurableContextExtensions.CallSubOrchestratorWithRetryAsync``1(Microsoft.Azure.WebJobs.Extensions.DurableTask.IDurableOrchestrationContext,System.String,Microsoft.Azure.WebJobs.Extensions.DurableTask.RetryOptions,System.Object)">
-            <summary>
-            Schedules an orchestrator function named <paramref name="functionName"/> for execution with retry options.
-            </summary>
-            <typeparam name="TResult">The return type of the scheduled orchestrator function.</typeparam>
-            <param name="context">The context object.</param>
-            <param name="functionName">The name of the orchestrator function to call.</param>
-            <param name="retryOptions">The retry option for the orchestrator function.</param>
-            <param name="input">The JSON-serializeable input to pass to the orchestrator function.</param>
-            <returns>A durable task that completes when the called orchestrator function completes or fails.</returns>
-            <exception cref="T:System.ArgumentNullException">
-            The retry option object is null.
-            </exception>
-            <exception cref="T:System.ArgumentException">
-            The specified function does not exist, is disabled, or is not an orchestrator function.
-            </exception>
-            <exception cref="T:System.InvalidOperationException">
-            The current thread is different than the thread which started the orchestrator execution.
-            </exception>
-            <exception cref="T:Microsoft.Azure.WebJobs.Extensions.DurableTask.FunctionFailedException">
-            The activity function failed with an unhandled exception.
-            </exception>
-        </member>
-        <member name="M:Microsoft.Azure.WebJobs.Extensions.DurableTask.DurableContextExtensions.CreateTimer(Microsoft.Azure.WebJobs.Extensions.DurableTask.IDurableOrchestrationContext,System.DateTime,System.Threading.CancellationToken)">
-            <summary>
-            Creates a durable timer that expires at a specified time.
-            </summary>
-            <remarks>
-            All durable timers created using this method must either expire or be cancelled
-            using the <paramref name="cancelToken"/> before the orchestrator function completes.
-            Otherwise the underlying framework will keep the instance alive until the timer expires.
-            </remarks>
-            <param name="context">The context object.</param>
-            <param name="fireAt">The time at which the timer should expire.</param>
-            <param name="cancelToken">The <c>CancellationToken</c> to use for cancelling the timer.</param>
-            <returns>A durable task that completes when the durable timer expires.</returns>
-        </member>
-        <member name="M:Microsoft.Azure.WebJobs.Extensions.DurableTask.DurableContextExtensions.WaitForExternalEvent(Microsoft.Azure.WebJobs.Extensions.DurableTask.IDurableOrchestrationContext,System.String)">
-            <summary>
-            Waits asynchronously for an event to be raised with name <paramref name="name"/>.
-            </summary>
-            <remarks>
-            External clients can raise events to a waiting orchestration instance using
-            <see cref="M:Microsoft.Azure.WebJobs.Extensions.DurableTask.IDurableOrchestrationClient.RaiseEventAsync(System.String,System.String,System.Object)"/> with the object parameter set to <c>null</c>.
-            </remarks>
-            <param name="context">The context object.</param>
-            <param name="name">The name of the event to wait for.</param>
-            <returns>A durable task that completes when the external event is received.</returns>
-        </member>
-        <member name="M:Microsoft.Azure.WebJobs.Extensions.DurableTask.DurableContextExtensions.WaitForExternalEvent(Microsoft.Azure.WebJobs.Extensions.DurableTask.IDurableOrchestrationContext,System.String,System.TimeSpan)">
-            <summary>
-            Waits asynchronously for an event to be raised with name <paramref name="name"/>.
-            </summary>
-            <remarks>
-            External clients can raise events to a waiting orchestration instance using
-            <see cref="M:Microsoft.Azure.WebJobs.Extensions.DurableTask.IDurableOrchestrationClient.RaiseEventAsync(System.String,System.String,System.Object)"/> with the object parameter set to <c>null</c>.
-            </remarks>
-            <param name="context">The context object.</param>
-            <param name="name">The name of the event to wait for.</param>
-            <param name="timeout">The duration after which to throw a TimeoutException.</param>
-            <returns>A durable task that completes when the external event is received.</returns>
-            <exception cref="T:System.TimeoutException">
-            The external event was not received before the timeout expired.
-            </exception>
-        </member>
-        <member name="M:Microsoft.Azure.WebJobs.Extensions.DurableTask.DurableContextExtensions.CallEntityAsync``1(Microsoft.Azure.WebJobs.Extensions.DurableTask.IDurableOrchestrationContext,Microsoft.Azure.WebJobs.Extensions.DurableTask.EntityId,System.String)">
-            <summary>
-            Calls an operation on an entity and returns the result asynchronously.
-            </summary>
-            <typeparam name="TResult">The JSON-serializable result type of the operation.</typeparam>
-            <param name="context">The context object.</param>
-            <param name="entityId">The target entity.</param>
-            <param name="operationName">The name of the operation.</param>
-            <returns>A task representing the result of the operation.</returns>
-        </member>
-        <member name="M:Microsoft.Azure.WebJobs.Extensions.DurableTask.DurableContextExtensions.CallEntityAsync(Microsoft.Azure.WebJobs.Extensions.DurableTask.IDurableOrchestrationContext,Microsoft.Azure.WebJobs.Extensions.DurableTask.EntityId,System.String)">
-            <summary>
-            Calls an operation on an entity and waits for it to complete.
-            </summary>
-            <param name="context">The context object.</param>
-            <param name="entityId">The target entity.</param>
-            <param name="operationName">The name of the operation.</param>
-            <returns>A task representing the completion of the operation on the entity.</returns>
-        </member>
-        <member name="M:Microsoft.Azure.WebJobs.Extensions.DurableTask.DurableContextExtensions.WaitForCompletionOrCreateCheckStatusResponseAsync(Microsoft.Azure.WebJobs.Extensions.DurableTask.IDurableOrchestrationClient,System.Net.Http.HttpRequestMessage,System.String)">
-            <summary>
-            Creates an HTTP response which either contains a payload of management URLs for a non-completed instance
-            or contains the payload containing the output of the completed orchestration.
-            </summary>
-            <remarks>
-            If the orchestration instance completes within the default 10 second timeout, then the HTTP response payload will
-            contain the output of the orchestration instance formatted as JSON. However, if the orchestration does not
-            complete within this timeout, then the HTTP response will be identical to that of the
-            <see cref="M:Microsoft.Azure.WebJobs.Extensions.DurableTask.IDurableOrchestrationClient.CreateCheckStatusResponse(System.Net.Http.HttpRequestMessage,System.String,System.Boolean)"/> API.
-            </remarks>
-            <param name="client">The client object.</param>
-            <param name="request">The HTTP request that triggered the current function.</param>
-            <param name="instanceId">The unique ID of the instance to check.</param>
-            <returns>An HTTP response which may include a 202 and location header or a 200 with the durable function output in the response body.</returns>
-        </member>
-        <member name="M:Microsoft.Azure.WebJobs.Extensions.DurableTask.DurableContextExtensions.WaitForCompletionOrCreateCheckStatusResponseAsync(Microsoft.Azure.WebJobs.Extensions.DurableTask.IDurableOrchestrationClient,System.Net.Http.HttpRequestMessage,System.String,System.TimeSpan)">
-            <summary>
-            Creates an HTTP response which either contains a payload of management URLs for a non-completed instance
-            or contains the payload containing the output of the completed orchestration.
-            </summary>
-            <remarks>
-            If the orchestration instance completes within the specified timeout, then the HTTP response payload will
-            contain the output of the orchestration instance formatted as JSON. However, if the orchestration does not
-            complete within the specified timeout, then the HTTP response will be identical to that of the
-            <see cref="M:Microsoft.Azure.WebJobs.Extensions.DurableTask.IDurableOrchestrationClient.CreateCheckStatusResponse(System.Net.Http.HttpRequestMessage,System.String,System.Boolean)"/> API.
-            </remarks>
-            <param name="client">The client object.</param>
-            <param name="request">The HTTP request that triggered the current function.</param>
-            <param name="instanceId">The unique ID of the instance to check.</param>
-            <param name="timeout">Total allowed timeout for output from the durable function. The default value is 10 seconds.</param>
-            <returns>An HTTP response which may include a 202 and location header or a 200 with the durable function output in the response body.</returns>
-        </member>
-        <member name="M:Microsoft.Azure.WebJobs.Extensions.DurableTask.DurableContextExtensions.StartNewAsync(Microsoft.Azure.WebJobs.Extensions.DurableTask.IDurableOrchestrationClient,System.String,System.String)">
-            <summary>
-            Starts a new execution of the specified orchestrator function.
-            </summary>
-            <param name="client">The client object.</param>
-            <param name="orchestratorFunctionName">The name of the orchestrator function to start.</param>
-            <param name="instanceId">The ID to use for the new orchestration instance.</param>
-            <returns>A task that completes when the orchestration is started. The task contains the instance id of the started
-            orchestratation instance.</returns>
-            <exception cref="T:System.ArgumentException">
-            The specified function does not exist, is disabled, or is not an orchestrator function.
-            </exception>
-        </member>
-        <member name="M:Microsoft.Azure.WebJobs.Extensions.DurableTask.DurableContextExtensions.StartNewAsync``1(Microsoft.Azure.WebJobs.Extensions.DurableTask.IDurableOrchestrationClient,System.String,``0)">
-            <summary>
-            Starts a new execution of the specified orchestrator function.
-            </summary>
-            <param name="client">The client object.</param>
-            <param name="orchestratorFunctionName">The name of the orchestrator function to start.</param>
-            <param name="input">JSON-serializeable input value for the orchestrator function.</param>
-            <typeparam name="T">The type of the input value for the orchestrator function.</typeparam>
-            <returns>A task that completes when the orchestration is started. The task contains the instance id of the started
-            orchestratation instance.</returns>
-            <exception cref="T:System.ArgumentException">
-            The specified function does not exist, is disabled, or is not an orchestrator function.
-            </exception>
-        </member>
-        <member name="M:Microsoft.Azure.WebJobs.Extensions.DurableTask.DurableContextExtensions.StartNewAsync(Microsoft.Azure.WebJobs.Extensions.DurableTask.IDurableOrchestrationClient,System.String)">
-            <summary>
-            Starts a new execution of the specified orchestrator function.
-            </summary>
-            <param name="client">The client object.</param>
-            <param name="orchestratorFunctionName">The name of the orchestrator function to start.</param>
-            <returns>A task that completes when the orchestration is started. The task contains the instance id of the started
-            orchestratation instance.</returns>
-            <exception cref="T:System.ArgumentException">
-            The specified function does not exist, is disabled, or is not an orchestrator function.
-            </exception>
-        </member>
-        <member name="M:Microsoft.Azure.WebJobs.Extensions.DurableTask.DurableContextExtensions.RaiseEventAsync(Microsoft.Azure.WebJobs.Extensions.DurableTask.IDurableOrchestrationClient,System.String,System.String)">
-            <summary>
-            Sends an event notification message to a waiting orchestration instance.
-            </summary>
-            <remarks>
-            <para>
-            In order to handle the event, the target orchestration instance must be waiting for an
-            event named <paramref name="eventName"/> using the
-            <see cref="M:Microsoft.Azure.WebJobs.Extensions.DurableTask.IDurableOrchestrationContext.WaitForExternalEvent``1(System.String)"/> API.
-            </para>
-            </remarks>
-            <exception cref="T:System.ArgumentException">The instance id does not corespond to a valid orchestration instance.</exception>
-            <exception cref="T:System.InvalidOperationException">The orchestration instance with the provided instance id is not running.</exception>
-            <param name="client">The client object.</param>
-            <param name="instanceId">The ID of the orchestration instance that will handle the event.</param>
-            <param name="eventName">The name of the event.</param>
-            <returns>A task that completes when the event notification message has been enqueued.</returns>
-        </member>
-        <member name="M:Microsoft.Azure.WebJobs.Extensions.DurableTask.DurableContextExtensions.GetStatusAsync(Microsoft.Azure.WebJobs.Extensions.DurableTask.IDurableOrchestrationClient,System.String)">
-            <summary>
-            Gets the status of the specified orchestration instance.
-            </summary>
-            <param name="client">The client object.</param>
-            <param name="instanceId">The ID of the orchestration instance to query.</param>
-            <returns>Returns a task which completes when the status has been fetched.</returns>
-        </member>
-        <member name="M:Microsoft.Azure.WebJobs.Extensions.DurableTask.DurableContextExtensions.GetStatusAsync(Microsoft.Azure.WebJobs.Extensions.DurableTask.IDurableOrchestrationClient,System.String,System.Boolean)">
-            <summary>
-            Gets the status of the specified orchestration instance.
-            </summary>
-            <param name="client">The client object.</param>
-            <param name="instanceId">The ID of the orchestration instance to query.</param>
-            <param name="showHistory">Boolean marker for including execution history in the response.</param>
-            <returns>Returns a task which completes when the status has been fetched.</returns>
-        </member>
-        <member name="M:Microsoft.Azure.WebJobs.Extensions.DurableTask.DurableContextExtensions.CreateReplaySafeLogger(Microsoft.Azure.WebJobs.Extensions.DurableTask.IDurableOrchestrationContext,Microsoft.Extensions.Logging.ILogger)">
-            <summary>
-            Returns an instance of ILogger that is replay safe, ensuring the logger logs only when the orchestrator
-            is not replaying that line of code.
-            </summary>
-            <param name="context">The context object.</param>
-            <param name="logger">An instance of ILogger.</param>
-            <returns>An instance of a replay safe ILogger.</returns>
-        </member>
-        <member name="T:Microsoft.Azure.WebJobs.Extensions.DurableTask.IDurableActivityContext">
-            <summary>
-            Provides functionality available to durable activities.
-            </summary>
-        </member>
-        <member name="P:Microsoft.Azure.WebJobs.Extensions.DurableTask.IDurableActivityContext.InstanceId">
-            <summary>
-            Gets the instance ID of the currently executing orchestration.
-            </summary>
-            <remarks>
-            The instance ID is generated and fixed when the orchestrator function is scheduled. It can be either
-            auto-generated, in which case it is formatted as a GUID, or it can be user-specified with any format.
-            </remarks>
-            <value>
-            The ID of the current orchestration instance.
-            </value>
-        </member>
-        <member name="M:Microsoft.Azure.WebJobs.Extensions.DurableTask.IDurableActivityContext.GetInput``1">
-            <summary>
-            Gets the input of the current activity function as a deserialized value.
-            </summary>
-            <typeparam name="T">Any data contract type that matches the JSON input.</typeparam>
-            <returns>The deserialized input value.</returns>
-        </member>
-        <member name="T:Microsoft.Azure.WebJobs.Extensions.DurableTask.IDurableClient">
-            <summary>
-            Provides functionality available to durable orchestration and entity clients.
-            </summary>
-        </member>
-        <member name="P:Microsoft.Azure.WebJobs.Extensions.DurableTask.IDurableClient.TaskHubName">
-            <summary>
-            Gets the name of the task hub configured on this client instance.
-            </summary>
-            <value>
-            The name of the task hub.
-            </value>
-        </member>
-        <member name="T:Microsoft.Azure.WebJobs.Extensions.DurableTask.IDurableEntityClient">
-            <summary>
-            Provides functionality available to durable entity clients.
-            </summary>
-        </member>
-        <member name="P:Microsoft.Azure.WebJobs.Extensions.DurableTask.IDurableEntityClient.TaskHubName">
-            <summary>
-            Gets the name of the task hub configured on this client instance.
-            </summary>
-            <value>
-            The name of the task hub.
-            </value>
-        </member>
-        <member name="M:Microsoft.Azure.WebJobs.Extensions.DurableTask.IDurableEntityClient.SignalEntityAsync(Microsoft.Azure.WebJobs.Extensions.DurableTask.EntityId,System.String,System.Object,System.String,System.String)">
-            <summary>
-            Signals an entity to perform an operation.
-            </summary>
-            <param name="entityId">The target entity.</param>
-            <param name="operationName">The name of the operation.</param>
-            <param name="operationInput">The input for the operation.</param>
-            <param name="taskHubName">The TaskHubName of the target entity.</param>
-            <param name="connectionName">The name of the connection string associated with <paramref name="taskHubName"/>.</param>
-            <returns>A task that completes when the message has been reliably enqueued.</returns>
-        </member>
-        <member name="M:Microsoft.Azure.WebJobs.Extensions.DurableTask.IDurableEntityClient.ReadEntityStateAsync``1(Microsoft.Azure.WebJobs.Extensions.DurableTask.EntityId,System.String,System.String)">
-            <summary>
-            Tries to read the current state of an entity. Returns default(<typeparamref name="T"/>) if the entity does not
-            exist, or if the JSON-serialized state of the entity is larger than 16KB.
-            </summary>
-            <typeparam name="T">The JSON-serializable type of the entity.</typeparam>
-            <param name="entityId">The target entity.</param>
-            <param name="taskHubName">The TaskHubName of the target entity.</param>
-            <param name="connectionName">The name of the connection string associated with <paramref name="taskHubName"/>.</param>
-            <returns>a response containing the current state of the entity.</returns>
-        </member>
-        <member name="T:Microsoft.Azure.WebJobs.Extensions.DurableTask.IDurableEntityContext">
-            <summary>
-            Provides functionality for application code implementing an entity operation.
-            </summary>
-        </member>
-        <member name="P:Microsoft.Azure.WebJobs.Extensions.DurableTask.IDurableEntityContext.EntityName">
-            <summary>
-            Gets the name of the currently executing entity.
-            </summary>
-        </member>
-        <member name="P:Microsoft.Azure.WebJobs.Extensions.DurableTask.IDurableEntityContext.EntityKey">
-            <summary>
-            Gets the key of the currently executing entity.
-            </summary>
-        </member>
-        <member name="P:Microsoft.Azure.WebJobs.Extensions.DurableTask.IDurableEntityContext.EntityId">
-            <summary>
-            Gets the id of the currently executing entity.
-            </summary>
-        </member>
-        <member name="P:Microsoft.Azure.WebJobs.Extensions.DurableTask.IDurableEntityContext.OperationName">
-            <summary>
-            Gets the name of the operation that was called.
-            </summary>
-            <remarks>
-            An operation invocation on an entity includes an operation name, which states what
-            operation to perform, and optionally an operation input.
-            </remarks>
-        </member>
-        <member name="P:Microsoft.Azure.WebJobs.Extensions.DurableTask.IDurableEntityContext.HasState">
-            <summary>
-            Whether this entity has a state.
-            </summary>
-        </member>
-        <member name="M:Microsoft.Azure.WebJobs.Extensions.DurableTask.IDurableEntityContext.GetState``1(System.Func{``0})">
-            <summary>
-            Gets the current state of this entity, for reading and/or updating.
-            If this entity has no state yet, creates it.
-            </summary>
-            <typeparam name="TState">The JSON-serializable type of the entity state.</typeparam>
-            <param name="initializer">Provides an initial value to use for the state, instead of default(<typeparamref name="TState"/>).</param>
-            <returns>The current state of this entity.</returns>
-            <exception cref="T:System.InvalidCastException">If the current state has an incompatible type.</exception>
-        </member>
-        <member name="M:Microsoft.Azure.WebJobs.Extensions.DurableTask.IDurableEntityContext.SetState(System.Object)">
-            <summary>
-            Sets the current state of this entity.
-            </summary>
-            <param name="state">The JSON-serializable state of the entity.</param>
-        </member>
-        <member name="M:Microsoft.Azure.WebJobs.Extensions.DurableTask.IDurableEntityContext.DeleteState">
-            <summary>
-            Deletes the state of this entity.
-            </summary>
-        </member>
-        <member name="M:Microsoft.Azure.WebJobs.Extensions.DurableTask.IDurableEntityContext.GetInput``1">
-            <summary>
-            Gets the input for this operation, as a deserialized value.
-            </summary>
-            <typeparam name="TInput">The JSON-serializable type used for the operation input.</typeparam>
-            <returns>The operation input, or default(<typeparamref name="TInput"/>) if none.</returns>
-            <remarks>
-            An operation invocation on an entity includes an operation name, which states what
-            operation to perform, and optionally an operation input.
-            </remarks>
-        </member>
-        <member name="M:Microsoft.Azure.WebJobs.Extensions.DurableTask.IDurableEntityContext.GetInput(System.Type)">
-            <summary>
-            Gets the input for this operation, as a deserialized value.
-            </summary>
-            <param name="inputType">The JSON-serializable type used for the operation input.</param>
-            <returns>The operation input, or default(<paramref name="inputType"/>) if none.</returns>
-            <remarks>
-            An operation invocation on an entity includes an operation name, which states what
-            operation to perform, and optionally an operation input.
-            </remarks>
-        </member>
-        <member name="M:Microsoft.Azure.WebJobs.Extensions.DurableTask.IDurableEntityContext.Return(System.Object)">
-            <summary>
-            Returns the given result to the caller of this operation.
-            </summary>
-            <param name="result">the result to return.</param>
-        </member>
-        <member name="M:Microsoft.Azure.WebJobs.Extensions.DurableTask.IDurableEntityContext.SignalEntity(Microsoft.Azure.WebJobs.Extensions.DurableTask.EntityId,System.String,System.Object)">
-            <summary>
-            Signals an entity to perform an operation, without waiting for a response. Any result or exception is ignored (fire and forget).
-            </summary>
-            <param name="entity">The target entity.</param>
-            <param name="operationName">The name of the operation.</param>
-            <param name="operationInput">The operation input.</param>
-        </member>
-        <member name="M:Microsoft.Azure.WebJobs.Extensions.DurableTask.IDurableEntityContext.StartNewOrchestration(System.String,System.Object,System.String)">
-            <summary>
-            Schedules a orchestration function named <paramref name="functionName"/> for execution./>.
-            Any result or exception is ignored (fire and forget).
-            </summary>
-            <param name="functionName">The name of the orchestrator function to call.</param>
-            <param name="input">the input to pass to the orchestrator function.</param>
-            <param name="instanceId">optionally, an instance id for the orchestration. By default, a random GUID is used.</param>
-            <exception cref="T:System.ArgumentException">
-            The specified function does not exist, is disabled, or is not an orchestrator function.
-            </exception>
-            <returns>The instance id of the new orchestration.</returns>
-        </member>
-        <member name="T:Microsoft.Azure.WebJobs.Extensions.DurableTask.IDurableOrchestrationClient">
-            <summary>
-            Provides functionality available to durable orchestration clients.
-            </summary>
-        </member>
-        <member name="P:Microsoft.Azure.WebJobs.Extensions.DurableTask.IDurableOrchestrationClient.TaskHubName">
-            <summary>
-            Gets the name of the task hub configured on this client instance.
-            </summary>
-            <value>
-            The name of the task hub.
-            </value>
-        </member>
-        <member name="M:Microsoft.Azure.WebJobs.Extensions.DurableTask.IDurableOrchestrationClient.CreateCheckStatusResponse(System.Net.Http.HttpRequestMessage,System.String,System.Boolean)">
-            <summary>
-            Creates an HTTP response that is useful for checking the status of the specified instance.
-            </summary>
-            <remarks>
-            The payload of the returned <see cref="T:System.Net.Http.HttpResponseMessage"/> contains HTTP API URLs that can
-            be used to query the status of the orchestration, raise events to the orchestration, or
-            terminate the orchestration.
-            </remarks>
-            <param name="request">The HTTP request that triggered the current orchestration instance.</param>
-            <param name="instanceId">The ID of the orchestration instance to check.</param>
-            <param name="returnInternalServerErrorOnFailure">Optional parameter that configures the http response code returned. Defaults to <c>false</c>.
-            If <c>true</c>, the returned http response code will be a 500 when the orchestrator is in a failed state, when <c>false</c> it will
-            return 200.</param>
-            <returns>An HTTP 202 response with a Location header and a payload containing instance control URLs.</returns>
-        </member>
-        <member name="M:Microsoft.Azure.WebJobs.Extensions.DurableTask.IDurableOrchestrationClient.CreateCheckStatusResponse(Microsoft.AspNetCore.Http.HttpRequest,System.String,System.Boolean)">
-            <summary>
-            Creates an HTTP response that is useful for checking the status of the specified instance.
-            </summary>
-            <remarks>
-            The payload of the returned <see cref="T:Microsoft.AspNetCore.Mvc.IActionResult"/> contains HTTP API URLs that can
-            be used to query the status of the orchestration, raise events to the orchestration, or
-            terminate the orchestration.
-            </remarks>
-            <param name="request">The HTTP request that triggered the current orchestration instance.</param>
-            <param name="instanceId">The ID of the orchestration instance to check.</param>
-            <param name="returnInternalServerErrorOnFailure">Optional parameter that configures the http response code returned. Defaults to <c>false</c>.
-            If <c>true</c>, the returned http response code will be a 500 when the orchestrator is in a failed state, when <c>false</c> it will
-            return 200.</param>
-            <returns>An HTTP 202 response with a Location header and a payload containing instance control URLs.</returns>
-        </member>
-        <member name="M:Microsoft.Azure.WebJobs.Extensions.DurableTask.IDurableOrchestrationClient.CreateHttpManagementPayload(System.String)">
-            <summary>
-            Creates a <see cref="T:Microsoft.Azure.WebJobs.Extensions.DurableTask.HttpManagementPayload"/> object that contains status, terminate and send external event HTTP endpoints.
-            </summary>
-            <param name="instanceId">The ID of the orchestration instance to check.</param>
-            <returns>Instance of the <see cref="T:Microsoft.Azure.WebJobs.Extensions.DurableTask.HttpManagementPayload"/> class.</returns>
-        </member>
-        <member name="M:Microsoft.Azure.WebJobs.Extensions.DurableTask.IDurableOrchestrationClient.WaitForCompletionOrCreateCheckStatusResponseAsync(System.Net.Http.HttpRequestMessage,System.String,System.TimeSpan,System.TimeSpan)">
-            <summary>
-            Creates an HTTP response which either contains a payload of management URLs for a non-completed instance
-            or contains the payload containing the output of the completed orchestration.
-            </summary>
-            <remarks>
-            If the orchestration instance completes within the specified timeout, then the HTTP response payload will
-            contain the output of the orchestration instance formatted as JSON. However, if the orchestration does not
-            complete within the specified timeout, then the HTTP response will be identical to that of the
-            <see cref="M:Microsoft.Azure.WebJobs.Extensions.DurableTask.IDurableOrchestrationClient.CreateCheckStatusResponse(System.Net.Http.HttpRequestMessage,System.String,System.Boolean)"/> API.
-            </remarks>
-            <param name="request">The HTTP request that triggered the current function.</param>
-            <param name="instanceId">The unique ID of the instance to check.</param>
-            <param name="timeout">Total allowed timeout for output from the durable function. The default value is 10 seconds.</param>
-            <param name="retryInterval">The timeout between checks for output from the durable function. The default value is 1 second.</param>
-            <returns>An HTTP response which may include a 202 and location header or a 200 with the durable function output in the response body.</returns>
-        </member>
-        <member name="M:Microsoft.Azure.WebJobs.Extensions.DurableTask.IDurableOrchestrationClient.WaitForCompletionOrCreateCheckStatusResponseAsync(Microsoft.AspNetCore.Http.HttpRequest,System.String,System.TimeSpan,System.TimeSpan)">
-            <summary>
-            Creates an HTTP response which either contains a payload of management URLs for a non-completed instance
-            or contains the payload containing the output of the completed orchestration.
-            </summary>
-            <remarks>
-            If the orchestration instance completes within the specified timeout, then the HTTP response payload will
-            contain the output of the orchestration instance formatted as JSON. However, if the orchestration does not
-            complete within the specified timeout, then the HTTP response will be identical to that of the
-            <see cref="M:Microsoft.Azure.WebJobs.Extensions.DurableTask.IDurableOrchestrationClient.CreateCheckStatusResponse(Microsoft.AspNetCore.Http.HttpRequest,System.String,System.Boolean)"/> API.
-            </remarks>
-            <param name="request">The HTTP request that triggered the current function.</param>
-            <param name="instanceId">The unique ID of the instance to check.</param>
-            <param name="timeout">Total allowed timeout for output from the durable function. The default value is 10 seconds.</param>
-            <param name="retryInterval">The timeout between checks for output from the durable function. The default value is 1 second.</param>
-            <returns>An HTTP response which may include a 202 and location header or a 200 with the durable function output in the response body.</returns>
-        </member>
-        <member name="M:Microsoft.Azure.WebJobs.Extensions.DurableTask.IDurableOrchestrationClient.StartNewAsync``1(System.String,System.String,``0)">
-            <summary>
-            Starts a new instance of the specified orchestrator function.
-            </summary>
-            <remarks>
-            If an orchestration instance with the specified ID already exists, the existing instance
-            will be silently replaced by this new instance.
-            </remarks>
-            <param name="orchestratorFunctionName">The name of the orchestrator function to start.</param>
-            <param name="instanceId">The ID to use for the new orchestration instance.</param>
-            <param name="input">JSON-serializeable input value for the orchestrator function.</param>
-            <typeparam name="T">The type of the input value for the orchestrator function.</typeparam>
-            <returns>A task that completes when the orchestration is started. The task contains the instance id of the started
-            orchestratation instance.</returns>
-            <exception cref="T:System.ArgumentException">
-            The specified function does not exist, is disabled, or is not an orchestrator function.
-            </exception>
-        </member>
-        <member name="M:Microsoft.Azure.WebJobs.Extensions.DurableTask.IDurableOrchestrationClient.RaiseEventAsync(System.String,System.String,System.Object)">
-            <summary>
-            Sends an event notification message to a waiting orchestration instance.
-            </summary>
-            <remarks>
-            <para>
-            In order to handle the event, the target orchestration instance must be waiting for an
-            event named <paramref name="eventName"/> using the
-            <see cref="M:Microsoft.Azure.WebJobs.Extensions.DurableTask.IDurableOrchestrationContext.WaitForExternalEvent``1(System.String)"/> API.
-            </para>
-            </remarks>
-            <exception cref="T:System.ArgumentException">The instance id does not corespond to a valid orchestration instance.</exception>
-            <exception cref="T:System.InvalidOperationException">The orchestration instance with the provided instance id is not running.</exception>
-            <param name="instanceId">The ID of the orchestration instance that will handle the event.</param>
-            <param name="eventName">The name of the event.</param>
-            <param name="eventData">The JSON-serializeable data associated with the event.</param>
-            <returns>A task that completes when the event notification message has been enqueued.</returns>
-        </member>
-        <member name="M:Microsoft.Azure.WebJobs.Extensions.DurableTask.IDurableOrchestrationClient.RaiseEventAsync(System.String,System.String,System.String,System.Object,System.String)">
-            <summary>
-            Sends an event notification message to a waiting orchestration instance.
-            </summary>
-            <remarks>
-            <para>
-            In order to handle the event, the target orchestration instance must be waiting for an
-            event named <paramref name="eventName"/> using the
-            <see cref="M:Microsoft.Azure.WebJobs.Extensions.DurableTask.IDurableOrchestrationContext.WaitForExternalEvent``1(System.String)"/> API.
-            </para><para>
-            If the specified instance is not found or not running, this operation will throw an exception.
-            </para>
-            </remarks>
-            <exception cref="T:System.ArgumentException">The instance id does not corespond to a valid orchestration instance.</exception>
-            <exception cref="T:System.InvalidOperationException">The orchestration instance with the provided instance id is not running.</exception>
-            <param name="taskHubName">The TaskHubName of the orchestration that will handle the event.</param>
-            <param name="instanceId">The ID of the orchestration instance that will handle the event.</param>
-            <param name="eventName">The name of the event.</param>
-            <param name="eventData">The JSON-serializeable data associated with the event.</param>
-            <param name="connectionName">The name of the connection string associated with <paramref name="taskHubName"/>.</param>
-            <returns>A task that completes when the event notification message has been enqueued.</returns>
-        </member>
-        <member name="M:Microsoft.Azure.WebJobs.Extensions.DurableTask.IDurableOrchestrationClient.TerminateAsync(System.String,System.String)">
-            <summary>
-            Terminates a running orchestration instance.
-            </summary>
-            <remarks>
-            <para>
-            Terminating an orchestration instance has no effect on any in-flight activity function executions
-            or sub-orchestrations that were started by the current orchestration instance.
-            </para>
-            </remarks>
-            <exception cref="T:System.ArgumentException">The instance id does not corespond to a valid orchestration instance.</exception>
-            <exception cref="T:System.InvalidOperationException">The orchestration instance with the provided instance id is not running.</exception>
-            <param name="instanceId">The ID of the orchestration instance to terminate.</param>
-            <param name="reason">The reason for terminating the orchestration instance.</param>
-            <returns>A task that completes when the terminate message is enqueued if necessary.</returns>
-        </member>
-        <member name="M:Microsoft.Azure.WebJobs.Extensions.DurableTask.IDurableOrchestrationClient.RewindAsync(System.String,System.String)">
-            <summary>
-            Rewinds the specified failed orchestration instance with a reason.
-            </summary>
-            <param name="instanceId">The ID of the orchestration instance to rewind.</param>
-            <param name="reason">The reason for rewinding the orchestration instance.</param>
-            <returns>A task that completes when the rewind message is enqueued.</returns>
-        </member>
-        <member name="M:Microsoft.Azure.WebJobs.Extensions.DurableTask.IDurableOrchestrationClient.GetStatusAsync(System.String,System.Boolean,System.Boolean,System.Boolean)">
-            <summary>
-            Gets the status of the specified orchestration instance.
-            </summary>
-            <param name="instanceId">The ID of the orchestration instance to query.</param>
-            <param name="showHistory">Boolean marker for including execution history in the response.</param>
-            <param name="showHistoryOutput">Boolean marker for including input and output in the execution history response.</param>
-            <param name="showInput">If set, fetch and return the input for the orchestration instance.</param>
-            <returns>Returns a task which completes when the status has been fetched.</returns>
-        </member>
-        <member name="M:Microsoft.Azure.WebJobs.Extensions.DurableTask.IDurableOrchestrationClient.GetStatusAsync(System.Threading.CancellationToken)">
-            <summary>
-            Gets all the status of the orchestration instances.
-            </summary>
-            <param name="cancellationToken">Cancellation token that can be used to cancel the status query operation.</param>
-            <returns>Returns orchestration status for all instances.</returns>
-        </member>
-        <member name="M:Microsoft.Azure.WebJobs.Extensions.DurableTask.IDurableOrchestrationClient.GetStatusAsync(System.DateTime,System.Nullable{System.DateTime},System.Collections.Generic.IEnumerable{Microsoft.Azure.WebJobs.Extensions.DurableTask.OrchestrationRuntimeStatus},System.Threading.CancellationToken)">
-            <summary>
-            Gets the status of all orchestration instances that match the specified conditions.
-            </summary>
-            <param name="createdTimeFrom">Return orchestration instances which were created after this DateTime.</param>
-            <param name="createdTimeTo">Return orchestration instances which were created before this DateTime.</param>
-            <param name="runtimeStatus">Return orchestration instances which matches the runtimeStatus.</param>
-            <param name="cancellationToken">Cancellation token that can be used to cancel the status query operation.</param>
-            <returns>Returns orchestration status for all instances.</returns>
-        </member>
-        <member name="M:Microsoft.Azure.WebJobs.Extensions.DurableTask.IDurableOrchestrationClient.PurgeInstanceHistoryAsync(System.String)">
-            <summary>
-            Purge the history for a concrete instance.
-            </summary>
-            <param name="instanceId">The ID of the orchestration instance to purge.</param>
-            <returns>Returns an instance of <see cref="T:Microsoft.Azure.WebJobs.Extensions.DurableTask.PurgeHistoryResult"/>.</returns>
-        </member>
-        <member name="M:Microsoft.Azure.WebJobs.Extensions.DurableTask.IDurableOrchestrationClient.PurgeInstanceHistoryAsync(System.DateTime,System.Nullable{System.DateTime},System.Collections.Generic.IEnumerable{DurableTask.Core.OrchestrationStatus})">
-            <summary>
-            Purge the orchestration history for instances that match the conditions.
-            </summary>
-            <param name="createdTimeFrom">Start creation time for querying instances for purging.</param>
-            <param name="createdTimeTo">End creation time for querying instances for purging.</param>
-            <param name="runtimeStatus">List of runtime status for querying instances for purging. Only Completed, Terminated, or Failed will be processed.</param>
-            <returns>Returns an instance of <see cref="T:Microsoft.Azure.WebJobs.Extensions.DurableTask.PurgeHistoryResult"/>.</returns>
-        </member>
-        <member name="M:Microsoft.Azure.WebJobs.Extensions.DurableTask.IDurableOrchestrationClient.GetStatusAsync(Microsoft.Azure.WebJobs.Extensions.DurableTask.OrchestrationStatusQueryCondition,System.Threading.CancellationToken)">
-            <summary>
-            Gets the status of all orchestration instances with paging that match the specified conditions.
-            </summary>
-            <param name="condition">Return orchestration instances that match the specified conditions.</param>
-            <param name="cancellationToken">Cancellation token that can be used to cancel the status query operation.</param>
-            <returns>Returns each page of orchestration status for all instances and continuation token of next page.</returns>
-        </member>
-        <member name="T:Microsoft.Azure.WebJobs.Extensions.DurableTask.IDurableOrchestrationContext">
-            <summary>
-            Provides functionality available to orchestration code.
-            </summary>
-        </member>
-        <member name="P:Microsoft.Azure.WebJobs.Extensions.DurableTask.IDurableOrchestrationContext.Name">
-            <summary>
-            Gets the name of the current orchestration function.
-            </summary>
-        </member>
-        <member name="P:Microsoft.Azure.WebJobs.Extensions.DurableTask.IDurableOrchestrationContext.InstanceId">
-            <summary>
-            Gets the instance ID of the currently executing orchestration.
-            </summary>
-            <remarks>
-            The instance ID is generated and fixed when the orchestrator function is scheduled. It can be either
-            auto-generated, in which case it is formatted as a GUID, or it can be user-specified with any format.
-            </remarks>
-            <value>
-            The ID of the current orchestration instance.
-            </value>
-        </member>
-        <member name="P:Microsoft.Azure.WebJobs.Extensions.DurableTask.IDurableOrchestrationContext.ParentInstanceId">
-            <summary>
-            Gets the parent instance ID of the currently executing sub-orchestration.
-            </summary>
-            <remarks>
-            The parent instance ID is generated and fixed when the parent orchestrator function is scheduled. It can be either
-            auto-generated, in which case it is formatted as a GUID, or it can be user-specified with any format.
-            </remarks>
-            <value>
-            The ID of the parent orchestration of the current sub-orchestration instance. The value will be available only in sub-orchestrations.
-            </value>
-        </member>
-        <member name="P:Microsoft.Azure.WebJobs.Extensions.DurableTask.IDurableOrchestrationContext.CurrentUtcDateTime">
-            <summary>
-            Gets the current date/time in a way that is safe for use in orchestrations and entity operations.
-            </summary>
-            <remarks>
-            This date/time value is derived from the orchestration or entity history. It always returns the same value
-            at specific points in the orchestrator function code, making it deterministic and safe for replay.
-            </remarks>
-            <value>The orchestration or entity's current date/time in UTC.</value>
-        </member>
-        <member name="P:Microsoft.Azure.WebJobs.Extensions.DurableTask.IDurableOrchestrationContext.IsReplaying">
-            <summary>
-            Gets a value indicating whether the orchestration or operation is currently replaying itself.
-            </summary>
-            <remarks>
-            This property is useful when there is logic that needs to run only when *not* replaying. For example, certain types of application logging may become too noisy when duplicated
-            as part of replay. The application code could check to see whether the function is
-            being replayed and then issue the log statements when this value is <c>false</c>.
-            </remarks>
-            <value>
-            <c>true</c> if the orchestration or operation is currently being replayed; otherwise <c>false</c>.
-            </value>
-        </member>
-        <member name="M:Microsoft.Azure.WebJobs.Extensions.DurableTask.IDurableOrchestrationContext.GetInput``1">
-            <summary>
-            Gets the input of the current orchestrator function as a deserialized value.
-            </summary>
-            <typeparam name="TInput">Any data contract type that matches the JSON input.</typeparam>
-            <returns>The deserialized input value.</returns>
-        </member>
-        <member name="M:Microsoft.Azure.WebJobs.Extensions.DurableTask.IDurableOrchestrationContext.SetOutput(System.Object)">
-            <summary>
-            Sets the output for the current orchestration.
-            </summary>
-            <param name="output">The JSON-serializeable output of the orchestration.</param>
-        </member>
-        <member name="M:Microsoft.Azure.WebJobs.Extensions.DurableTask.IDurableOrchestrationContext.ContinueAsNew(System.Object,System.Boolean)">
-            <summary>
-            Restarts the orchestration by clearing its history.
-            </summary>
-            <remarks>
-            <para>Large orchestration histories can consume a lot of memory and cause delays in
-            instance load times. This method can be used to periodically truncate the stored
-            history of an orchestration instance.</para>
-            <para>Note that any unprocessed external events will be discarded when an orchestration
-            instance restarts itself using this method.</para>
-            </remarks>
-            <param name="input">The JSON-serializeable data to re-initialize the instance with.</param>
-            <param name="preserveUnprocessedEvents">
-            If set to <c>true</c>, re-adds any unprocessed external events into the new execution
-            history when the orchestration instance restarts. If <c>false</c>, any unprocessed
-            external events will be discarded when the orchestration instance restarts.
-            </param>
-        </member>
-        <member name="M:Microsoft.Azure.WebJobs.Extensions.DurableTask.IDurableOrchestrationContext.SetCustomStatus(System.Object)">
-            <summary>
-            Sets the JSON-serializeable status of the current orchestrator function.
-            </summary>
-            <remarks>
-            The <paramref name="customStatusObject"/> value is serialized to JSON and will
-            be made available to the orchestration status query APIs. The serialized JSON
-            value must not exceed 16 KB of UTF-16 encoded text.
-            </remarks>
-            <param name="customStatusObject">The JSON-serializeable value to use as the orchestrator function's custom status.</param>
-        </member>
-        <member name="M:Microsoft.Azure.WebJobs.Extensions.DurableTask.IDurableOrchestrationContext.CallHttpAsync(System.Net.Http.HttpMethod,System.Uri,System.String)">
-            <summary>
-            Makes an HTTP call to the specified uri.
-            </summary>
-            <param name="method">HttpMethod used for api call.</param>
-            <param name="uri">uri used to make the HTTP call.</param>
-            <param name="content">Content passed in the HTTP request.</param>
-            <returns>A <see cref="T:System.Threading.Tasks.Task`1"/>Result of the HTTP call.</returns>
-        </member>
-        <member name="M:Microsoft.Azure.WebJobs.Extensions.DurableTask.IDurableOrchestrationContext.CallHttpAsync(Microsoft.Azure.WebJobs.Extensions.DurableTask.DurableHttpRequest)">
-            <summary>
-            Makes an HTTP call using the information in the DurableHttpRequest.
-            </summary>
-            <param name="req">The DurableHttpRequest used to make the HTTP call.</param>
-            <returns>A <see cref="T:System.Threading.Tasks.Task`1"/>Result of the HTTP call.</returns>
-        </member>
-        <member name="M:Microsoft.Azure.WebJobs.Extensions.DurableTask.IDurableOrchestrationContext.CallEntityAsync``1(Microsoft.Azure.WebJobs.Extensions.DurableTask.EntityId,System.String,System.Object)">
-            <summary>
-            Calls an operation on an entity, passing an argument, and returns the result asynchronously.
-            </summary>
-            <typeparam name="TResult">The JSON-serializable result type of the operation.</typeparam>
-            <param name="entityId">The target entity.</param>
-            <param name="operationName">The name of the operation.</param>
-            <param name="operationInput">The input for the operation.</param>
-            <returns>A task representing the result of the operation.</returns>
-            <exception cref="T:Microsoft.Azure.WebJobs.Extensions.DurableTask.LockingRulesViolationException">if the context already holds some locks, but not the one for <paramref name="entityId"/>.</exception>
-        </member>
-        <member name="M:Microsoft.Azure.WebJobs.Extensions.DurableTask.IDurableOrchestrationContext.CallEntityAsync(Microsoft.Azure.WebJobs.Extensions.DurableTask.EntityId,System.String,System.Object)">
-            <summary>
-            Calls an operation on an entity, passing an argument, and waits for it to complete.
-            </summary>
-            <param name="entityId">The target entity.</param>
-            <param name="operationName">The name of the operation.</param>
-            <param name="operationInput">The input for the operation.</param>
-            <returns>A task representing the completion of the operation on the entity.</returns>
-            <exception cref="T:Microsoft.Azure.WebJobs.Extensions.DurableTask.LockingRulesViolationException">if the context already holds some locks, but not the one for <paramref name="entityId"/>.</exception>
-        </member>
-        <member name="M:Microsoft.Azure.WebJobs.Extensions.DurableTask.IDurableOrchestrationContext.CallSubOrchestratorAsync``1(System.String,System.String,System.Object)">
-            <summary>
-            Schedules an orchestration function named <paramref name="functionName"/> for execution.
-            </summary>
-            <typeparam name="TResult">The return type of the scheduled orchestrator function.</typeparam>
-            <param name="functionName">The name of the orchestrator function to call.</param>
-            <param name="instanceId">A unique ID to use for the sub-orchestration instance.</param>
-            <param name="input">The JSON-serializeable input to pass to the orchestrator function.</param>
-            <returns>A durable task that completes when the called orchestrator function completes or fails.</returns>
-            <exception cref="T:System.ArgumentException">
-            The specified function does not exist, is disabled, or is not an orchestrator function.
-            </exception>
-            <exception cref="T:System.InvalidOperationException">
-            The current thread is different than the thread which started the orchestrator execution.
-            </exception>
-            <exception cref="T:Microsoft.Azure.WebJobs.Extensions.DurableTask.FunctionFailedException">
-            The activity function failed with an unhandled exception.
-            </exception>
-        </member>
-        <member name="M:Microsoft.Azure.WebJobs.Extensions.DurableTask.IDurableOrchestrationContext.CallSubOrchestratorWithRetryAsync``1(System.String,Microsoft.Azure.WebJobs.Extensions.DurableTask.RetryOptions,System.String,System.Object)">
-            <summary>
-            Schedules an orchestrator function named <paramref name="functionName"/> for execution with retry options.
-            </summary>
-            <typeparam name="TResult">The return type of the scheduled orchestrator function.</typeparam>
-            <param name="functionName">The name of the orchestrator function to call.</param>
-            <param name="retryOptions">The retry option for the orchestrator function.</param>
-            <param name="instanceId">A unique ID to use for the sub-orchestration instance.</param>
-            <param name="input">The JSON-serializeable input to pass to the orchestrator function.</param>
-            <returns>A durable task that completes when the called orchestrator function completes or fails.</returns>
-            <exception cref="T:System.ArgumentNullException">
-            The retry option object is null.
-            </exception>
-            <exception cref="T:System.ArgumentException">
-            The specified function does not exist, is disabled, or is not an orchestrator function.
-            </exception>
-            <exception cref="T:System.InvalidOperationException">
-            The current thread is different than the thread which started the orchestrator execution.
-            </exception>
-            <exception cref="T:Microsoft.Azure.WebJobs.Extensions.DurableTask.FunctionFailedException">
-            The activity function failed with an unhandled exception.
-            </exception>
-        </member>
-        <member name="M:Microsoft.Azure.WebJobs.Extensions.DurableTask.IDurableOrchestrationContext.CreateTimer``1(System.DateTime,``0,System.Threading.CancellationToken)">
-            <summary>
-            Creates a durable timer that expires at a specified time.
-            </summary>
-            <remarks>
-            All durable timers created using this method must either expire or be cancelled
-            using the <paramref name="cancelToken"/> before the orchestrator function completes.
-            Otherwise the underlying framework will keep the instance alive until the timer expires.
-            </remarks>
-            <typeparam name="T">The type of <paramref name="state"/>.</typeparam>
-            <param name="fireAt">The time at which the timer should expire.</param>
-            <param name="state">Any state to be preserved by the timer.</param>
-            <param name="cancelToken">The <c>CancellationToken</c> to use for cancelling the timer.</param>
-            <returns>A durable task that completes when the durable timer expires.</returns>
-        </member>
-        <member name="M:Microsoft.Azure.WebJobs.Extensions.DurableTask.IDurableOrchestrationContext.WaitForExternalEvent``1(System.String)">
-            <summary>
-            Waits asynchronously for an event to be raised with name <paramref name="name"/> and returns the event data.
-            </summary>
-            <remarks>
-            External clients can raise events to a waiting orchestration instance using
-            <see cref="M:Microsoft.Azure.WebJobs.Extensions.DurableTask.IDurableOrchestrationClient.RaiseEventAsync(System.String,System.String,System.Object)"/>.
-            </remarks>
-            <param name="name">The name of the event to wait for.</param>
-            <typeparam name="T">Any serializeable type that represents the JSON event payload.</typeparam>
-            <returns>A durable task that completes when the external event is received.</returns>
-        </member>
-        <member name="M:Microsoft.Azure.WebJobs.Extensions.DurableTask.IDurableOrchestrationContext.WaitForExternalEvent``1(System.String,System.TimeSpan)">
-            <summary>
-            Waits asynchronously for an event to be raised with name <paramref name="name"/> and returns the event data.
-            </summary>
-            <remarks>
-            External clients can raise events to a waiting orchestration instance using
-            <see cref="M:Microsoft.Azure.WebJobs.Extensions.DurableTask.IDurableOrchestrationClient.RaiseEventAsync(System.String,System.String,System.Object)"/>.
-            </remarks>
-            <param name="name">The name of the event to wait for.</param>
-            <param name="timeout">The duration after which to throw a TimeoutException.</param>
-            <typeparam name="T">Any serializeable type that represents the JSON event payload.</typeparam>
-            <returns>A durable task that completes when the external event is received.</returns>
-            <exception cref="T:System.TimeoutException">
-            The external event was not received before the timeout expired.
-            </exception>
-        </member>
-        <member name="M:Microsoft.Azure.WebJobs.Extensions.DurableTask.IDurableOrchestrationContext.WaitForExternalEvent``1(System.String,System.TimeSpan,``0)">
-            <summary>
-            Waits asynchronously for an event to be raised with name <paramref name="name"/> and returns the event data.
-            </summary>
-            <remarks>
-            External clients can raise events to a waiting orchestration instance using
-            <see cref="M:Microsoft.Azure.WebJobs.Extensions.DurableTask.IDurableOrchestrationClient.RaiseEventAsync(System.String,System.String,System.Object)"/>.
-            </remarks>
-            <param name="name">The name of the event to wait for.</param>
-            <param name="timeout">The duration after which to return the value in the <paramref name="defaultValue"/> parameter.</param>
-            <param name="defaultValue">The default value to return if the timeout expires before the external event is received.</param>
-            <typeparam name="T">Any serializeable type that represents the JSON event payload.</typeparam>
-            <returns>A durable task that completes when the external event is received, or returns the value of <paramref name="defaultValue"/>
-            if the timeout expires.</returns>
-        </member>
-        <member name="M:Microsoft.Azure.WebJobs.Extensions.DurableTask.IDurableOrchestrationContext.LockAsync(Microsoft.Azure.WebJobs.Extensions.DurableTask.EntityId[])">
-            <summary>
-            Acquires one or more locks, for the specified entities.
-            </summary>
-            <remarks>
-            Locks can only be acquired if the current context does not hold any locks already.
-            </remarks>
-            <param name="entities">The entities whose locks should be acquired.</param>
-            <returns>An IDisposable that releases the lock when disposed.</returns>
-            <exception cref="T:Microsoft.Azure.WebJobs.Extensions.DurableTask.LockingRulesViolationException">if the context already holds some locks.</exception>
-        </member>
-        <member name="M:Microsoft.Azure.WebJobs.Extensions.DurableTask.IDurableOrchestrationContext.IsLocked(System.Collections.Generic.IReadOnlyList{Microsoft.Azure.WebJobs.Extensions.DurableTask.EntityId}@)">
-            <summary>
-            Determines whether the current context is locked, and if so, what locks are currently owned.
-            </summary>
-            <param name="ownedLocks">The collection of owned locks.</param>
-            <remarks>
-            Note that the collection of owned locks can be empty even if the context is locked. This happens
-            if an orchestration calls a suborchestration without lending any locks.
-            </remarks>
-            <returns><c>true</c> if the context already holds some locks.</returns>
-        </member>
-        <member name="M:Microsoft.Azure.WebJobs.Extensions.DurableTask.IDurableOrchestrationContext.NewGuid">
-            <summary>
-            Creates a new GUID that is safe for replay within an orchestration or operation.
-            </summary>
-            <remarks>
-            The default implementation of this method creates a name-based UUID using the algorithm from
-            RFC 4122 §4.3. The name input used to generate this value is a combination of the orchestration
-            instance ID and an internally managed sequence number.
-            </remarks>
-            <returns>The new <see cref="T:System.Guid"/> value.</returns>
-        </member>
-        <member name="M:Microsoft.Azure.WebJobs.Extensions.DurableTask.IDurableOrchestrationContext.CallActivityAsync``1(System.String,System.Object)">
-            <summary>
-            Schedules an activity function named <paramref name="functionName"/> for execution.
-            </summary>
-            <typeparam name="TResult">The return type of the scheduled activity function.</typeparam>
-            <param name="functionName">The name of the activity function to call.</param>
-            <param name="input">The JSON-serializeable input to pass to the activity function.</param>
-            <returns>A durable task that completes when the called activity function completes or fails.</returns>
-            <exception cref="T:System.ArgumentException">
-            The specified function does not exist, is disabled, or is not an orchestrator function.
-            </exception>
-            <exception cref="T:System.InvalidOperationException">
-            The current thread is different than the thread which started the orchestrator execution.
-            </exception>
-            <exception cref="T:Microsoft.Azure.WebJobs.Extensions.DurableTask.FunctionFailedException">
-            The activity function failed with an unhandled exception.
-            </exception>
-        </member>
-        <member name="M:Microsoft.Azure.WebJobs.Extensions.DurableTask.IDurableOrchestrationContext.CallActivityWithRetryAsync``1(System.String,Microsoft.Azure.WebJobs.Extensions.DurableTask.RetryOptions,System.Object)">
-            <summary>
-            Schedules an activity function named <paramref name="functionName"/> for execution with retry options.
-            </summary>
-            <typeparam name="TResult">The return type of the scheduled activity function.</typeparam>
-            <param name="functionName">The name of the activity function to call.</param>
-            <param name="retryOptions">The retry option for the activity function.</param>
-            <param name="input">The JSON-serializeable input to pass to the activity function.</param>
-            <returns>A durable task that completes when the called activity function completes or fails.</returns>
-            <exception cref="T:System.ArgumentNullException">
-            The retry option object is null.
-            </exception>
-            <exception cref="T:System.ArgumentException">
-            The specified function does not exist, is disabled, or is not an orchestrator function.
-            </exception>
-            <exception cref="T:System.InvalidOperationException">
-            The current thread is different than the thread which started the orchestrator execution.
-            </exception>
-            <exception cref="T:Microsoft.Azure.WebJobs.Extensions.DurableTask.FunctionFailedException">
-            The activity function failed with an unhandled exception.
-            </exception>
-        </member>
-        <member name="M:Microsoft.Azure.WebJobs.Extensions.DurableTask.IDurableOrchestrationContext.SignalEntity(Microsoft.Azure.WebJobs.Extensions.DurableTask.EntityId,System.String,System.Object)">
-            <summary>
-            Signals an entity to perform an operation, without waiting for a response. Any result or exception is ignored (fire and forget).
-            </summary>
-            <param name="entity">The target entity.</param>
-            <param name="operationName">The name of the operation.</param>
-            <param name="operationInput">The input for the operation.</param>
-        </member>
-        <member name="M:Microsoft.Azure.WebJobs.Extensions.DurableTask.IDurableOrchestrationContext.StartNewOrchestration(System.String,System.Object,System.String)">
-            <summary>
-            Schedules a orchestration function named <paramref name="functionName"/> for execution./>.
-            Any result or exception is ignored (fire and forget).
-            </summary>
-            <param name="functionName">The name of the orchestrator function to call.</param>
-            <param name="input">the input to pass to the orchestrator function.</param>
-            <param name="instanceId">optionally, an instance id for the orchestration. By default, a random GUID is used.</param>
-            <exception cref="T:System.ArgumentException">
-            The specified function does not exist, is disabled, or is not an orchestrator function.
-            </exception>
-            <returns>The instance id of the new orchestration.</returns>
-        </member>
-        <member name="T:Microsoft.Azure.WebJobs.Extensions.DurableTask.DurableOrchestrationContextBase">
-            <summary>
-            Formerly, the abstract base class for DurableOrchestrationContext.
-            Now obsolete: use <see cref="T:Microsoft.Azure.WebJobs.Extensions.DurableTask.IDurableOrchestrationContext"/> instead.
-            </summary>
-        </member>
-        <member name="T:Microsoft.Azure.WebJobs.Extensions.DurableTask.DurableActivityContextBase">
-            <summary>
-            Formerly, the abstract base class for DurableActivityContext.
-            Now obsolete: use <see cref="T:Microsoft.Azure.WebJobs.Extensions.DurableTask.IDurableActivityContext"/> instead.
-            </summary>
-        </member>
-        <member name="T:Microsoft.Azure.WebJobs.Extensions.DurableTask.DurableOrchestrationClientBase">
-            <summary>
-            Formerly, the abstract base class for DurableOrchestrationClient.
-            Now obsolete: use <see cref="T:Microsoft.Azure.WebJobs.Extensions.DurableTask.IDurableOrchestrationClient"/> instead.
-            </summary>
-        </member>
-        <member name="T:Microsoft.Azure.WebJobs.Extensions.DurableTask.DeterministicAttribute">
-            <summary>
-            Attribute used with the Durable Functions Analyzer to label a method as Deterministic. This allows the method to be called in an Orchestration function without causing a compiler warning.
-            </summary>
-        </member>
-        <member name="T:Microsoft.Azure.WebJobs.Extensions.DurableTask.DurabilityProvider">
-            <summary>
-            The backend storage provider that provides the actual durability of Durable Functions.
-            This is functionally a superset of <see cref="T:DurableTask.Core.IOrchestrationService"/> and <see cref="T:DurableTask.Core.IOrchestrationServiceClient"/>.
-            If the storage provider does not require any of the Durable Functions specific operations, they can use this class
-            directly with the expectation that only those interfaces will be implemented. All of the Durable Functions specific
-            methods/operations are virtual and can be overridden by creating a subclass.
-            </summary>
-        </member>
-        <member name="M:Microsoft.Azure.WebJobs.Extensions.DurableTask.DurabilityProvider.#ctor(System.String,DurableTask.Core.IOrchestrationService,DurableTask.Core.IOrchestrationServiceClient,System.String)">
-            <summary>
-            Creates the default <see cref="T:Microsoft.Azure.WebJobs.Extensions.DurableTask.DurabilityProvider"/>.
-            </summary>
-            <param name="storageProviderName">The name of the storage backend providing the durability.</param>
-            <param name="service">The internal <see cref="T:DurableTask.Core.IOrchestrationService"/> that provides functionality
-            for this classes implementions of <see cref="T:DurableTask.Core.IOrchestrationService"/>.</param>
-            <param name="serviceClient">The internal <see cref="T:DurableTask.Core.IOrchestrationServiceClient"/> that provides functionality
-            for this classes implementions of <see cref="T:DurableTask.Core.IOrchestrationServiceClient"/>.</param>
-            <param name="connectionName">The name of the app setting that stores connection details for the storage provider.</param>
-        </member>
-        <member name="P:Microsoft.Azure.WebJobs.Extensions.DurableTask.DurabilityProvider.ConnectionName">
-            <summary>
-            The name of the environment variable that contains connection details for how to connect to storage providers.
-            Corresponds to the <see cref="P:Microsoft.Azure.WebJobs.Extensions.DurableTask.DurableClientAttribute.ConnectionName"/> for binding data.
-            </summary>
-        </member>
-        <member name="P:Microsoft.Azure.WebJobs.Extensions.DurableTask.DurabilityProvider.SupportsEntities">
-            <summary>
-            Specifies whether the durability provider supports Durable Entities.
-            </summary>
-        </member>
-        <member name="P:Microsoft.Azure.WebJobs.Extensions.DurableTask.DurabilityProvider.TaskOrchestrationDispatcherCount">
-            <inheritdoc/>
-        </member>
-        <member name="P:Microsoft.Azure.WebJobs.Extensions.DurableTask.DurabilityProvider.MaxConcurrentTaskOrchestrationWorkItems">
-            <inheritdoc/>
-        </member>
-        <member name="P:Microsoft.Azure.WebJobs.Extensions.DurableTask.DurabilityProvider.EventBehaviourForContinueAsNew">
-            <inheritdoc/>
-        </member>
-        <member name="P:Microsoft.Azure.WebJobs.Extensions.DurableTask.DurabilityProvider.TaskActivityDispatcherCount">
-            <inheritdoc/>
-        </member>
-        <member name="P:Microsoft.Azure.WebJobs.Extensions.DurableTask.DurabilityProvider.MaxConcurrentTaskActivityWorkItems">
-            <inheritdoc/>
-        </member>
-        <member name="M:Microsoft.Azure.WebJobs.Extensions.DurableTask.DurabilityProvider.AbandonTaskActivityWorkItemAsync(DurableTask.Core.TaskActivityWorkItem)">
-            <inheritdoc/>
-        </member>
-        <member name="M:Microsoft.Azure.WebJobs.Extensions.DurableTask.DurabilityProvider.AbandonTaskOrchestrationWorkItemAsync(DurableTask.Core.TaskOrchestrationWorkItem)">
-            <inheritdoc/>
-        </member>
-        <member name="M:Microsoft.Azure.WebJobs.Extensions.DurableTask.DurabilityProvider.CompleteTaskActivityWorkItemAsync(DurableTask.Core.TaskActivityWorkItem,DurableTask.Core.TaskMessage)">
-            <inheritdoc/>
-        </member>
-        <member name="M:Microsoft.Azure.WebJobs.Extensions.DurableTask.DurabilityProvider.CompleteTaskOrchestrationWorkItemAsync(DurableTask.Core.TaskOrchestrationWorkItem,DurableTask.Core.OrchestrationRuntimeState,System.Collections.Generic.IList{DurableTask.Core.TaskMessage},System.Collections.Generic.IList{DurableTask.Core.TaskMessage},System.Collections.Generic.IList{DurableTask.Core.TaskMessage},DurableTask.Core.TaskMessage,DurableTask.Core.OrchestrationState)">
-            <inheritdoc/>
-        </member>
-        <member name="M:Microsoft.Azure.WebJobs.Extensions.DurableTask.DurabilityProvider.CreateAsync">
-            <inheritdoc/>
-        </member>
-        <member name="M:Microsoft.Azure.WebJobs.Extensions.DurableTask.DurabilityProvider.CreateAsync(System.Boolean)">
-            <inheritdoc/>
-        </member>
-        <member name="M:Microsoft.Azure.WebJobs.Extensions.DurableTask.DurabilityProvider.CreateIfNotExistsAsync">
-            <inheritdoc/>
-        </member>
-        <member name="M:Microsoft.Azure.WebJobs.Extensions.DurableTask.DurabilityProvider.DeleteAsync">
-            <inheritdoc/>
-        </member>
-        <member name="M:Microsoft.Azure.WebJobs.Extensions.DurableTask.DurabilityProvider.DeleteAsync(System.Boolean)">
-            <inheritdoc/>
-        </member>
-        <member name="M:Microsoft.Azure.WebJobs.Extensions.DurableTask.DurabilityProvider.GetDelayInSecondsAfterOnFetchException(System.Exception)">
-            <inheritdoc/>
-        </member>
-        <member name="M:Microsoft.Azure.WebJobs.Extensions.DurableTask.DurabilityProvider.GetDelayInSecondsAfterOnProcessException(System.Exception)">
-            <inheritdoc/>
-        </member>
-        <member name="M:Microsoft.Azure.WebJobs.Extensions.DurableTask.DurabilityProvider.IsMaxMessageCountExceeded(System.Int32,DurableTask.Core.OrchestrationRuntimeState)">
-            <inheritdoc/>
-        </member>
-        <member name="M:Microsoft.Azure.WebJobs.Extensions.DurableTask.DurabilityProvider.LockNextTaskActivityWorkItem(System.TimeSpan,System.Threading.CancellationToken)">
-            <inheritdoc/>
-        </member>
-        <member name="M:Microsoft.Azure.WebJobs.Extensions.DurableTask.DurabilityProvider.LockNextTaskOrchestrationWorkItemAsync(System.TimeSpan,System.Threading.CancellationToken)">
-            <inheritdoc/>
-        </member>
-        <member name="M:Microsoft.Azure.WebJobs.Extensions.DurableTask.DurabilityProvider.ReleaseTaskOrchestrationWorkItemAsync(DurableTask.Core.TaskOrchestrationWorkItem)">
-            <inheritdoc/>
-        </member>
-        <member name="M:Microsoft.Azure.WebJobs.Extensions.DurableTask.DurabilityProvider.RenewTaskActivityWorkItemLockAsync(DurableTask.Core.TaskActivityWorkItem)">
-            <inheritdoc/>
-        </member>
-        <member name="M:Microsoft.Azure.WebJobs.Extensions.DurableTask.DurabilityProvider.RenewTaskOrchestrationWorkItemLockAsync(DurableTask.Core.TaskOrchestrationWorkItem)">
-            <inheritdoc/>
-        </member>
-        <member name="M:Microsoft.Azure.WebJobs.Extensions.DurableTask.DurabilityProvider.StartAsync">
-            <inheritdoc/>
-        </member>
-        <member name="M:Microsoft.Azure.WebJobs.Extensions.DurableTask.DurabilityProvider.StopAsync">
-            <inheritdoc/>
-        </member>
-        <member name="M:Microsoft.Azure.WebJobs.Extensions.DurableTask.DurabilityProvider.StopAsync(System.Boolean)">
-            <inheritdoc/>
-        </member>
-        <member name="M:Microsoft.Azure.WebJobs.Extensions.DurableTask.DurabilityProvider.GetAllOrchestrationStates(System.Threading.CancellationToken)">
-            <summary>
-            Gets the status of all orchestration instances.
-            </summary>
-            <param name="cancellationToken">A token to cancel the request.</param>
-            <returns>Returns a task which completes when the status has been fetched.</returns>
-        </member>
-        <member name="M:Microsoft.Azure.WebJobs.Extensions.DurableTask.DurabilityProvider.GetAllOrchestrationStatesWithFilters(System.DateTime,System.Nullable{System.DateTime},System.Collections.Generic.IEnumerable{Microsoft.Azure.WebJobs.Extensions.DurableTask.OrchestrationRuntimeStatus},System.Threading.CancellationToken)">
-            <summary>
-            Gets the status of all orchestration instances within the specified parameters.
-            </summary>
-            <param name="createdTimeFrom">Return orchestration instances which were created after this DateTime.</param>
-            <param name="createdTimeTo">Return orchestration instances which were created before this DateTime.</param>
-            <param name="runtimeStatus">Return orchestration instances which matches the runtimeStatus.</param>
-            <param name="cancellationToken">A token to cancel the request.</param>
-            <returns>Returns a task which completes when the status has been fetched.</returns>
-        </member>
-        <member name="M:Microsoft.Azure.WebJobs.Extensions.DurableTask.DurabilityProvider.GetOrchestrationStateWithInputsAsync(System.String,System.Boolean)">
-            <summary>
-            Gets the state of the specified orchestration instance.
-            </summary>
-            <param name="instanceId">The ID of the orchestration instance to query.</param>
-            <param name="showInput">If set, fetch and return the input for the orchestration instance.</param>
-            <returns>Returns a task which completes when the state has been fetched.</returns>
-        </member>
-        <member name="M:Microsoft.Azure.WebJobs.Extensions.DurableTask.DurabilityProvider.GetOrchestrationStateWithPagination(Microsoft.Azure.WebJobs.Extensions.DurableTask.OrchestrationStatusQueryCondition,System.Threading.CancellationToken)">
-            <summary>
-            Gets paginated result of all orchestration instances that match query status parameters.
-            </summary>
-            <param name="condition">The filtering conditions of the query.</param>
-            <param name="cancellationToken">A token to cancel the request.</param>
-            <returns>Paginated result of orchestration state.</returns>
-        </member>
-        <member name="M:Microsoft.Azure.WebJobs.Extensions.DurableTask.DurabilityProvider.PurgeHistoryByFilters(System.DateTime,System.Nullable{System.DateTime},System.Collections.Generic.IEnumerable{DurableTask.Core.OrchestrationStatus})">
-            <summary>
-            Purges history that meet the required parameters.
-            </summary>
-            <param name="createdTimeFrom">Purge the history of orchestration instances which were created after this DateTime.</param>
-            <param name="createdTimeTo">Purge the history of orchestration instances which were created before this DateTime.</param>
-            <param name="runtimeStatus">Purge the history of orchestration instances which matches the runtimeStatus.</param>
-            <returns>The number of instances purged.</returns>
-        </member>
-        <member name="M:Microsoft.Azure.WebJobs.Extensions.DurableTask.DurabilityProvider.PurgeInstanceHistoryByInstanceId(System.String)">
-            <summary>
-            Purges the instance history for the provided instance id.
-            </summary>
-            <param name="instanceId">The instance id for the instance history to purge.</param>
-            <returns>The number of instances purged.</returns>
-        </member>
-        <member name="M:Microsoft.Azure.WebJobs.Extensions.DurableTask.DurabilityProvider.RetrieveSerializedEntityState(Microsoft.Azure.WebJobs.Extensions.DurableTask.EntityId)">
-            <summary>
-            Retrieves the state for a serialized entity.
-            </summary>
-            <param name="entityId">Entity id to fetch state for.</param>
-            <returns>State for the entity.</returns>
-        </member>
-        <member name="M:Microsoft.Azure.WebJobs.Extensions.DurableTask.DurabilityProvider.RewindAsync(System.String,System.String)">
-            <summary>
-            Rewinds the specified failed orchestration instance with a reason.
-            </summary>
-            <param name="instanceId">The ID of the orchestration instance to rewind.</param>
-            <param name="reason">The reason for rewinding the orchestration instance.</param>
-            <returns>A task that completes when the rewind message is enqueued.</returns>
-        </member>
-        <member name="M:Microsoft.Azure.WebJobs.Extensions.DurableTask.DurabilityProvider.CreateTaskOrchestrationAsync(DurableTask.Core.TaskMessage)">
-            <inheritdoc />
-        </member>
-        <member name="M:Microsoft.Azure.WebJobs.Extensions.DurableTask.DurabilityProvider.CreateTaskOrchestrationAsync(DurableTask.Core.TaskMessage,DurableTask.Core.OrchestrationStatus[])">
-            <inheritdoc />
-        </member>
-        <member name="M:Microsoft.Azure.WebJobs.Extensions.DurableTask.DurabilityProvider.SendTaskOrchestrationMessageAsync(DurableTask.Core.TaskMessage)">
-            <inheritdoc />
-        </member>
-        <member name="M:Microsoft.Azure.WebJobs.Extensions.DurableTask.DurabilityProvider.SendTaskOrchestrationMessageBatchAsync(DurableTask.Core.TaskMessage[])">
-            <inheritdoc />
-        </member>
-        <member name="M:Microsoft.Azure.WebJobs.Extensions.DurableTask.DurabilityProvider.WaitForOrchestrationAsync(System.String,System.String,System.TimeSpan,System.Threading.CancellationToken)">
-            <inheritdoc />
-        </member>
-        <member name="M:Microsoft.Azure.WebJobs.Extensions.DurableTask.DurabilityProvider.ForceTerminateTaskOrchestrationAsync(System.String,System.String)">
-            <inheritdoc />
-        </member>
-        <member name="M:Microsoft.Azure.WebJobs.Extensions.DurableTask.DurabilityProvider.GetOrchestrationStateAsync(System.String,System.Boolean)">
-            <inheritdoc />
-        </member>
-        <member name="M:Microsoft.Azure.WebJobs.Extensions.DurableTask.DurabilityProvider.GetOrchestrationStateAsync(System.String,System.String)">
-            <inheritdoc />
-        </member>
-        <member name="M:Microsoft.Azure.WebJobs.Extensions.DurableTask.DurabilityProvider.GetOrchestrationHistoryAsync(System.String,System.String)">
-            <inheritdoc />
-        </member>
-        <member name="M:Microsoft.Azure.WebJobs.Extensions.DurableTask.DurabilityProvider.PurgeOrchestrationHistoryAsync(System.DateTime,DurableTask.Core.OrchestrationStateTimeRangeFilterType)">
-            <inheritdoc />
-        </member>
-        <member name="M:Microsoft.Azure.WebJobs.Extensions.DurableTask.DurabilityProvider.ValidateDelayTime(System.TimeSpan,System.String@)">
-            <summary>
-            Uses durability provider specific logic to verify whether a timespan for a timer, timeout
-            or retry interval is allowed by the provider.
-            </summary>
-            <param name="timespan">The timespan that the code will have to wait for.</param>
-            <param name="errorMessage">The error message if the timespan is invalid.</param>
-            <returns>A boolean indicating whether the time interval is valid.</returns>
-        </member>
-        <member name="T:Microsoft.Azure.WebJobs.Extensions.DurableTask.DurableClientAttribute">
-            <summary>
-            Attribute used to bind a function parameter to a <see cref="T:Microsoft.Azure.WebJobs.Extensions.DurableTask.IDurableClient"/>, <see cref="T:Microsoft.Azure.WebJobs.Extensions.DurableTask.IDurableEntityClient"/>, or <see cref="T:Microsoft.Azure.WebJobs.Extensions.DurableTask.IDurableOrchestrationClient"/> instance.
-            </summary>
-        </member>
-        <member name="P:Microsoft.Azure.WebJobs.Extensions.DurableTask.DurableClientAttribute.TaskHub">
-            <summary>
-            Optional. Gets or sets the name of the task hub in which the orchestration data lives.
-            </summary>
-            <value>The task hub used by this binding.</value>
-            <remarks>
-            The default behavior is to use the task hub name specified in <see cref="P:Microsoft.Azure.WebJobs.Extensions.DurableTask.DurableTaskOptions.HubName"/>.
-            If no value exists there, then a default value will be used.
-            </remarks>
-        </member>
-        <member name="P:Microsoft.Azure.WebJobs.Extensions.DurableTask.DurableClientAttribute.ConnectionName">
-            <summary>
-            Optional. Gets or sets the setting name for the app setting containing connection details used by this binding to connect
-            to instances of the storage provider other than the default one this application communicates with.
-            </summary>
-            <value>The name of an app setting containing connection details.</value>
-            <remarks>
-            For Azure Storage the default behavior is to use the value of <see cref="P:Microsoft.Azure.WebJobs.Extensions.DurableTask.AzureStorageOptions.ConnectionStringName"/>.
-            If no value exists there, then the default behavior is to use the standard `AzureWebJobsStorage` connection string for all storage usage.
-            </remarks>
-        </member>
-        <member name="M:Microsoft.Azure.WebJobs.Extensions.DurableTask.DurableClientAttribute.GetHashCode">
-            <summary>
-            Returns a hash code for this attribute.
-            </summary>
-            <returns>A hash code for this attribute.</returns>
-        </member>
-        <member name="M:Microsoft.Azure.WebJobs.Extensions.DurableTask.DurableClientAttribute.Equals(System.Object)">
-            <summary>
-            Compares two <see cref="T:Microsoft.Azure.WebJobs.Extensions.DurableTask.DurableClientAttribute"/> instances for value equality.
-            </summary>
-            <param name="obj">The <see cref="T:Microsoft.Azure.WebJobs.Extensions.DurableTask.DurableClientAttribute"/> object to compare with.</param>
-            <returns><c>true</c> if the two attributes have the same configuration; otherwise <c>false</c>.</returns>
-        </member>
-        <member name="M:Microsoft.Azure.WebJobs.Extensions.DurableTask.DurableClientAttribute.Equals(Microsoft.Azure.WebJobs.Extensions.DurableTask.DurableClientAttribute)">
-            <summary>
-            Compares two <see cref="T:Microsoft.Azure.WebJobs.Extensions.DurableTask.DurableClientAttribute"/> instances for value equality.
-            </summary>
-            <param name="other">The <see cref="T:Microsoft.Azure.WebJobs.Extensions.DurableTask.DurableClientAttribute"/> object to compare with.</param>
-            <returns><c>true</c> if the two attributes have the same configuration; otherwise <c>false</c>.</returns>
-        </member>
-        <member name="T:Microsoft.Azure.WebJobs.Extensions.DurableTask.DurableHttpRequest">
-            <summary>
-            Request used to make an HTTP call through Durable Functions.
-            </summary>
-        </member>
-        <member name="M:Microsoft.Azure.WebJobs.Extensions.DurableTask.DurableHttpRequest.#ctor(System.Net.Http.HttpMethod,System.Uri,System.Collections.Generic.IDictionary{System.String,Microsoft.Extensions.Primitives.StringValues},System.String,Microsoft.Azure.WebJobs.Extensions.DurableTask.ITokenSource,System.Boolean)">
-            <summary>
-            Initializes a new instance of the <see cref="T:Microsoft.Azure.WebJobs.Extensions.DurableTask.DurableHttpRequest"/> class.
-            </summary>
-            <param name="method">Method used for HTTP request.</param>
-            <param name="uri">Uri used to make the HTTP request.</param>
-            <param name="headers">Headers added to the HTTP request.</param>
-            <param name="content">Content added to the body of the HTTP request.</param>
-            <param name="tokenSource">AAD authentication attached to the HTTP request.</param>
-            <param name="asynchronousPatternEnabled">Specifies whether the DurableHttpRequest should handle the asynchronous pattern.</param>
-        </member>
-        <member name="P:Microsoft.Azure.WebJobs.Extensions.DurableTask.DurableHttpRequest.Method">
-            <summary>
-            HttpMethod used in the HTTP request made by the Durable Function.
-            </summary>
-        </member>
-        <member name="P:Microsoft.Azure.WebJobs.Extensions.DurableTask.DurableHttpRequest.Uri">
-            <summary>
-            Uri used in the HTTP request made by the Durable Function.
-            </summary>
-        </member>
-        <member name="P:Microsoft.Azure.WebJobs.Extensions.DurableTask.DurableHttpRequest.Headers">
-            <summary>
-            Headers passed with the HTTP request made by the Durable Function.
-            </summary>
-        </member>
-        <member name="P:Microsoft.Azure.WebJobs.Extensions.DurableTask.DurableHttpRequest.Content">
-            <summary>
-            Content passed with the HTTP request made by the Durable Function.
-            </summary>
-        </member>
-        <member name="P:Microsoft.Azure.WebJobs.Extensions.DurableTask.DurableHttpRequest.TokenSource">
-            <summary>
-            Mechanism for attaching an OAuth token to the request.
-            </summary>
-        </member>
-        <member name="P:Microsoft.Azure.WebJobs.Extensions.DurableTask.DurableHttpRequest.AsynchronousPatternEnabled">
-            <summary>
-            Specifies whether the Durable HTTP APIs should automatically
-            handle the asynchronous HTTP pattern.
-            </summary>
-        </member>
-        <member name="T:Microsoft.Azure.WebJobs.Extensions.DurableTask.DurableHttpResponse">
-            <summary>
-            Response received from the HTTP request made by the Durable Function.
-            </summary>
-        </member>
-        <member name="M:Microsoft.Azure.WebJobs.Extensions.DurableTask.DurableHttpResponse.#ctor(System.Net.HttpStatusCode,System.Collections.Generic.IDictionary{System.String,Microsoft.Extensions.Primitives.StringValues},System.String)">
-            <summary>
-            Initializes a new instance of the <see cref="T:Microsoft.Azure.WebJobs.Extensions.DurableTask.DurableHttpResponse"/> class.
-            </summary>
-            <param name="statusCode">HTTP Status code returned from the HTTP call.</param>
-            <param name="headers">Headers returned from the HTTP call.</param>
-            <param name="content">Content returned from the HTTP call.</param>
-        </member>
-        <member name="P:Microsoft.Azure.WebJobs.Extensions.DurableTask.DurableHttpResponse.StatusCode">
-            <summary>
-            Status code returned from an HTTP request.
-            </summary>
-        </member>
-        <member name="P:Microsoft.Azure.WebJobs.Extensions.DurableTask.DurableHttpResponse.Headers">
-            <summary>
-            Headers in the response from an HTTP request.
-            </summary>
-        </member>
-        <member name="P:Microsoft.Azure.WebJobs.Extensions.DurableTask.DurableHttpResponse.Content">
-            <summary>
-            Content returned from an HTTP request.
-            </summary>
-        </member>
-        <member name="M:Microsoft.Azure.WebJobs.Extensions.DurableTask.DurableHttpResponse.CreateDurableHttpResponseWithHttpResponseMessage(System.Net.Http.HttpResponseMessage)">
-            <summary>
-            Creates a DurableHttpResponse from an HttpResponseMessage.
-            </summary>
-            <param name="httpResponseMessage">HttpResponseMessage returned from the HTTP call.</param>
-            <returns>A <see cref="T:System.Threading.Tasks.Task`1"/> representing the result of the asynchronous operation.</returns>
-        </member>
-        <member name="T:Microsoft.Azure.WebJobs.Extensions.DurableTask.DurableOrchestrationStatus">
-            <summary>
-            Represents the status of a durable orchestration instance.
-            </summary>
-            <remarks>
-            An external client can fetch the status of an orchestration instance using
-            <see cref="M:Microsoft.Azure.WebJobs.Extensions.DurableTask.IDurableOrchestrationClient.GetStatusAsync(System.String,System.Boolean,System.Boolean,System.Boolean)"/>.
-            </remarks>
-        </member>
-        <member name="P:Microsoft.Azure.WebJobs.Extensions.DurableTask.DurableOrchestrationStatus.Name">
-            <summary>
-            Gets the name of the queried orchestrator function.
-            </summary>
-            <value>
-            The orchestrator function name.
-            </value>
-        </member>
-        <member name="P:Microsoft.Azure.WebJobs.Extensions.DurableTask.DurableOrchestrationStatus.InstanceId">
-            <summary>
-            Gets the ID of the queried orchestration instance.
-            </summary>
-            <remarks>
-            The instance ID is generated and fixed when the orchestrator function is scheduled. It can be either
-            auto-generated, in which case it is formatted as a GUID, or it can be user-specified with any format.
-            </remarks>
-            <value>
-            The unique ID of the instance.
-            </value>
-        </member>
-        <member name="P:Microsoft.Azure.WebJobs.Extensions.DurableTask.DurableOrchestrationStatus.CreatedTime">
-            <summary>
-            Gets the time at which the orchestration instance was created.
-            </summary>
-            <remarks>
-            If the orchestration instance is in the <see cref="F:Microsoft.Azure.WebJobs.Extensions.DurableTask.OrchestrationRuntimeStatus.Pending"/>
-            status, this time represents the time at which the orchestration instance was scheduled.
-            </remarks>
-            <value>
-            The instance creation time in UTC.
-            </value>
-        </member>
-        <member name="P:Microsoft.Azure.WebJobs.Extensions.DurableTask.DurableOrchestrationStatus.LastUpdatedTime">
-            <summary>
-            Gets the time at which the orchestration instance last updated its execution history.
-            </summary>
-            <value>
-            The last-updated time in UTC.
-            </value>
-        </member>
-        <member name="P:Microsoft.Azure.WebJobs.Extensions.DurableTask.DurableOrchestrationStatus.Input">
-            <summary>
-            Gets the input of the orchestrator function instance.
-            </summary>
-            <value>
-            The input as either a <c>JToken</c> or <c>null</c> if no input was provided.
-            </value>
-        </member>
-        <member name="P:Microsoft.Azure.WebJobs.Extensions.DurableTask.DurableOrchestrationStatus.Output">
-            <summary>
-            Gets the output of the queried orchestration instance.
-            </summary>
-            <value>
-            The output as either a <c>JToken</c> object or <c>null</c> if it has not yet completed.
-            </value>
-        </member>
-        <member name="P:Microsoft.Azure.WebJobs.Extensions.DurableTask.DurableOrchestrationStatus.RuntimeStatus">
-            <summary>
-            Gets the runtime status of the queried orchestration instance.
-            </summary>
-            <value>
-            Expected values include `Running`, `Pending`, `Failed`, `Canceled`, `Terminated`, `Completed`.
-            </value>
-        </member>
-        <member name="P:Microsoft.Azure.WebJobs.Extensions.DurableTask.DurableOrchestrationStatus.CustomStatus">
-            <summary>
-            Gets the custom status payload (if any) that was set by the orchestrator function.
-            </summary>
-            <remarks>
-            Orchestrator functions can set a custom status using <see cref="M:Microsoft.Azure.WebJobs.Extensions.DurableTask.IDurableOrchestrationContext.SetCustomStatus(System.Object)"/>.
-            </remarks>
-            <value>
-            The custom status as either a <c>JToken</c> object or <c>null</c> if no custom status has been set.
-            </value>
-        </member>
-        <member name="P:Microsoft.Azure.WebJobs.Extensions.DurableTask.DurableOrchestrationStatus.History">
-            <summary>
-            Gets the execution history of the orchestration instance.
-            </summary>
-            <remarks>
-            The history log can be large and is therefore <c>null</c> by default.
-            It is populated only when explicitly requested in the call to
-            <see cref="M:Microsoft.Azure.WebJobs.Extensions.DurableTask.IDurableOrchestrationClient.GetStatusAsync(System.String,System.Boolean,System.Boolean,System.Boolean)"/>.
-            </remarks>
-            <value>
-            The output as a <c>JArray</c> object or <c>null</c>.
-            </value>
-        </member>
-        <member name="T:Microsoft.Azure.WebJobs.Extensions.DurableTask.DurableTaskExtension">
-            <summary>
-            Configuration for the Durable Functions extension.
-            </summary>
-        </member>
-        <member name="M:Microsoft.Azure.WebJobs.Extensions.DurableTask.DurableTaskExtension.#ctor">
-            <summary>
-            Obsolete. Please use an alternate constructor overload.
-            </summary>
-        </member>
-        <member name="M:Microsoft.Azure.WebJobs.Extensions.DurableTask.DurableTaskExtension.#ctor(Microsoft.Extensions.Options.IOptions{Microsoft.Azure.WebJobs.Extensions.DurableTask.DurableTaskOptions},Microsoft.Extensions.Logging.ILoggerFactory,Microsoft.Azure.WebJobs.INameResolver,Microsoft.Azure.WebJobs.Extensions.DurableTask.IDurabilityProviderFactory,Microsoft.Azure.WebJobs.Extensions.DurableTask.IDurableHttpMessageHandlerFactory,Microsoft.Azure.WebJobs.Extensions.DurableTask.ILifeCycleNotificationHelper)">
-            <summary>
-            Initializes a new instance of the <see cref="T:Microsoft.Azure.WebJobs.Extensions.DurableTask.DurableTaskExtension"/>.
-            </summary>
-            <param name="options">The configuration options for this extension.</param>
-            <param name="loggerFactory">The logger factory used for extension-specific logging and orchestration tracking.</param>
-            <param name="nameResolver">The name resolver to use for looking up application settings.</param>
-            <param name="orchestrationServiceFactory">The factory used to create orchestration service based on the configured storage provider.</param>
-            <param name="durableHttpMessageHandlerFactory">The HTTP message handler that handles HTTP requests and HTTP responses.</param>
-            <param name="lifeCycleNotificationHelper">The lifecycle notification helper used for custom orchestration tracking.</param>
-        </member>
-        <member name="P:Microsoft.Azure.WebJobs.Extensions.DurableTask.DurableTaskExtension.HubName">
-            <summary>
-            Gets or sets default task hub name to be used by all <see cref="T:Microsoft.Azure.WebJobs.Extensions.DurableTask.IDurableClient"/>, <see cref="T:Microsoft.Azure.WebJobs.Extensions.DurableTask.IDurableOrchestrationClient"/>, <see cref="T:Microsoft.Azure.WebJobs.Extensions.DurableTask.IDurableEntityClient"/>,
-            <see cref="T:Microsoft.Azure.WebJobs.Extensions.DurableTask.IDurableOrchestrationContext"/>, and <see cref="T:Microsoft.Azure.WebJobs.Extensions.DurableTask.IDurableActivityContext"/> instances.
-            </summary>
-            <remarks>
-            A task hub is a logical grouping of storage resources. Alternate task hub names can be used to isolate
-            multiple Durable Functions applications from each other, even if they are using the same storage backend.
-            </remarks>
-            <value>The name of the default task hub.</value>
-        </member>
-        <member name="M:Microsoft.Azure.WebJobs.Extensions.DurableTask.DurableTaskExtension.Microsoft#Azure#WebJobs#Host#Config#IExtensionConfigProvider#Initialize(Microsoft.Azure.WebJobs.Host.Config.ExtensionConfigContext)">
-            <summary>
-            Internal initialization call from the WebJobs host.
-            </summary>
-            <param name="context">Extension context provided by WebJobs.</param>
-        </member>
-        <member name="M:Microsoft.Azure.WebJobs.Extensions.DurableTask.DurableTaskExtension.DeleteTaskHubAsync">
-            <summary>
-            Deletes all data stored in the current task hub.
-            </summary>
-            <returns>A task representing the async delete operation.</returns>
-        </member>
-        <member name="M:Microsoft.Azure.WebJobs.Extensions.DurableTask.DurableTaskExtension.DurableTask#Core#INameVersionObjectManager{DurableTask#Core#TaskOrchestration}#Add(DurableTask.Core.ObjectCreator{DurableTask.Core.TaskOrchestration})">
-            <summary>
-            Called by the Durable Task Framework: Not used.
-            </summary>
-            <param name="creator">This parameter is not used.</param>
-        </member>
-        <member name="M:Microsoft.Azure.WebJobs.Extensions.DurableTask.DurableTaskExtension.DurableTask#Core#INameVersionObjectManager{DurableTask#Core#TaskOrchestration}#GetObject(System.String,System.String)">
-            <summary>
-            Called by the Durable Task Framework: Returns the specified <see cref="T:DurableTask.Core.TaskOrchestration"/>.
-            </summary>
-            <param name="name">The name of the orchestration to return.</param>
-            <param name="version">Not used.</param>
-            <returns>An orchestration shim that delegates execution to an orchestrator function.</returns>
-        </member>
-        <member name="M:Microsoft.Azure.WebJobs.Extensions.DurableTask.DurableTaskExtension.DurableTask#Core#INameVersionObjectManager{DurableTask#Core#TaskActivity}#Add(DurableTask.Core.ObjectCreator{DurableTask.Core.TaskActivity})">
-            <summary>
-            Called by the durable task framework: Not used.
-            </summary>
-            <param name="creator">This parameter is not used.</param>
-        </member>
-        <member name="M:Microsoft.Azure.WebJobs.Extensions.DurableTask.DurableTaskExtension.DurableTask#Core#INameVersionObjectManager{DurableTask#Core#TaskActivity}#GetObject(System.String,System.String)">
-            <summary>
-            Called by the Durable Task Framework: Returns the specified <see cref="T:DurableTask.Core.TaskActivity"/>.
-            </summary>
-            <param name="name">The name of the activity to return.</param>
-            <param name="version">Not used.</param>
-            <returns>An activity shim that delegates execution to an activity function.</returns>
-        </member>
-        <member name="M:Microsoft.Azure.WebJobs.Extensions.DurableTask.DurableTaskExtension.GetClient(Microsoft.Azure.WebJobs.Extensions.DurableTask.DurableClientAttribute)">
-            <summary>
-            Gets a <see cref="T:Microsoft.Azure.WebJobs.Extensions.DurableTask.IDurableClient"/> using configuration from a <see cref="T:Microsoft.Azure.WebJobs.Extensions.DurableTask.DurableClientAttribute"/> instance.
-            </summary>
-            <param name="attribute">The attribute containing the client configuration parameters.</param>
-            <returns>Returns a <see cref="T:Microsoft.Azure.WebJobs.Extensions.DurableTask.IDurableClient"/> instance. The returned instance may be a cached instance.</returns>
-        </member>
-        <member name="M:Microsoft.Azure.WebJobs.Extensions.DurableTask.DurableTaskExtension.Microsoft#Azure#WebJobs#IAsyncConverter{System#Net#Http#HttpRequestMessage,System#Net#Http#HttpResponseMessage}#ConvertAsync(System.Net.Http.HttpRequestMessage,System.Threading.CancellationToken)">
-            <inheritdoc/>
-        </member>
-        <member name="T:Microsoft.Azure.WebJobs.Extensions.DurableTask.DurableTaskJobHostConfigurationExtensions">
-            <summary>
-            Extension for registering a Durable Functions configuration with <c>JobHostConfiguration</c>.
-            </summary>
-        </member>
-        <member name="M:Microsoft.Azure.WebJobs.Extensions.DurableTask.DurableTaskJobHostConfigurationExtensions.UseDurableTask(Microsoft.Azure.WebJobs.JobHostConfiguration,Microsoft.Azure.WebJobs.Extensions.DurableTask.DurableTaskExtension)">
-            <summary>
-            Enable running durable orchestrations implemented as functions.
-            </summary>
-            <param name="hostConfig">Configuration settings of the current <c>JobHost</c> instance.</param>
-            <param name="listenerConfig">Durable Functions configuration.</param>
-        </member>
-        <member name="T:Microsoft.Azure.WebJobs.Extensions.DurableTask.Entity">
-            <summary>
-            Statically accessible context for entity operations.
-            </summary>
-        </member>
-        <member name="P:Microsoft.Azure.WebJobs.Extensions.DurableTask.Entity.Current">
-            <summary>
-            The context of the currently executing entity.
-            </summary>
-        </member>
-        <member name="M:Microsoft.Azure.WebJobs.Extensions.DurableTask.Entity.SetMockContext(Microsoft.Azure.WebJobs.Extensions.DurableTask.IDurableEntityContext)">
-            <summary>
-            Sets the current context to a mocked context for unit testing.
-            </summary>
-            <param name="mockContext">The mocked context.</param>
-        </member>
-        <member name="T:Microsoft.Azure.WebJobs.Extensions.DurableTask.EntityCurrentOperationStatus">
-            <summary>
-            Information about the current status of an operation executing on an entity.
-            Excludes potentially large data (such as the operation input) so it can be read with low latency.
-            </summary>
-        </member>
-        <member name="P:Microsoft.Azure.WebJobs.Extensions.DurableTask.EntityCurrentOperationStatus.Operation">
-            <summary>
-            The name of the operation.
-            </summary>
-        </member>
-        <member name="P:Microsoft.Azure.WebJobs.Extensions.DurableTask.EntityCurrentOperationStatus.Id">
-            <summary>
-            The unique identifier for this operation.
-            </summary>
-        </member>
-        <member name="P:Microsoft.Azure.WebJobs.Extensions.DurableTask.EntityCurrentOperationStatus.ParentInstanceId">
-            <summary>
-            The parent instance that called this operation.
-            </summary>
-        </member>
-        <member name="P:Microsoft.Azure.WebJobs.Extensions.DurableTask.EntityCurrentOperationStatus.StartTime">
-            <summary>
-            The UTC time at which the entity started processing this operation.
-            </summary>
-        </member>
-        <member name="T:Microsoft.Azure.WebJobs.Extensions.DurableTask.EntityId">
-            <summary>
-            A unique identifier for an entity, consisting of entity name and entity key.
-            </summary>
-        </member>
-        <member name="M:Microsoft.Azure.WebJobs.Extensions.DurableTask.EntityId.#ctor(System.String,System.String)">
-            <summary>
-            Create an entity id for an entity.
-            </summary>
-            <param name="entityName">The name of this class of entities.</param>
-            <param name="entityKey">The entity key.</param>
-        </member>
-        <member name="P:Microsoft.Azure.WebJobs.Extensions.DurableTask.EntityId.EntityName">
-            <summary>
-            The name for this class of entities.
-            </summary>
-        </member>
-        <member name="P:Microsoft.Azure.WebJobs.Extensions.DurableTask.EntityId.EntityKey">
-            <summary>
-            The entity key. Uniquely identifies an entity among all entities of the same name.
-            </summary>
-        </member>
-        <member name="M:Microsoft.Azure.WebJobs.Extensions.DurableTask.EntityId.ToString">
-            <inheritdoc/>
-        </member>
-        <member name="M:Microsoft.Azure.WebJobs.Extensions.DurableTask.EntityId.Equals(System.Object)">
-            <inheritdoc/>
-        </member>
-        <member name="M:Microsoft.Azure.WebJobs.Extensions.DurableTask.EntityId.Equals(Microsoft.Azure.WebJobs.Extensions.DurableTask.EntityId)">
-            <inheritdoc/>
-        </member>
-        <member name="M:Microsoft.Azure.WebJobs.Extensions.DurableTask.EntityId.GetHashCode">
-            <inheritdoc/>
-        </member>
-        <member name="M:Microsoft.Azure.WebJobs.Extensions.DurableTask.EntityId.CompareTo(System.Object)">
-            <inheritdoc/>
-        </member>
-        <member name="T:Microsoft.Azure.WebJobs.Extensions.DurableTask.EntitySchedulerException">
-            <summary>
-            Exception used to describe various issues encountered by the entity scheduler.
-            </summary>
-        </member>
-        <member name="M:Microsoft.Azure.WebJobs.Extensions.DurableTask.EntitySchedulerException.#ctor">
-            <summary>
-            Initializes a new instance of the <see cref="T:Microsoft.Azure.WebJobs.Extensions.DurableTask.EntitySchedulerException"/> class.
-            </summary>
-        </member>
-        <member name="M:Microsoft.Azure.WebJobs.Extensions.DurableTask.EntitySchedulerException.#ctor(System.String,System.Exception)">
-            <summary>
-            Initializes an new instance of the <see cref="T:Microsoft.Azure.WebJobs.Extensions.DurableTask.EntitySchedulerException"/> class.
-            </summary>
-            <param name="errorMessage">The message that describes the error.</param>
-            <param name="innerException">The exception that was caught.</param>
-        </member>
-        <member name="M:Microsoft.Azure.WebJobs.Extensions.DurableTask.EntitySchedulerException.#ctor(System.Runtime.Serialization.SerializationInfo,System.Runtime.Serialization.StreamingContext)">
-            <summary>
-            Initializes a new instance of the <see cref="T:Microsoft.Azure.WebJobs.Extensions.DurableTask.EntitySchedulerException"/> class with serialized data.
-            </summary>
-            <param name="info">The System.Runtime.Serialization.SerializationInfo that holds the serialized object data about the exception being thrown.</param>
-            <param name="context">The System.Runtime.Serialization.StreamingContext that contains contextual information about the source or destination.</param>
-        </member>
-        <member name="T:Microsoft.Azure.WebJobs.Extensions.DurableTask.EntityStateResponse`1">
-            <summary>
-            The response returned by <see cref="M:Microsoft.Azure.WebJobs.Extensions.DurableTask.IDurableEntityClient.ReadEntityStateAsync``1(Microsoft.Azure.WebJobs.Extensions.DurableTask.EntityId,System.String,System.String)"/>.
-            </summary>
-            <typeparam name="T">The JSON-serializable type of the entity.</typeparam>
-        </member>
-        <member name="P:Microsoft.Azure.WebJobs.Extensions.DurableTask.EntityStateResponse`1.EntityExists">
-            <summary>
-            Whether this entity exists or not.
-            </summary>
-        </member>
-        <member name="P:Microsoft.Azure.WebJobs.Extensions.DurableTask.EntityStateResponse`1.EntityState">
-            <summary>
-            The current state of the entity, if it exists, or default(<typeparamref name="T"/>) otherwise.
-            </summary>
-        </member>
-        <member name="T:Microsoft.Azure.WebJobs.Extensions.DurableTask.EntityStatus">
-            <summary>
-            Information about the current status of an entity. Excludes potentially large data
-            (such as the entity state, or the contents of the queue) so it can always be read with low latency.
-            </summary>
-        </member>
-        <member name="P:Microsoft.Azure.WebJobs.Extensions.DurableTask.EntityStatus.EntityExists">
-            <summary>
-            Whether this entity exists or not.
-            </summary>
-        </member>
-        <member name="P:Microsoft.Azure.WebJobs.Extensions.DurableTask.EntityStatus.QueueSize">
-            <summary>
-            The size of the queue, i.e. the number of operations that are waiting for the current operation to complete.
-            </summary>
-        </member>
-        <member name="P:Microsoft.Azure.WebJobs.Extensions.DurableTask.EntityStatus.LockedBy">
-            <summary>
-            The instance id of the orchestration that currently holds the lock of this entity.
-            </summary>
-        </member>
-        <member name="P:Microsoft.Azure.WebJobs.Extensions.DurableTask.EntityStatus.CurrentOperation">
-            <summary>
-            The operation that is currently executing on this entity.
-            </summary>
-        </member>
-        <member name="T:Microsoft.Azure.WebJobs.Extensions.DurableTask.LockingRulesViolationException">
-            <summary>
-            The exception that is thrown when application code violates the locking rules.
-            </summary>
-        </member>
-        <member name="T:Microsoft.Azure.WebJobs.Extensions.DurableTask.MessageSorter">
-            <summary>
-            provides message ordering and deduplication of request messages (operations or lock requests)
-            that are sent to entities, from other entities, or from orchestrations.
-            </summary>
-        </member>
-        <member name="P:Microsoft.Azure.WebJobs.Extensions.DurableTask.MessageSorter.NumberBufferedRequests">
-            <summary>
-            Used for testing purposes.
-            </summary>
-        </member>
-        <member name="M:Microsoft.Azure.WebJobs.Extensions.DurableTask.MessageSorter.LabelOutgoingMessage(Microsoft.Azure.WebJobs.Extensions.DurableTask.RequestMessage,System.String,System.DateTime,System.TimeSpan)">
-            <summary>
-            Called on the sending side, to fill in timestamp and predecessor fields.
-            </summary>
-        </member>
-        <member name="M:Microsoft.Azure.WebJobs.Extensions.DurableTask.MessageSorter.ReceiveInOrder(Microsoft.Azure.WebJobs.Extensions.DurableTask.RequestMessage,System.TimeSpan)">
-            <summary>
-            Called on the receiving side, to reorder and deduplicate within the window.
-            </summary>
-        </member>
-        <member name="T:Microsoft.Azure.WebJobs.Extensions.DurableTask.OperationErrorException">
-            <summary>
-            Exception result representing an operation that failed, in case
-            the original exception is not serializable, or out-of-proc.
-            </summary>
-        </member>
-        <member name="M:Microsoft.Azure.WebJobs.Extensions.DurableTask.OperationErrorException.#ctor">
-            <summary>
-            Initializes a new instance of the <see cref="T:Microsoft.Azure.WebJobs.Extensions.DurableTask.OperationErrorException"/> class.
-            </summary>
-        </member>
-        <member name="M:Microsoft.Azure.WebJobs.Extensions.DurableTask.OperationErrorException.#ctor(System.String)">
-            <summary>
-            Initializes an new instance of the <see cref="T:Microsoft.Azure.WebJobs.Extensions.DurableTask.OperationErrorException"/> class.
-            </summary>
-            <param name="errorMessage">The message that describes the error.</param>
-        </member>
-        <member name="M:Microsoft.Azure.WebJobs.Extensions.DurableTask.OperationErrorException.#ctor(System.Runtime.Serialization.SerializationInfo,System.Runtime.Serialization.StreamingContext)">
-            <summary>
-            Initializes a new instance of the <see cref="T:Microsoft.Azure.WebJobs.Extensions.DurableTask.OperationErrorException"/> class with serialized data.
-            </summary>
-            <param name="info">The System.Runtime.Serialization.SerializationInfo that holds the serialized object data about the exception being thrown.</param>
-            <param name="context">The System.Runtime.Serialization.StreamingContext that contains contextual information about the source or destination.</param>
-        </member>
-        <member name="T:Microsoft.Azure.WebJobs.Extensions.DurableTask.DurableEntityProxyExtensions">
-            <summary>
-            Defines convenient overloads for creating entity proxy, for all the contexts.
-            </summary>
-        </member>
-        <member name="M:Microsoft.Azure.WebJobs.Extensions.DurableTask.DurableEntityProxyExtensions.SignalEntityAsync``1(Microsoft.Azure.WebJobs.Extensions.DurableTask.IDurableEntityClient,System.String,System.Action{``0})">
-            <summary>
-            Signals an entity to perform an operation.
-            </summary>
-            <typeparam name="TEntityInterface">Entity interface.</typeparam>
-            <param name="client">orchestration client.</param>
-            <param name="entityKey">The target entity key.</param>
-            <param name="operation">A delegate that performs the desired operation on the entity.</param>
-            <returns>A task that completes when the message has been reliably enqueued.</returns>
-        </member>
-        <member name="M:Microsoft.Azure.WebJobs.Extensions.DurableTask.DurableEntityProxyExtensions.SignalEntityAsync``1(Microsoft.Azure.WebJobs.Extensions.DurableTask.IDurableEntityClient,Microsoft.Azure.WebJobs.Extensions.DurableTask.EntityId,System.Action{``0})">
-            <summary>
-            Signals an entity to perform an operation.
-            </summary>
-            <typeparam name="TEntityInterface">Entity interface.</typeparam>
-            <param name="client">orchestration client.</param>
-            <param name="entityId">The target entity.</param>
-            <param name="operation">A delegate that performs the desired operation on the entity.</param>
-            <returns>A task that completes when the message has been reliably enqueued.</returns>
-        </member>
-        <member name="M:Microsoft.Azure.WebJobs.Extensions.DurableTask.DurableEntityProxyExtensions.CreateEntityProxy``1(Microsoft.Azure.WebJobs.Extensions.DurableTask.IDurableOrchestrationContext,System.String)">
-            <summary>
-            Create an entity proxy.
-            </summary>
-            <param name="context">orchestration context.</param>
-            <param name="entityKey">The target entity key.</param>
-            <typeparam name="TEntityInterface">Entity interface.</typeparam>
-            <returns>Entity proxy.</returns>
-        </member>
-        <member name="M:Microsoft.Azure.WebJobs.Extensions.DurableTask.DurableEntityProxyExtensions.CreateEntityProxy``1(Microsoft.Azure.WebJobs.Extensions.DurableTask.IDurableOrchestrationContext,Microsoft.Azure.WebJobs.Extensions.DurableTask.EntityId)">
-            <summary>
-            Create an entity proxy.
-            </summary>
-            <param name="context">orchestration context.</param>
-            <param name="entityId">The target entity.</param>
-            <typeparam name="TEntityInterface">Entity interface.</typeparam>
-            <returns>Entity proxy.</returns>
-        </member>
-        <member name="M:Microsoft.Azure.WebJobs.Extensions.DurableTask.DurableEntityProxyExtensions.SignalEntity``1(Microsoft.Azure.WebJobs.Extensions.DurableTask.IDurableEntityContext,System.String,System.Action{``0})">
-            <summary>
-            Signals an entity to perform an operation.
-            </summary>
-            <param name="context">entity context.</param>
-            <param name="entityKey">The target entity key.</param>
-            <param name="operation">A delegate that performs the desired operation on the entity.</param>
-            <typeparam name="TEntityInterface">Entity interface.</typeparam>
-        </member>
-        <member name="M:Microsoft.Azure.WebJobs.Extensions.DurableTask.DurableEntityProxyExtensions.SignalEntity``1(Microsoft.Azure.WebJobs.Extensions.DurableTask.IDurableEntityContext,Microsoft.Azure.WebJobs.Extensions.DurableTask.EntityId,System.Action{``0})">
-            <summary>
-            Signals an entity to perform an operation.
-            </summary>
-            <param name="context">entity context.</param>
-            <param name="entityId">The target entity.</param>
-            <param name="operation">A delegate that performs the desired operation on the entity.</param>
-            <typeparam name="TEntityInterface">Entity interface.</typeparam>
-        </member>
-        <member name="T:Microsoft.Azure.WebJobs.Extensions.DurableTask.EntityProxy">
-            <summary>
-            Provides the base implementation for the entity proxy.
-            </summary>
-        </member>
-        <member name="M:Microsoft.Azure.WebJobs.Extensions.DurableTask.EntityProxy.#ctor(Microsoft.Azure.WebJobs.Extensions.DurableTask.IEntityProxyContext,Microsoft.Azure.WebJobs.Extensions.DurableTask.EntityId)">
-            <summary>
-            Create an entity proxy.
-            </summary>
-            <param name="context">context.</param>
-            <param name="entityId">Entity id.</param>
-        </member>
-        <member name="M:Microsoft.Azure.WebJobs.Extensions.DurableTask.EntityProxy.CallAsync(System.String,System.Object)">
-            <summary>
-            Call entity function.
-            </summary>
-            <param name="operationName">The name of the operation.</param>
-            <param name="operationInput">The input for the operation.</param>
-            <returns>A <see cref="T:System.Threading.Tasks.Task"/> representing the result of the asynchronous operation.</returns>
-        </member>
-        <member name="M:Microsoft.Azure.WebJobs.Extensions.DurableTask.EntityProxy.CallAsync``1(System.String,System.Object)">
-            <summary>
-            Call entity function.
-            </summary>
-            <typeparam name="TResult">The return type of the called entity function.</typeparam>
-            <param name="operationName">The name of the operation.</param>
-            <param name="operationInput">The input for the operation.</param>
-            <returns>A <see cref="T:System.Threading.Tasks.Task`1"/> representing the result of the asynchronous operation.</returns>
-        </member>
-        <member name="M:Microsoft.Azure.WebJobs.Extensions.DurableTask.EntityProxy.Signal(System.String,System.Object)">
-            <summary>
-            Signal entity function.
-            </summary>
-            <param name="operationName">The name of the operation.</param>
-            <param name="operationInput">The input for the operation.</param>
-        </member>
-        <member name="T:Microsoft.Azure.WebJobs.Extensions.DurableTask.IEntityProxyContext">
-            <summary>
-            Abstract entity proxy context.
-            </summary>
-        </member>
-        <member name="M:Microsoft.Azure.WebJobs.Extensions.DurableTask.IEntityProxyContext.CallAsync(Microsoft.Azure.WebJobs.Extensions.DurableTask.EntityId,System.String,System.Object)">
-            <summary>
-            Call entity function.
-            </summary>
-            <param name="entityId">Entity id.</param>
-            <param name="operationName">Entity operation name.</param>
-            <param name="operationInput">Entity input value.</param>
-            <returns>A <see cref="T:System.Threading.Tasks.Task"/> representing the result of the asynchronous operation.</returns>
-        </member>
-        <member name="M:Microsoft.Azure.WebJobs.Extensions.DurableTask.IEntityProxyContext.CallAsync``1(Microsoft.Azure.WebJobs.Extensions.DurableTask.EntityId,System.String,System.Object)">
-            <summary>
-            Call entity function.
-            </summary>
-            <typeparam name="TResult">Result type.</typeparam>
-            <param name="entityId">Entity id.</param>
-            <param name="operationName">Entity operation name.</param>
-            <param name="operationInput">Entity input value.</param>
-            <returns>A <see cref="T:System.Threading.Tasks.Task`1"/> representing the result of the asynchronous operation.</returns>
-        </member>
-        <member name="M:Microsoft.Azure.WebJobs.Extensions.DurableTask.IEntityProxyContext.Signal(Microsoft.Azure.WebJobs.Extensions.DurableTask.EntityId,System.String,System.Object)">
-            <summary>
-            Signal entity function.
-            </summary>
-            <param name="entityId">Entity id.</param>
-            <param name="operationName">Entity operation name.</param>
-            <param name="operationInput">Entity input value.</param>
-        </member>
-        <member name="T:Microsoft.Azure.WebJobs.Extensions.DurableTask.RequestMessage">
-            <summary>
-            A message that represents an operation request or a lock request.
-            </summary>
-        </member>
-        <member name="P:Microsoft.Azure.WebJobs.Extensions.DurableTask.RequestMessage.Operation">
-            <summary>
-            The name of the operation being called (if this is an operation message) or <c>null</c>
-            (if this is a lock request).
-            </summary>
-        </member>
-        <member name="P:Microsoft.Azure.WebJobs.Extensions.DurableTask.RequestMessage.IsSignal">
-            <summary>
-            Whether or not this is a one-way message.
-            </summary>
-        </member>
-        <member name="P:Microsoft.Azure.WebJobs.Extensions.DurableTask.RequestMessage.Input">
-            <summary>
-            The operation input.
-            </summary>
-        </member>
-        <member name="P:Microsoft.Azure.WebJobs.Extensions.DurableTask.RequestMessage.Id">
-            <summary>
-            A unique identifier for this operation.
-            </summary>
-        </member>
-        <member name="P:Microsoft.Azure.WebJobs.Extensions.DurableTask.RequestMessage.ParentInstanceId">
-            <summary>
-            The parent instance that called this operation.
-            </summary>
-        </member>
-        <member name="P:Microsoft.Azure.WebJobs.Extensions.DurableTask.RequestMessage.Timestamp">
-            <summary>
-            A timestamp for this request.
-            Used for duplicate filtering and in-order delivery.
-            </summary>
-        </member>
-        <member name="P:Microsoft.Azure.WebJobs.Extensions.DurableTask.RequestMessage.Predecessor">
-            <summary>
-            A timestamp for the predecessor request in the stream, or DateTime.MinValue if none.
-            Used for duplicate filtering and in-order delivery.
-            </summary>
-        </member>
-        <member name="P:Microsoft.Azure.WebJobs.Extensions.DurableTask.RequestMessage.LockSet">
-            <summary>
-            For lock requests, the set of locks being acquired. Is sorted,
-            contains at least one element, and has no repetitions.
-            </summary>
-        </member>
-        <member name="P:Microsoft.Azure.WebJobs.Extensions.DurableTask.RequestMessage.Position">
-            <summary>
-            For lock requests involving multiple locks, the message number.
-            </summary>
-        </member>
-        <member name="T:Microsoft.Azure.WebJobs.Extensions.DurableTask.SchedulerState">
-            <summary>
-            The persisted state of an entity scheduler, as handed forward between ContinueAsNew instances.
-            </summary>
-        </member>
-        <member name="P:Microsoft.Azure.WebJobs.Extensions.DurableTask.SchedulerState.EntityExists">
-            <summary>
-            Whether this entity exists or not.
-            </summary>
-        </member>
-        <member name="P:Microsoft.Azure.WebJobs.Extensions.DurableTask.SchedulerState.EntityState">
-            <summary>
-            The serialized entity state. This can be stale while CurrentStateView != null.
-            </summary>
-        </member>
-        <member name="P:Microsoft.Azure.WebJobs.Extensions.DurableTask.SchedulerState.Queue">
-            <summary>
-            The queue of waiting operations, or null if none.
-            </summary>
-        </member>
-        <member name="P:Microsoft.Azure.WebJobs.Extensions.DurableTask.SchedulerState.LockedBy">
-            <summary>
-            The instance id of the orchestration that currently holds the lock of this entity.
-            </summary>
-        </member>
-        <member name="P:Microsoft.Azure.WebJobs.Extensions.DurableTask.SchedulerState.MessageSorter">
-            <summary>
-            The metadata used for reordering and deduplication of messages sent to entities.
-            </summary>
-        </member>
-        <member name="T:Microsoft.Azure.WebJobs.Extensions.DurableTask.TypedInvocationExtensions">
-            <summary>
-            Extends the durable entity context to support reflection-based invocation of entity operations.
-            </summary>
-        </member>
-        <member name="M:Microsoft.Azure.WebJobs.Extensions.DurableTask.TypedInvocationExtensions.DispatchAsync``1(Microsoft.Azure.WebJobs.Extensions.DurableTask.IDurableEntityContext,System.Object[])">
-            <summary>
-            Dynamically dispatches the incoming entity operation using reflection.
-            </summary>
-            <typeparam name="T">The class to use for entity instances.</typeparam>
-            <returns>A task that completes when the dispatched operation has finished.</returns>
-            <exception cref="T:System.Reflection.AmbiguousMatchException">If there is more than one method with the given operation name.</exception>
-            <exception cref="T:System.MissingMethodException">If there is no method with the given operation name.</exception>
-            <exception cref="T:System.InvalidOperationException">If the method has more than one argument.</exception>
-            <remarks>
-            If the entity's state is null, an object of type <typeparamref name="T"/> is created first. Then, reflection
-            is used to try to find a matching method. This match is based on the method name
-            (which is the operation name) and the argument list (which is the operation content, deserialized into
-            an object array).
-            </remarks>
-            <param name="context">Context object to use to dispatch entity operations.</param>
-            <param name="constructorParameters">Parameters to feed to the entity constructor. Should be primarily used for
-            output bindings. Parameters must match the order in the constructor after ignoring parameters populated on
-            constructor via dependency injection.</param>
-        </member>
-        <member name="T:Microsoft.Azure.WebJobs.Extensions.DurableTask.EtwEventSource">
-            <summary>
-            ETW Event Provider for the WebJobs.Extensions.DurableTask extension.
-            </summary>
-        </member>
-        <member name="P:Microsoft.Azure.WebJobs.Extensions.DurableTask.EventSourcedDurabilityProvider.ConnectionName">
-            <summary>
-            The app setting containing the Azure Storage connection string.
-            </summary>
-        </member>
-        <member name="M:Microsoft.Azure.WebJobs.Extensions.DurableTask.EventSourcedDurabilityProvider.RetrieveSerializedEntityState(Microsoft.Azure.WebJobs.Extensions.DurableTask.EntityId)">
-            <inheritdoc/>
-        </member>
-        <member name="T:Microsoft.Azure.WebJobs.Extensions.DurableTask.FunctionFailedException">
-            <summary>
-            The exception that is thrown when a sub-orchestrator or activity function fails
-            with an error.
-            </summary>
-            <remarks>
-            The `InnerException` property of this instance will contain additional information
-            about the failed sub-orchestrator or activity function.
-            </remarks>
-        </member>
-        <member name="M:Microsoft.Azure.WebJobs.Extensions.DurableTask.FunctionFailedException.#ctor(System.String)">
-            <summary>
-            Initializes a new instance of a <see cref="T:Microsoft.Azure.WebJobs.Extensions.DurableTask.FunctionFailedException"/>.
-            </summary>
-            <param name="message">A message describing where to look for more details.</param>
-        </member>
-        <member name="M:Microsoft.Azure.WebJobs.Extensions.DurableTask.FunctionFailedException.#ctor(System.String,System.Exception)">
-            <summary>
-            Initializes a new instance of a <see cref="T:Microsoft.Azure.WebJobs.Extensions.DurableTask.FunctionFailedException"/>.
-            </summary>
-            <param name="message">A message describing where to look for more details.</param>
-            <param name="innerException">The exception that caused the function to fail.</param>
-        </member>
-        <member name="T:Microsoft.Azure.WebJobs.Extensions.DurableTask.FunctionName">
-            <summary>
-            The name of a durable function.
-            </summary>
-        </member>
-        <member name="M:Microsoft.Azure.WebJobs.Extensions.DurableTask.FunctionName.#ctor(System.String)">
-            <summary>
-            Initializes a new instance of the <see cref="T:Microsoft.Azure.WebJobs.Extensions.DurableTask.FunctionName"/> struct.
-            </summary>
-            <param name="name">The name of the function.</param>
-        </member>
-        <member name="P:Microsoft.Azure.WebJobs.Extensions.DurableTask.FunctionName.Name">
-            <summary>
-            Gets the name of the function without the version.
-            </summary>
-            <value>
-            The name of the activity function without the version.
-            </value>
-        </member>
-        <member name="M:Microsoft.Azure.WebJobs.Extensions.DurableTask.FunctionName.op_Equality(Microsoft.Azure.WebJobs.Extensions.DurableTask.FunctionName,Microsoft.Azure.WebJobs.Extensions.DurableTask.FunctionName)">
-            <summary>
-            Compares two <see cref="T:Microsoft.Azure.WebJobs.Extensions.DurableTask.FunctionName"/> objects for equality.
-            </summary>
-            <param name="a">The first <see cref="T:Microsoft.Azure.WebJobs.Extensions.DurableTask.FunctionName"/> to compare.</param>
-            <param name="b">The second <see cref="T:Microsoft.Azure.WebJobs.Extensions.DurableTask.FunctionName"/> to compare.</param>
-            <returns><c>true</c> if the two <see cref="T:Microsoft.Azure.WebJobs.Extensions.DurableTask.FunctionName"/> objects are equal; otherwise <c>false</c>.</returns>
-        </member>
-        <member name="M:Microsoft.Azure.WebJobs.Extensions.DurableTask.FunctionName.op_Inequality(Microsoft.Azure.WebJobs.Extensions.DurableTask.FunctionName,Microsoft.Azure.WebJobs.Extensions.DurableTask.FunctionName)">
-            <summary>
-            Compares two <see cref="T:Microsoft.Azure.WebJobs.Extensions.DurableTask.FunctionName"/> objects for inequality.
-            </summary>
-            <param name="a">The first <see cref="T:Microsoft.Azure.WebJobs.Extensions.DurableTask.FunctionName"/> to compare.</param>
-            <param name="b">The second <see cref="T:Microsoft.Azure.WebJobs.Extensions.DurableTask.FunctionName"/> to compare.</param>
-            <returns><c>true</c> if the two <see cref="T:Microsoft.Azure.WebJobs.Extensions.DurableTask.FunctionName"/> objects are not equal; otherwise <c>false</c>.</returns>
-        </member>
-        <member name="M:Microsoft.Azure.WebJobs.Extensions.DurableTask.FunctionName.Equals(Microsoft.Azure.WebJobs.Extensions.DurableTask.FunctionName)">
-            <summary>
-            Gets a value indicating whether to <see cref="T:Microsoft.Azure.WebJobs.Extensions.DurableTask.FunctionName"/> objects
-            are equal using value semantics.
-            </summary>
-            <param name="other">The other object to compare to.</param>
-            <returns><c>true</c> if the two objects are equal using value semantics; otherwise <c>false</c>.</returns>
-        </member>
-        <member name="M:Microsoft.Azure.WebJobs.Extensions.DurableTask.FunctionName.Equals(System.Object)">
-            <summary>
-            Gets a value indicating whether to <see cref="T:Microsoft.Azure.WebJobs.Extensions.DurableTask.FunctionName"/> objects
-            are equal using value semantics.
-            </summary>
-            <param name="other">The other object to compare to.</param>
-            <returns><c>true</c> if the two objects are equal using value semantics; otherwise <c>false</c>.</returns>
-        </member>
-        <member name="M:Microsoft.Azure.WebJobs.Extensions.DurableTask.FunctionName.GetHashCode">
-            <summary>
-            Calculates a hash code value for the current <see cref="T:Microsoft.Azure.WebJobs.Extensions.DurableTask.FunctionName"/> instance.
-            </summary>
-            <returns>A 32-bit hash code value.</returns>
-        </member>
-        <member name="M:Microsoft.Azure.WebJobs.Extensions.DurableTask.FunctionName.ToString">
-            <summary>
-            Gets the string value of the current <see cref="T:Microsoft.Azure.WebJobs.Extensions.DurableTask.FunctionName"/> instance.
-            </summary>
-            <returns>The name and optional version of the current <see cref="T:Microsoft.Azure.WebJobs.Extensions.DurableTask.FunctionName"/> instance.</returns>
-        </member>
-        <member name="T:Microsoft.Azure.WebJobs.Extensions.DurableTask.FunctionType">
-            <summary>
-            The type of a function.
-            </summary>
-        </member>
-        <member name="T:Microsoft.Azure.WebJobs.Extensions.DurableTask.GuidManager">
-            <summary>
-            Class for creating deterministic <see cref="T:System.Guid"/>.
-            </summary>
-        </member>
-        <member name="T:Microsoft.Azure.WebJobs.Extensions.DurableTask.HttpCreationPayload">
-            <summary>
-            Data structure containing orchestration instance creation HTTP endpoints.
-            </summary>
-        </member>
-        <member name="P:Microsoft.Azure.WebJobs.Extensions.DurableTask.HttpCreationPayload.CreateNewInstancePostUri">
-            <summary>
-            Gets the HTTP POST orchestration instance creation endpoint URL.
-            </summary>
-            <value>
-            The HTTP URL for creating a new orchestration instance.
-            </value>
-        </member>
-        <member name="P:Microsoft.Azure.WebJobs.Extensions.DurableTask.HttpCreationPayload.CreateAndWaitOnNewInstancePostUri">
-            <summary>
-            Gets the HTTP POST orchestration instance create-and-wait endpoint URL.
-            </summary>
-            <value>
-            The HTTP URL for creating a new orchestration instance and waiting on its completion.
-            </value>
-        </member>
-        <member name="T:Microsoft.Azure.WebJobs.Extensions.DurableTask.HttpManagementPayload">
-            <summary>
-            Data structure containing status, terminate and send external event HTTP endpoints.
-            </summary>
-        </member>
-        <member name="P:Microsoft.Azure.WebJobs.Extensions.DurableTask.HttpManagementPayload.Id">
-            <summary>
-            Gets the ID of the orchestration instance.
-            </summary>
-            <value>
-            The ID of the orchestration instance.
-            </value>
-        </member>
-        <member name="P:Microsoft.Azure.WebJobs.Extensions.DurableTask.HttpManagementPayload.StatusQueryGetUri">
-            <summary>
-            Gets the HTTP GET status query endpoint URL.
-            </summary>
-            <value>
-            The HTTP URL for fetching the instance status.
-            </value>
-        </member>
-        <member name="P:Microsoft.Azure.WebJobs.Extensions.DurableTask.HttpManagementPayload.SendEventPostUri">
-            <summary>
-            Gets the HTTP POST external event sending endpoint URL.
-            </summary>
-            <value>
-            The HTTP URL for posting external event notifications.
-            </value>
-        </member>
-        <member name="P:Microsoft.Azure.WebJobs.Extensions.DurableTask.HttpManagementPayload.TerminatePostUri">
-            <summary>
-            Gets the HTTP POST instance termination endpoint.
-            </summary>
-            <value>
-            The HTTP URL for posting instance termination commands.
-            </value>
-        </member>
-        <member name="P:Microsoft.Azure.WebJobs.Extensions.DurableTask.HttpManagementPayload.RewindPostUri">
-            <summary>
-            Gets the HTTP POST instance rewind endpoint.
-            </summary>
-            <value>
-            The HTTP URL for rewinding orchestration instances.
-            </value>
-        </member>
-        <member name="P:Microsoft.Azure.WebJobs.Extensions.DurableTask.HttpManagementPayload.PurgeHistoryDeleteUri">
-            <summary>
-            Gets the HTTP DELETE purge instance history by instance ID endpoint.
-            </summary>
-            <value>
-            The HTTP URL for purging instance history by instance ID.
-            </value>
-        </member>
-        <member name="T:Microsoft.Azure.WebJobs.Extensions.DurableTask.IConnectionStringResolver">
-            <summary>
-            Interface defining methods to resolve connection strings.
-            </summary>
-        </member>
-        <member name="M:Microsoft.Azure.WebJobs.Extensions.DurableTask.IConnectionStringResolver.Resolve(System.String)">
-            <summary>
-            Looks up a connection string value given a name.
-            </summary>
-            <param name="connectionStringName">The name of the connection string.</param>
-            <returns>Returns the resolved connection string value.</returns>
-        </member>
-        <member name="T:Microsoft.Azure.WebJobs.Extensions.DurableTask.IDurabilityProviderFactory">
-            <summary>
-            Interface defining methods to build instances of <see cref="T:Microsoft.Azure.WebJobs.Extensions.DurableTask.DurabilityProvider"/>.
-            </summary>
-        </member>
-        <member name="M:Microsoft.Azure.WebJobs.Extensions.DurableTask.IDurabilityProviderFactory.GetDurabilityProvider">
-            <summary>
-            Creates or retrieves a durability provider to be used throughout the extension.
-            </summary>
-            <returns>An durability provider to be used by the Durable Task Extension.</returns>
-        </member>
-        <member name="M:Microsoft.Azure.WebJobs.Extensions.DurableTask.IDurabilityProviderFactory.GetDurabilityProvider(Microsoft.Azure.WebJobs.Extensions.DurableTask.DurableClientAttribute)">
-            <summary>
-            Creates or retrieves a cached durability provider to be used in a given function execution.
-            </summary>
-            <param name="attribute">A durable client attribute with parameters for the durability provider.</param>
-            <returns>A durability provider to be used by a client function.</returns>
-        </member>
-        <member name="T:Microsoft.Azure.WebJobs.Extensions.DurableTask.IDurableHttpMessageHandlerFactory">
-            <summary>
-            Interface used for testing Durable HTTP.
-            </summary>
-        </member>
-        <member name="M:Microsoft.Azure.WebJobs.Extensions.DurableTask.IDurableHttpMessageHandlerFactory.CreateHttpMessageHandler">
-            <summary>
-            Creates an HttpClientHandler and returns it.
-            </summary>
-            <returns>Returns an HttpClientHandler.</returns>
-        </member>
-        <member name="T:Microsoft.Azure.WebJobs.Extensions.DurableTask.ILifeCycleNotificationHelper">
-            <summary>
-            Interface defining methods to life cycle notifications.
-            </summary>
-        </member>
-        <member name="M:Microsoft.Azure.WebJobs.Extensions.DurableTask.ILifeCycleNotificationHelper.OrchestratorStartingAsync(System.String,System.String,System.String,System.Boolean)">
-            <summary>
-            The orchestrator was starting.
-            </summary>
-            <param name="hubName">The name of the task hub.</param>
-            <param name="functionName">The name of the orchestrator function to call.</param>
-            <param name="instanceId">The ID to use for the orchestration instance.</param>
-            <param name="isReplay">The orchestrator function is currently replaying itself.</param>
-            <returns>A task that completes when the lifecycle notification message has been sent.</returns>
-        </member>
-        <member name="M:Microsoft.Azure.WebJobs.Extensions.DurableTask.ILifeCycleNotificationHelper.OrchestratorCompletedAsync(System.String,System.String,System.String,System.Boolean,System.Boolean)">
-            <summary>
-            The orchestrator was completed.
-            </summary>
-            <param name="hubName">The name of the task hub.</param>
-            <param name="functionName">The name of the orchestrator function to call.</param>
-            <param name="instanceId">The ID to use for the orchestration instance.</param>
-            <param name="continuedAsNew">The orchestration completed with ContinueAsNew as is in the process of restarting.</param>
-            <param name="isReplay">The orchestrator function is currently replaying itself.</param>
-            <returns>A task that completes when the lifecycle notification message has been sent.</returns>
-        </member>
-        <member name="M:Microsoft.Azure.WebJobs.Extensions.DurableTask.ILifeCycleNotificationHelper.OrchestratorFailedAsync(System.String,System.String,System.String,System.String,System.Boolean)">
-            <summary>
-            The orchestrator was failed.
-            </summary>
-            <param name="hubName">The name of the task hub.</param>
-            <param name="functionName">The name of the orchestrator function to call.</param>
-            <param name="instanceId">The ID to use for the orchestration instance.</param>
-            <param name="reason">Additional data associated with the tracking event.</param>
-            <param name="isReplay">The orchestrator function is currently replaying itself.</param>
-            <returns>A task that completes when the lifecycle notification message has been sent.</returns>
-        </member>
-        <member name="M:Microsoft.Azure.WebJobs.Extensions.DurableTask.ILifeCycleNotificationHelper.OrchestratorTerminatedAsync(System.String,System.String,System.String,System.String)">
-            <summary>
-            The orchestrator was terminated.
-            </summary>
-            <param name="hubName">The name of the task hub.</param>
-            <param name="functionName">The name of the orchestrator function to call.</param>
-            <param name="instanceId">The ID to use for the orchestration instance.</param>
-            <param name="reason">Additional data associated with the tracking event.</param>
-            <returns>A task that completes when the lifecycle notification message has been sent.</returns>
-        </member>
-        <member name="T:Microsoft.Azure.WebJobs.Extensions.DurableTask.ITokenSource">
-            <summary>
-            Implementations of this interface can be used to provide authorization tokens for outbound HTTP requests.
-            </summary>
-        </member>
-        <member name="M:Microsoft.Azure.WebJobs.Extensions.DurableTask.ITokenSource.GetTokenAsync">
-            <summary>
-            Gets a token for a resource.
-            </summary>
-            <returns>A <see cref="T:System.Threading.Tasks.Task`1"/> representing the result of the asynchronous operation.</returns>
-        </member>
-        <member name="T:Microsoft.Azure.WebJobs.Extensions.DurableTask.OutOfProcOrchestrationShim">
-            <summary>
-            Not intended for public consumption.
-            </summary>
-        </member>
-        <member name="M:Microsoft.Azure.WebJobs.Extensions.DurableTask.OutOfProcOrchestrationShim.#ctor(Microsoft.Azure.WebJobs.Extensions.DurableTask.IDurableOrchestrationContext)">
-            <summary>
-            Initializes a new instance of the <see cref="T:Microsoft.Azure.WebJobs.Extensions.DurableTask.OutOfProcOrchestrationShim"/> class.
-            </summary>
-            <param name="context">The orchestration execution context.</param>
-        </member>
-        <member name="M:Microsoft.Azure.WebJobs.Extensions.DurableTask.OutOfProcOrchestrationShim.ExecuteAsync(Newtonsoft.Json.Linq.JObject)">
-            <summary>
-            Not intended for public consumption.
-            </summary>
-            <param name="executionJson">The result of the out-of-proc execution.</param>
-            <returns><c>true</c> if there are more executions to process; <c>false</c> otherwise.</returns>
-        </member>
-        <member name="T:Microsoft.Azure.WebJobs.Extensions.DurableTask.TaskActivityShim">
-            <summary>
-            Task activity implementation which delegates the implementation to a function.
-            </summary>
-        </member>
-        <member name="T:Microsoft.Azure.WebJobs.Extensions.DurableTask.TaskCommonShim">
-            <summary>
-            Common functionality of <see cref="T:Microsoft.Azure.WebJobs.Extensions.DurableTask.TaskEntityShim"/> and <see cref="T:Microsoft.Azure.WebJobs.Extensions.DurableTask.TaskOrchestrationShim"/>.
-            </summary>
-        </member>
-        <member name="T:Microsoft.Azure.WebJobs.Extensions.DurableTask.TaskEntityShim">
-            <summary>
-            Implements the entity scheduler as a looping orchestration.
-            There is one such orchestration per entity.
-            The orchestration terminates if the entity is deleted and idle.
-            The orchestration calls ContinueAsNew when it is idle, but not deleted.
-            </summary>
-        </member>
-        <member name="T:Microsoft.Azure.WebJobs.Extensions.DurableTask.TaskEntityShim.OutOfProcResult">
-            <summary>
-            The results of executing a batch of operations on the entity out of process.
-            </summary>
-        </member>
-        <member name="P:Microsoft.Azure.WebJobs.Extensions.DurableTask.TaskEntityShim.OutOfProcResult.EntityExists">
-            <summary>
-            Whether the entity exists after executing the batch.
-            This is false if the last operation in the batch deletes the entity,
-            and true otherwise.
-            </summary>
-        </member>
-        <member name="P:Microsoft.Azure.WebJobs.Extensions.DurableTask.TaskEntityShim.OutOfProcResult.EntityState">
-            <summary>
-            The state of the entity after executing the batch.
-            Should be null if <see cref="P:Microsoft.Azure.WebJobs.Extensions.DurableTask.TaskEntityShim.OutOfProcResult.EntityExists"/> is false.
-            </summary>
-        </member>
-        <member name="P:Microsoft.Azure.WebJobs.Extensions.DurableTask.TaskEntityShim.OutOfProcResult.Results">
-            <summary>
-            The results of executing the operations. The length of this list must always match
-            the size of the batch, even if there were exceptions.
-            </summary>
-        </member>
-        <member name="P:Microsoft.Azure.WebJobs.Extensions.DurableTask.TaskEntityShim.OutOfProcResult.Signals">
-            <summary>
-            The list of signals sent by the entity. Can be empty.
-            </summary>
-        </member>
-        <member name="T:Microsoft.Azure.WebJobs.Extensions.DurableTask.TaskEntityShim.OutOfProcResult.OperationResult">
-            <summary>
-            The results of executing an operation.
-            </summary>
-        </member>
-        <member name="P:Microsoft.Azure.WebJobs.Extensions.DurableTask.TaskEntityShim.OutOfProcResult.OperationResult.Result">
-            <summary>
-            The returned value or error/exception.
-            </summary>
-        </member>
-        <member name="P:Microsoft.Azure.WebJobs.Extensions.DurableTask.TaskEntityShim.OutOfProcResult.OperationResult.IsError">
-            <summary>
-            Determines whether <see cref="P:Microsoft.Azure.WebJobs.Extensions.DurableTask.TaskEntityShim.OutOfProcResult.OperationResult.Result"/> is a normal result, or an error/exception.
-            </summary>
-        </member>
-        <member name="P:Microsoft.Azure.WebJobs.Extensions.DurableTask.TaskEntityShim.OutOfProcResult.OperationResult.DurationInMilliseconds">
-            <summary>
-            The measured duration of this operation's execution, in milliseconds.
-            </summary>
-        </member>
-        <member name="T:Microsoft.Azure.WebJobs.Extensions.DurableTask.TaskEntityShim.OutOfProcResult.Signal">
-            <summary>
-            Describes a signal that was emitted by one of the operations in the batch.
-            </summary>
-        </member>
-        <member name="P:Microsoft.Azure.WebJobs.Extensions.DurableTask.TaskEntityShim.OutOfProcResult.Signal.Target">
-            <summary>
-            The destination of the signal.
-            </summary>
-        </member>
-        <member name="P:Microsoft.Azure.WebJobs.Extensions.DurableTask.TaskEntityShim.OutOfProcResult.Signal.Name">
-            <summary>
-            The name of the operation being signaled.
-            </summary>
-        </member>
-        <member name="P:Microsoft.Azure.WebJobs.Extensions.DurableTask.TaskEntityShim.OutOfProcResult.Signal.Input">
-            <summary>
-            The input of the operation being signaled.
-            </summary>
-        </member>
-        <member name="T:Microsoft.Azure.WebJobs.Extensions.DurableTask.TaskOrchestrationShim">
-            <summary>
-            Task orchestration implementation which delegates the orchestration implementation to a function.
-            </summary>
-        </member>
-        <member name="T:Microsoft.Azure.WebJobs.Extensions.DurableTask.ManagedIdentityTokenSource">
-            <summary>
-            Token Source implementation for Azure Managed Identities.
-            </summary>
-        </member>
-        <member name="M:Microsoft.Azure.WebJobs.Extensions.DurableTask.ManagedIdentityTokenSource.#ctor(System.String)">
-            <summary>
-            Initializes a new instance of the <see cref="T:Microsoft.Azure.WebJobs.Extensions.DurableTask.ManagedIdentityTokenSource"/> class.
-            </summary>
-            <param name="resource">
-            The Azure Active Directory resource identifier of the web API being invoked.
-            For example, <c>https://management.core.windows.net/</c> or <c>https://graph.microsoft.com/</c>.
-            </param>
-        </member>
-        <member name="P:Microsoft.Azure.WebJobs.Extensions.DurableTask.ManagedIdentityTokenSource.Resource">
-            <summary>
-            Gets the Azure Active Directory resource identifier of the web API being invoked.
-            For example, <c>https://management.core.windows.net/</c> or <c>https://graph.microsoft.com/</c>.
-            </summary>
-        </member>
-        <member name="M:Microsoft.Azure.WebJobs.Extensions.DurableTask.ManagedIdentityTokenSource.GetTokenAsync">
-            <inheritdoc/>
-        </member>
-        <member name="M:Microsoft.Azure.WebJobs.Extensions.DurableTask.MessagePayloadDataConverter.Serialize(System.Object)">
-            <summary>
-            JSON-serializes the specified object.
-            </summary>
-        </member>
-        <member name="M:Microsoft.Azure.WebJobs.Extensions.DurableTask.MessagePayloadDataConverter.Serialize(System.Object,System.Int32)">
-            <summary>
-            JSON-serializes the specified object and throws a <see cref="T:System.ArgumentException"/> if the
-            resulting JSON exceeds the maximum size specified by <paramref name="maxSizeInKB"/>.
-            </summary>
-        </member>
-        <member name="T:Microsoft.Azure.WebJobs.Extensions.DurableTask.AzureStorageOptions">
-            <summary>
-            Configuration options for the Azure Storage storage provider.
-            </summary>
-        </member>
-        <member name="P:Microsoft.Azure.WebJobs.Extensions.DurableTask.AzureStorageOptions.ConnectionStringName">
-            <summary>
-            Gets or sets the name of the Azure Storage connection string used to manage the underlying Azure Storage resources.
-            </summary>
-            <remarks>
-            If not specified, the default behavior is to use the standard `AzureWebJobsStorage` connection string for all storage usage.
-            </remarks>
-            <value>The name of a connection string that exists in the app's application settings.</value>
-        </member>
-        <member name="P:Microsoft.Azure.WebJobs.Extensions.DurableTask.AzureStorageOptions.ControlQueueBatchSize">
-            <summary>
-            Gets or sets the number of messages to pull from the control queue at a time.
-            </summary>
-            <remarks>
-            Messages pulled from the control queue are buffered in memory until the internal
-            dispatcher is ready to process them.
-            </remarks>
-            <value>A positive integer configured by the host. The default value is <c>32</c>.</value>
-        </member>
-        <member name="P:Microsoft.Azure.WebJobs.Extensions.DurableTask.AzureStorageOptions.PartitionCount">
-            <summary>
-            Gets or sets the partition count for the control queue.
-            </summary>
-            <remarks>
-            Increasing the number of partitions will increase the number of workers
-            that can concurrently execute orchestrator functions. However, increasing
-            the partition count can also increase the amount of load placed on the storage
-            account and on the thread pool if the number of workers is smaller than the
-            number of partitions.
-            </remarks>
-            <value>A positive integer between 1 and 16. The default value is <c>4</c>.</value>
-        </member>
-        <member name="P:Microsoft.Azure.WebJobs.Extensions.DurableTask.AzureStorageOptions.ControlQueueBufferThreshold">
-            <summary>
-            Gets or set the number of control queue messages that can be buffered in memory
-            at a time, at which point the dispatcher will wait before dequeuing any additional
-            messages. The default is 64.
-            </summary>
-            <remarks>This has historically always been fixed to 64, but increasing it may increase
-            throughput.</remarks>
-        </member>
-        <member name="P:Microsoft.Azure.WebJobs.Extensions.DurableTask.AzureStorageOptions.ControlQueueVisibilityTimeout">
-            <summary>
-            Gets or sets the visibility timeout of dequeued control queue messages.
-            </summary>
-            <value>
-            A <c>TimeSpan</c> configured by the host. The default is 5 minutes.
-            </value>
-        </member>
-        <member name="P:Microsoft.Azure.WebJobs.Extensions.DurableTask.AzureStorageOptions.WorkItemQueueVisibilityTimeout">
-            <summary>
-            Gets or sets the visibility timeout of dequeued work item queue messages.
-            </summary>
-            <value>
-            A <c>TimeSpan</c> configured by the host. The default is 5 minutes.
-            </value>
-        </member>
-        <member name="P:Microsoft.Azure.WebJobs.Extensions.DurableTask.AzureStorageOptions.TrackingStoreConnectionStringName">
-            <summary>
-            Gets or sets the name of the Azure Storage connection string to use for the
-            durable tracking store (History and Instances tables).
-            </summary>
-            <remarks><para>
-            If not specified, the <see cref="P:Microsoft.Azure.WebJobs.Extensions.DurableTask.AzureStorageOptions.ConnectionStringName"/> connection string
-            is used for the durable tracking store.
-            </para><para>
-            This property is primarily useful when deploying multiple apps that need to share the same
-            tracking infrastructure. For example, when deploying two versions of an app side by side, using
-            the same tracking store allows both versions to save history into the same table, which allows
-            clients to query for instance status across all versions.
-            </para></remarks>
-            <value>The name of a connection string that exists in the app's application settings.</value>
-        </member>
-        <member name="P:Microsoft.Azure.WebJobs.Extensions.DurableTask.AzureStorageOptions.TrackingStoreNamePrefix">
-            <summary>
-            Gets or sets the name prefix to use for history and instance tables in Azure Storage.
-            </summary>
-            <remarks>
-            This property is only used when <see cref="P:Microsoft.Azure.WebJobs.Extensions.DurableTask.AzureStorageOptions.TrackingStoreConnectionStringName"/> is specified.
-            If no prefix is specified, the default prefix value is "DurableTask".
-            </remarks>
-            <value>The prefix to use when naming the generated Azure tables.</value>
-        </member>
-        <member name="P:Microsoft.Azure.WebJobs.Extensions.DurableTask.AzureStorageOptions.FetchLargeMessagesAutomatically">
-            <summary>
-            Gets or sets whether the extension will automatically fetch large messages in orchestration status
-            queries. If set to false, the extension will return large messages as a blob url.
-            </summary>
-            <value>A boolean indicating whether will automatically fetch large messages .</value>
-        </member>
-        <member name="P:Microsoft.Azure.WebJobs.Extensions.DurableTask.AzureStorageOptions.MaxQueuePollingInterval">
-            <summary>
-            Gets or sets the maximum queue polling interval.
-            </summary>
-            <value>Maximum interval for polling control and work-item queues.</value>
-        </member>
-        <member name="M:Microsoft.Azure.WebJobs.Extensions.DurableTask.AzureStorageOptions.ValidateHubName(System.String)">
-            <summary>
-            Throws an exception if the provided hub name violates any naming conventions for the storage provider.
-            </summary>
-        </member>
-        <member name="M:Microsoft.Azure.WebJobs.Extensions.DurableTask.AzureStorageOptions.Validate">
-            <summary>
-            Throws an exception if any of the settings of the storage provider are invalid.
-            </summary>
-        </member>
-        <member name="T:Microsoft.Azure.WebJobs.Extensions.DurableTask.DurableTaskOptions">
-            <summary>
-            Configuration options for the Durable Task extension.
-            </summary>
-        </member>
-        <member name="P:Microsoft.Azure.WebJobs.Extensions.DurableTask.DurableTaskOptions.HttpSettings">
-            <summary>
-            Settings used for Durable HTTP functionality.
-            </summary>
-        </member>
-        <member name="P:Microsoft.Azure.WebJobs.Extensions.DurableTask.DurableTaskOptions.HubName">
-            <summary>
-            Gets or sets default task hub name to be used by all <see cref="T:Microsoft.Azure.WebJobs.Extensions.DurableTask.IDurableClient"/>, <see cref="T:Microsoft.Azure.WebJobs.Extensions.DurableTask.IDurableEntityClient"/>, <see cref="T:Microsoft.Azure.WebJobs.Extensions.DurableTask.IDurableOrchestrationClient"/>,
-            <see cref="T:Microsoft.Azure.WebJobs.Extensions.DurableTask.IDurableOrchestrationContext"/>, and <see cref="T:Microsoft.Azure.WebJobs.Extensions.DurableTask.IDurableActivityContext"/> instances.
-            </summary>
-            <remarks>
-            A task hub is a logical grouping of storage resources. Alternate task hub names can be used to isolate
-            multiple Durable Functions applications from each other, even if they are using the same storage backend.
-            </remarks>
-            <value>The name of the default task hub.</value>
-        </member>
-        <member name="P:Microsoft.Azure.WebJobs.Extensions.DurableTask.DurableTaskOptions.StorageProvider">
-            <summary>
-            The section of configuration related to storage providers. If using Azure Storage provider, the schema should match
-            <see cref="T:Microsoft.Azure.WebJobs.Extensions.DurableTask.AzureStorageOptions"/>.
-            </summary>
-        </member>
-        <member name="P:Microsoft.Azure.WebJobs.Extensions.DurableTask.DurableTaskOptions.Tracing">
-            <summary>
-            The section of configuration related to tracing.
-            </summary>
-        </member>
-        <member name="P:Microsoft.Azure.WebJobs.Extensions.DurableTask.DurableTaskOptions.Notifications">
-            <summary>
-            The section of configuration related to notifications.
-            </summary>
-        </member>
-        <member name="P:Microsoft.Azure.WebJobs.Extensions.DurableTask.DurableTaskOptions.MaxConcurrentActivityFunctions">
-            <summary>
-            Gets or sets the maximum number of activity functions that can be processed concurrently on a single host instance.
-            </summary>
-            <remarks>
-            Increasing activity function concurrent can result in increased throughput but can
-            also increase the total CPU and memory usage on a single worker instance.
-            </remarks>
-            <value>
-            A positive integer configured by the host. The default value is 10X the number of processors on the current machine.
-            </value>
-        </member>
-        <member name="P:Microsoft.Azure.WebJobs.Extensions.DurableTask.DurableTaskOptions.MaxConcurrentOrchestratorFunctions">
-            <summary>
-            Gets or sets the maximum number of orchestrator functions that can be processed concurrently on a single host instance.
-            </summary>
-            <value>
-            A positive integer configured by the host. The default value is 10X the number of processors on the current machine.
-            </value>
-        </member>
-        <member name="P:Microsoft.Azure.WebJobs.Extensions.DurableTask.DurableTaskOptions.NotificationUrl">
-            <summary>
-            Gets or sets the base URL for the HTTP APIs managed by this extension.
-            </summary>
-            <remarks>
-            This property is intended for use only by runtime hosts.
-            </remarks>
-            <value>
-            A URL pointing to the hosted function app that responds to status polling requests.
-            </value>
-        </member>
-        <member name="P:Microsoft.Azure.WebJobs.Extensions.DurableTask.DurableTaskOptions.ExtendedSessionsEnabled">
-            <summary>
-            Gets or sets a flag indicating whether to enable extended sessions.
-            </summary>
-            <remarks>
-            <para>Extended sessions can improve the performance of orchestrator functions by allowing them to skip
-            replays when new messages are received within short periods of time.</para>
-            <para>Note that orchestrator functions which are extended this way will continue to count against the
-            <see cref="P:Microsoft.Azure.WebJobs.Extensions.DurableTask.DurableTaskOptions.MaxConcurrentOrchestratorFunctions"/> limit. To avoid starvation, only half of the maximum
-            number of allowed concurrent orchestrator functions can be concurrently extended at any given time.
-            The <see cref="P:Microsoft.Azure.WebJobs.Extensions.DurableTask.DurableTaskOptions.ExtendedSessionIdleTimeoutInSeconds"/> property can also be used to control how long an idle
-            orchestrator function is allowed to be extended.</para>
-            <para>It is recommended that this property be set to <c>false</c> during development to help
-            ensure that the orchestrator code correctly obeys the idempotency rules.</para>
-            </remarks>
-            <value>
-            <c>true</c> to enable extended sessions; otherwise <c>false</c>.
-            </value>
-        </member>
-        <member name="P:Microsoft.Azure.WebJobs.Extensions.DurableTask.DurableTaskOptions.ExtendedSessionIdleTimeoutInSeconds">
-            <summary>
-            Gets or sets the amount of time in seconds before an idle session times out. The default value is 30 seconds.
-            </summary>
-            <remarks>
-            This setting is applicable when <see cref="P:Microsoft.Azure.WebJobs.Extensions.DurableTask.DurableTaskOptions.ExtendedSessionsEnabled"/> is set to <c>true</c>.
-            </remarks>
-            <value>
-            The number of seconds before an idle session times out.
-            </value>
-        </member>
-        <member name="P:Microsoft.Azure.WebJobs.Extensions.DurableTask.DurableTaskOptions.MaxOrchestrationActions">
-            <summary>
-            Gets or sets the maximum number of orchestration actions. The default value is 100,000.
-            </summary>
-        </member>
-        <member name="P:Microsoft.Azure.WebJobs.Extensions.DurableTask.DurableTaskOptions.OverridableExistingInstanceStates">
-            <summary>
-             States that will override an existing orchestrator when attempting to start a new orchestrator with the same instance Id.
-            </summary>
-        </member>
-        <member name="P:Microsoft.Azure.WebJobs.Extensions.DurableTask.DurableTaskOptions.EntityMessageReorderWindowInMinutes">
-            <summary>
-            Gets or sets the time window within which entity messages get deduplicated and reordered.
-            </summary>
-        </member>
-        <member name="T:Microsoft.Azure.WebJobs.Extensions.DurableTask.EventGridNotificationOptions">
-            <summary>
-            Configuration of the Event Grid notification options
-            for the Durable Task Extension.
-            </summary>
-        </member>
-        <member name="P:Microsoft.Azure.WebJobs.Extensions.DurableTask.EventGridNotificationOptions.TopicEndpoint">
-            <summary>
-            Gets or sets the URL of an Azure Event Grid custom topic endpoint.
-            When set, orchestration life cycle notification events will be automatically
-            published to this endpoint.
-            </summary>
-            <remarks>
-            Azure Event Grid topic URLs are generally expected to be in the form
-            https://{topic_name}.{region}.eventgrid.azure.net/api/events.
-            </remarks>
-            <value>
-            The Azure Event Grid custom topic URL.
-            </value>
-        </member>
-        <member name="P:Microsoft.Azure.WebJobs.Extensions.DurableTask.EventGridNotificationOptions.KeySettingName">
-            <summary>
-            Gets or sets the name of the app setting containing the key used for authenticating with the Azure Event Grid custom topic at <see cref="P:Microsoft.Azure.WebJobs.Extensions.DurableTask.EventGridNotificationOptions.TopicEndpoint"/>.
-            </summary>
-            <value>
-            The name of the app setting that stores the Azure Event Grid key.
-            </value>
-        </member>
-        <member name="P:Microsoft.Azure.WebJobs.Extensions.DurableTask.EventGridNotificationOptions.PublishRetryCount">
-            <summary>
-            Gets or sets the Event Grid publish request retry count.
-            </summary>
-            <value>The number of retry attempts.</value>
-        </member>
-        <member name="P:Microsoft.Azure.WebJobs.Extensions.DurableTask.EventGridNotificationOptions.PublishRetryInterval">
-            <summary>
-            Gets orsets the Event Grid publish request retry interval.
-            </summary>
-            <value>A <see cref="T:System.TimeSpan"/> representing the retry interval. The default value is 5 minutes.</value>
-        </member>
-        <member name="P:Microsoft.Azure.WebJobs.Extensions.DurableTask.EventGridNotificationOptions.PublishRetryHttpStatus">
-            <summary>
-            Gets or sets the Event Grid publish request http status.
-            </summary>
-            <value>A list of HTTP status codes, e.g. 400, 403.</value>
-        </member>
-        <member name="P:Microsoft.Azure.WebJobs.Extensions.DurableTask.EventGridNotificationOptions.PublishEventTypes">
-            <summary>
-            Gets or sets the event types that will be published to Event Grid.
-            </summary>
-            <value>
-            A list of strings. Possible values 'Started', 'Completed', 'Failed', 'Terminated'.
-            </value>
-        </member>
-        <member name="T:Microsoft.Azure.WebJobs.Extensions.DurableTask.EventSourcedStorageOptions">
-            <summary>
-            Configuration options for the EventSourced storage provider.
-            </summary>
-        </member>
-        <member name="P:Microsoft.Azure.WebJobs.Extensions.DurableTask.EventSourcedStorageOptions.ConnectionStringName">
-            <summary>
-            Gets or sets the name of the Azure Storage connection string used to manage the underlying Azure Storage resources.
-            </summary>
-            <remarks>
-            If not specified, the default behavior is to use the standard `AzureWebJobsStorage` connection string for all storage usage.
-            </remarks>
-            <value>The name of a connection string that exists in the app's application settings.</value>
-        </member>
-        <member name="P:Microsoft.Azure.WebJobs.Extensions.DurableTask.EventSourcedStorageOptions.EventHubsConnectionStringName">
-            <summary>
-            Gets or sets the name of the environment variable or configuration setting for the event-sourced backend.
-            </summary>
-        </member>
-        <member name="P:Microsoft.Azure.WebJobs.Extensions.DurableTask.EventSourcedStorageOptions.RunningInTestEnvironment">
-            <summary>
-             Whether we are running in a test environment. In that case, we reset storage before the first test,
-             and we keep the event processor running between tests.
-            </summary>
-        </member>
-        <member name="T:Microsoft.Azure.WebJobs.Extensions.DurableTask.HttpOptions">
-            <summary>
-            Used for Durable HTTP functionality.
-            </summary>
-        </member>
-        <member name="F:Microsoft.Azure.WebJobs.Extensions.DurableTask.HttpOptions.HttpTaskActivityReservedName">
-            <summary>
-            Reserved name to know when a TaskActivity should be an HTTP activity.
-            </summary>
-        </member>
-        <member name="P:Microsoft.Azure.WebJobs.Extensions.DurableTask.HttpOptions.DefaultAsyncRequestSleepTimeMilliseconds">
-            <summary>
-            Gets or sets the default number of milliseconds between async HTTP status poll requests.
-            </summary>
-        </member>
-        <member name="T:Microsoft.Azure.WebJobs.Extensions.DurableTask.NotificationOptions">
-            <summary>
-            Configuration of the notification options
-            for the Durable Task Extension.
-            </summary>
-        </member>
-        <member name="P:Microsoft.Azure.WebJobs.Extensions.DurableTask.NotificationOptions.EventGrid">
-            <summary>
-            The section of configuration related to Event Grid notifications.
-            </summary>
-        </member>
-        <member name="T:Microsoft.Azure.WebJobs.Extensions.DurableTask.TraceOptions">
-            <summary>
-            Configuration of the trace options
-            for the Durable Task Extension.
-            </summary>
-        </member>
-        <member name="P:Microsoft.Azure.WebJobs.Extensions.DurableTask.TraceOptions.TraceInputsAndOutputs">
-            <summary>
-            Gets or sets a value indicating whether to trace the inputs and outputs of function calls.
-            </summary>
-            <remarks>
-            The default behavior when tracing function execution events is to include the number of bytes in the serialized
-            inputs and outputs for function calls. This provides minimal information about what the inputs and outputs look
-            like without bloating the logs or inadvertently exposing sensitive information to the logs. Setting
-            <see cref="P:Microsoft.Azure.WebJobs.Extensions.DurableTask.TraceOptions.TraceInputsAndOutputs"/> to <c>true</c> will instead cause the default function logging to log
-            the entire contents of function inputs and outputs.
-            </remarks>
-            <value>
-            <c>true</c> to trace the raw values of inputs and outputs; otherwise <c>false</c>.
-            </value>
-        </member>
-        <member name="P:Microsoft.Azure.WebJobs.Extensions.DurableTask.TraceOptions.TraceReplayEvents">
-            <summary>
-            Gets or sets if logs for replay events need to be recorded.
-            </summary>
-            <remarks>
-            The default value is false, which disables the logging of replay events.
-            </remarks>
-            <value>
-            Boolean value specifying if the replay events should be logged.
-            </value>
-        </member>
-        <member name="T:Microsoft.Azure.WebJobs.Extensions.DurableTask.OrchestrationRuntimeStatus">
-            <summary>
-            Represents the possible runtime execution status values for an orchestration instance.
-            </summary>
-        </member>
-        <member name="F:Microsoft.Azure.WebJobs.Extensions.DurableTask.OrchestrationRuntimeStatus.Unknown">
-            <summary>
-            The status of the orchestration could not be determined.
-            </summary>
-        </member>
-        <member name="F:Microsoft.Azure.WebJobs.Extensions.DurableTask.OrchestrationRuntimeStatus.Running">
-            <summary>
-            The orchestration is running (it may be actively running or waiting for input).
-            </summary>
-        </member>
-        <member name="F:Microsoft.Azure.WebJobs.Extensions.DurableTask.OrchestrationRuntimeStatus.Completed">
-            <summary>
-            The orchestration ran to completion.
-            </summary>
-        </member>
-        <member name="F:Microsoft.Azure.WebJobs.Extensions.DurableTask.OrchestrationRuntimeStatus.ContinuedAsNew">
-            <summary>
-            The orchestration completed with ContinueAsNew as is in the process of restarting.
-            </summary>
-        </member>
-        <member name="F:Microsoft.Azure.WebJobs.Extensions.DurableTask.OrchestrationRuntimeStatus.Failed">
-            <summary>
-            The orchestration failed with an error.
-            </summary>
-        </member>
-        <member name="F:Microsoft.Azure.WebJobs.Extensions.DurableTask.OrchestrationRuntimeStatus.Canceled">
-            <summary>
-            The orchestration was canceled.
-            </summary>
-        </member>
-        <member name="F:Microsoft.Azure.WebJobs.Extensions.DurableTask.OrchestrationRuntimeStatus.Terminated">
-            <summary>
-            The orchestration was terminated via an API call.
-            </summary>
-        </member>
-        <member name="F:Microsoft.Azure.WebJobs.Extensions.DurableTask.OrchestrationRuntimeStatus.Pending">
-            <summary>
-            The orchestration was scheduled but has not yet started.
-            </summary>
-        </member>
-        <member name="T:Microsoft.Azure.WebJobs.Extensions.DurableTask.OrchestrationStatusQueryCondition">
-            <summary>
-            Query condition for searching the status of orchestration instances.
-            </summary>
-        </member>
-        <member name="P:Microsoft.Azure.WebJobs.Extensions.DurableTask.OrchestrationStatusQueryCondition.RuntimeStatus">
-            <summary>
-            Return orchestration instances which matches the runtimeStatus.
-            </summary>
-        </member>
-        <member name="P:Microsoft.Azure.WebJobs.Extensions.DurableTask.OrchestrationStatusQueryCondition.CreatedTimeFrom">
-            <summary>
-            Return orchestration instances which were created after this DateTime.
-            </summary>
-        </member>
-        <member name="P:Microsoft.Azure.WebJobs.Extensions.DurableTask.OrchestrationStatusQueryCondition.CreatedTimeTo">
-            <summary>
-            Return orchestration instances which were created before this DateTime.
-            </summary>
-        </member>
-        <member name="P:Microsoft.Azure.WebJobs.Extensions.DurableTask.OrchestrationStatusQueryCondition.TaskHubNames">
-            <summary>
-            Return orchestration instances which matches the TaskHubNames.
-            </summary>
-        </member>
-        <member name="P:Microsoft.Azure.WebJobs.Extensions.DurableTask.OrchestrationStatusQueryCondition.PageSize">
-            <summary>
-            Number of records per one request. The default value is 100.
-            </summary>
-        </member>
-        <member name="P:Microsoft.Azure.WebJobs.Extensions.DurableTask.OrchestrationStatusQueryCondition.ContinuationToken">
-            <summary>
-            ContinuationToken of the pager.
-            </summary>
-        </member>
-        <member name="T:Microsoft.Azure.WebJobs.Extensions.DurableTask.OrchestrationStatusQueryResult">
-            <summary>
-            The status of all orchestration instances with paging for a given query.
-            </summary>
-        </member>
-        <member name="P:Microsoft.Azure.WebJobs.Extensions.DurableTask.OrchestrationStatusQueryResult.DurableOrchestrationState">
-            <summary>
-            Gets or sets a collection of statuses of orchestration instances matching the query description.
-            </summary>
-            <value>A collection of orchestration instance status values.</value>
-        </member>
-        <member name="P:Microsoft.Azure.WebJobs.Extensions.DurableTask.OrchestrationStatusQueryResult.ContinuationToken">
-            <summary>
-            Gets or sets a token that can be used to resume the query with data not already returned by this query.
-            </summary>
-            <value>A server-generated continuation token or <c>null</c> if there are no further continuations.</value>
-        </member>
-        <member name="T:Microsoft.Azure.WebJobs.Extensions.DurableTask.OverridableStates">
-            <summary>
-            Represents options for different states that an existing orchestrator can be in to be able to be overwritten by
-            an attempt to start a new instance with the same instance Id.
-            </summary>
-        </member>
-        <member name="F:Microsoft.Azure.WebJobs.Extensions.DurableTask.OverridableStates.AnyState">
-            <summary>
-            Option to start a new orchestrator instance with an existing instnace Id when the existing
-            instance is in any state.
-            </summary>
-        </member>
-        <member name="F:Microsoft.Azure.WebJobs.Extensions.DurableTask.OverridableStates.NonRunningStates">
-            <summary>
-            Option to only start a new orchestrator instance with an existing instance Id when the existing
-            instance is in a terminated, failed, or completed state.
-            </summary>
-        </member>
-        <member name="T:Microsoft.Azure.WebJobs.Extensions.DurableTask.PurgeHistoryResult">
-            <summary>
-            Class to hold statistics about this execution of purge history.
-            </summary>
-        </member>
-        <member name="M:Microsoft.Azure.WebJobs.Extensions.DurableTask.PurgeHistoryResult.#ctor(System.Int32)">
-            <summary>
-            Constructor for purge history statistics.
-            </summary>
-            <param name="instancesDeleted">Number of instances deleted.</param>
-        </member>
-        <member name="P:Microsoft.Azure.WebJobs.Extensions.DurableTask.PurgeHistoryResult.InstancesDeleted">
-            <summary>
-            Gets the number of deleted instances.
-            </summary>
-            <value>The number of deleted instances.</value>
-        </member>
-        <member name="T:Microsoft.Azure.WebJobs.Extensions.DurableTask.RetryOptions">
-            <summary>
-            Defines retry policies that can be passed as parameters to various operations.
-            </summary>
-        </member>
-        <member name="M:Microsoft.Azure.WebJobs.Extensions.DurableTask.RetryOptions.#ctor(System.TimeSpan,System.Int32)">
-            <summary>
-            Creates a new instance RetryOptions with the supplied first retry and max attempts.
-            </summary>
-            <param name="firstRetryInterval">Timespan to wait for the first retry.</param>
-            <param name="maxNumberOfAttempts">Max number of attempts to retry.</param>
-            <exception cref="T:System.ArgumentException">
-            The <paramref name="firstRetryInterval"/> value must be greater than <see cref="F:System.TimeSpan.Zero"/>.
-            </exception>
-        </member>
-        <member name="P:Microsoft.Azure.WebJobs.Extensions.DurableTask.RetryOptions.FirstRetryInterval">
-            <summary>
-            Gets or sets the first retry interval.
-            </summary>
-            <value>
-            The TimeSpan to wait for the first retries.
-            </value>
-        </member>
-        <member name="P:Microsoft.Azure.WebJobs.Extensions.DurableTask.RetryOptions.MaxRetryInterval">
-            <summary>
-            Gets or sets the max retry interval.
-            </summary>
-            <value>
-            The TimeSpan of the max retry interval, defaults to <see cref="F:System.TimeSpan.MaxValue"/>.
-            </value>
-        </member>
-        <member name="P:Microsoft.Azure.WebJobs.Extensions.DurableTask.RetryOptions.BackoffCoefficient">
-            <summary>
-            Gets or sets the backoff coefficient.
-            </summary>
-            <value>
-            The backoff coefficient used to determine rate of increase of backoff. Defaults to 1.
-            </value>
-        </member>
-        <member name="P:Microsoft.Azure.WebJobs.Extensions.DurableTask.RetryOptions.RetryTimeout">
-            <summary>
-            Gets or sets the timeout for retries.
-            </summary>
-            <value>
-            The TimeSpan timeout for retries, defaults to <see cref="F:System.TimeSpan.MaxValue"/>.
-            </value>
-        </member>
-        <member name="P:Microsoft.Azure.WebJobs.Extensions.DurableTask.RetryOptions.MaxNumberOfAttempts">
-            <summary>
-            Gets or sets the max number of attempts.
-            </summary>
-            <value>
-            The maximum number of retry attempts.
-            </value>
-        </member>
-        <member name="P:Microsoft.Azure.WebJobs.Extensions.DurableTask.RetryOptions.Handle">
-            <summary>
-            Gets or sets a delegate to call on exception to determine if retries should proceed.
-            </summary>
-            <value>
-            The delegate to handle exception to determie if retries should proceed.
-            </value>
-        </member>
-        <member name="T:Microsoft.Azure.WebJobs.Extensions.DurableTask.StartOrchestrationArgs">
-            <summary>
-            Parameters for starting a new instance of an orchestration.
-            </summary>
-            <remarks>
-            This class is primarily intended for use with <c>IAsyncCollector&lt;T&gt;</c>.
-            </remarks>
-        </member>
-        <member name="M:Microsoft.Azure.WebJobs.Extensions.DurableTask.StartOrchestrationArgs.#ctor(System.String,System.Object)">
-            <summary>
-            Initializes a new instance of the <see cref="T:Microsoft.Azure.WebJobs.Extensions.DurableTask.StartOrchestrationArgs"/> class.
-            </summary>
-            <param name="functionName">The name of the orchestrator function to start.</param>
-            <param name="input">The JSON-serializeable input for the orchestrator function.</param>
-        </member>
-        <member name="M:Microsoft.Azure.WebJobs.Extensions.DurableTask.StartOrchestrationArgs.#ctor">
-            <summary>
-            Initializes a new instance of the <see cref="T:Microsoft.Azure.WebJobs.Extensions.DurableTask.StartOrchestrationArgs"/> class.
-            </summary>
-        </member>
-        <member name="P:Microsoft.Azure.WebJobs.Extensions.DurableTask.StartOrchestrationArgs.FunctionName">
-            <summary>
-            Gets or sets the name of the orchestrator function to start.
-            </summary>
-            <value>The name of the orchestrator function to start.</value>
-        </member>
-        <member name="P:Microsoft.Azure.WebJobs.Extensions.DurableTask.StartOrchestrationArgs.InstanceId">
-            <summary>
-            Gets or sets the instance ID to assign to the started orchestration.
-            </summary>
-            <remarks>
-            If this property value is null (the default), then a randomly generated instance ID will be assigned automatically.
-            </remarks>
-            <value>The instance ID to assign.</value>
-        </member>
-        <member name="P:Microsoft.Azure.WebJobs.Extensions.DurableTask.StartOrchestrationArgs.Input">
-            <summary>
-            Gets or sets the JSON-serializeable input data for the orchestrator function.
-            </summary>
-            <value>JSON-serializeable input value for the orchestrator function.</value>
-        </member>
-        <member name="T:Microsoft.Azure.WebJobs.Extensions.DurableTask.StatusResponsePayload">
-            <summary>
-            Response for Orchestration Status Query.
-            </summary>
-        </member>
-        <member name="P:Microsoft.Azure.WebJobs.Extensions.DurableTask.StatusResponsePayload.Name">
-            <summary>
-            Name.
-            </summary>
-        </member>
-        <member name="P:Microsoft.Azure.WebJobs.Extensions.DurableTask.StatusResponsePayload.InstanceId">
-            <summary>
-            InstanceId.
-            </summary>
-        </member>
-        <member name="P:Microsoft.Azure.WebJobs.Extensions.DurableTask.StatusResponsePayload.RuntimeStatus">
-            <summary>
-            Runtime status.
-            </summary>
-        </member>
-        <member name="P:Microsoft.Azure.WebJobs.Extensions.DurableTask.StatusResponsePayload.Input">
-            <summary>
-            Input.
-            </summary>
-        </member>
-        <member name="P:Microsoft.Azure.WebJobs.Extensions.DurableTask.StatusResponsePayload.CustomStatus">
-            <summary>
-            Custom status.
-            </summary>
-        </member>
-        <member name="P:Microsoft.Azure.WebJobs.Extensions.DurableTask.StatusResponsePayload.Output">
-            <summary>
-            Output.
-            </summary>
-        </member>
-        <member name="P:Microsoft.Azure.WebJobs.Extensions.DurableTask.StatusResponsePayload.CreatedTime">
-            <summary>
-            Created time value.
-            </summary>
-        </member>
-        <member name="P:Microsoft.Azure.WebJobs.Extensions.DurableTask.StatusResponsePayload.LastUpdatedTime">
-            <summary>
-            Last updated time.
-            </summary>
-        </member>
-        <member name="P:Microsoft.Azure.WebJobs.Extensions.DurableTask.StatusResponsePayload.HistoryEvents">
-            <summary>
-            JSON object representing history for an orchestration execution.
-            </summary>
-        </member>
-        <member name="T:Microsoft.Azure.WebJobs.Extensions.DurableTask.ActivityTriggerAttribute">
-            <summary>
-            Trigger attribute used for durable activity functions.
-            </summary>
-        </member>
-        <member name="P:Microsoft.Azure.WebJobs.Extensions.DurableTask.ActivityTriggerAttribute.Activity">
-            <summary>
-            Gets or sets the name of the activity function.
-            </summary>
-            <value>
-            The name of the activity function or <c>null</c> to use the function name.
-            </value>
-        </member>
-        <member name="T:Microsoft.Azure.WebJobs.Extensions.DurableTask.EntityTriggerAttribute">
-            <summary>
-            Trigger attribute used for durable entity functions.
-            </summary>
-        </member>
-        <member name="P:Microsoft.Azure.WebJobs.Extensions.DurableTask.EntityTriggerAttribute.EntityName">
-            <summary>
-            Gets or sets the name of the entity.
-            </summary>
-            <remarks>
-            If not specified, the function name is used as the name of the entity.
-            </remarks>
-            <value>
-            The name of the entity or <c>null</c> to use the function name.
-            </value>
-        </member>
-        <member name="T:Microsoft.Azure.WebJobs.Extensions.DurableTask.OrchestrationTriggerAttribute">
-            <summary>
-            Trigger attribute used for durable orchestrator functions.
-            </summary>
-        </member>
-        <member name="P:Microsoft.Azure.WebJobs.Extensions.DurableTask.OrchestrationTriggerAttribute.Orchestration">
-            <summary>
-            Gets or sets the name of the orchestrator function.
-            </summary>
-            <remarks>
-            If not specified, the function name is used as the name of the orchestration.
-            </remarks>
-            <value>
-            The name of the orchestrator function or <c>null</c> to use the function name.
-            </value>
-        </member>
-        <member name="T:Microsoft.Azure.WebJobs.Extensions.DurableTask.WebJobsConnectionStringProvider">
-            <summary>
-            Connection string provider which resolves connection strings from the WebJobs context.
-            </summary>
-        </member>
-        <member name="M:Microsoft.Azure.WebJobs.Extensions.DurableTask.WebJobsConnectionStringProvider.Resolve(System.String)">
-            <inheritdoc />
-        </member>
-    </members>
-</doc>
-=======
-<?xml version="1.0"?>
-<doc>
-    <assembly>
-        <name>Microsoft.Azure.WebJobs.Extensions.DurableTask</name>
-    </assembly>
-    <members>
-        <member name="T:Microsoft.Azure.WebJobs.Extensions.DurableTask.AzureStorageDurabilityProvider">
-            <summary>
-            The Azure Storage implementation of additional methods not required by IOrchestrationService.
-            </summary>
-        </member>
-        <member name="P:Microsoft.Azure.WebJobs.Extensions.DurableTask.AzureStorageDurabilityProvider.ConnectionName">
-            <summary>
-            The app setting containing the Azure Storage connection string.
-            </summary>
-        </member>
-        <member name="M:Microsoft.Azure.WebJobs.Extensions.DurableTask.AzureStorageDurabilityProvider.GetAllOrchestrationStates(System.Threading.CancellationToken)">
-            <inheritdoc/>
-        </member>
-        <member name="M:Microsoft.Azure.WebJobs.Extensions.DurableTask.AzureStorageDurabilityProvider.GetOrchestrationStateWithInputsAsync(System.String,System.Boolean)">
-            <inheritdoc/>
-        </member>
-        <member name="M:Microsoft.Azure.WebJobs.Extensions.DurableTask.AzureStorageDurabilityProvider.RewindAsync(System.String,System.String)">
-            <inheritdoc/>
-        </member>
-        <member name="M:Microsoft.Azure.WebJobs.Extensions.DurableTask.AzureStorageDurabilityProvider.GetAllOrchestrationStatesWithFilters(System.DateTime,System.Nullable{System.DateTime},System.Collections.Generic.IEnumerable{Microsoft.Azure.WebJobs.Extensions.DurableTask.OrchestrationRuntimeStatus},System.Threading.CancellationToken)">
-            <inheritdoc/>
-        </member>
-        <member name="M:Microsoft.Azure.WebJobs.Extensions.DurableTask.AzureStorageDurabilityProvider.RetrieveSerializedEntityState(Microsoft.Azure.WebJobs.Extensions.DurableTask.EntityId)">
-            <inheritdoc/>
-        </member>
-        <member name="M:Microsoft.Azure.WebJobs.Extensions.DurableTask.AzureStorageDurabilityProvider.PurgeInstanceHistoryByInstanceId(System.String)">
-            <inheritdoc/>
-        </member>
-        <member name="M:Microsoft.Azure.WebJobs.Extensions.DurableTask.AzureStorageDurabilityProvider.PurgeHistoryByFilters(System.DateTime,System.Nullable{System.DateTime},System.Collections.Generic.IEnumerable{DurableTask.Core.OrchestrationStatus})">
-            <inheritdoc/>
-        </member>
-        <member name="M:Microsoft.Azure.WebJobs.Extensions.DurableTask.AzureStorageDurabilityProvider.GetOrchestrationStateWithPagination(Microsoft.Azure.WebJobs.Extensions.DurableTask.OrchestrationStatusQueryCondition,System.Threading.CancellationToken)">
-            <inheritdoc/>
-        </member>
-        <member name="T:Microsoft.Azure.WebJobs.Extensions.DurableTask.DurableActivityContext">
-            <summary>
-            The default parameter type for activity functions.
-            </summary>
-        </member>
-        <member name="P:Microsoft.Azure.WebJobs.Extensions.DurableTask.DurableActivityContext.Microsoft#Azure#WebJobs#Extensions#DurableTask#IDurableActivityContext#InstanceId">
-            <inheritdoc />
-        </member>
-        <member name="M:Microsoft.Azure.WebJobs.Extensions.DurableTask.DurableActivityContext.GetRawInput">
-            <summary>
-            Returns the input of the task activity in its raw JSON string value.
-            </summary>
-            <returns>
-            The raw JSON-formatted activity input as a string value.
-            </returns>
-        </member>
-        <member name="M:Microsoft.Azure.WebJobs.Extensions.DurableTask.DurableActivityContext.GetInputAsJson">
-            <summary>
-            Gets the input of the current activity function instance as a <c>JToken</c>.
-            </summary>
-            <returns>
-            The parsed <c>JToken</c> representation of the activity input.
-            </returns>
-        </member>
-        <member name="M:Microsoft.Azure.WebJobs.Extensions.DurableTask.DurableActivityContext.Microsoft#Azure#WebJobs#Extensions#DurableTask#IDurableActivityContext#GetInput``1">
-            <inheritdoc />
-        </member>
-        <member name="M:Microsoft.Azure.WebJobs.Extensions.DurableTask.DurableActivityContext.SetOutput(System.Object)">
-            <summary>
-            Sets the JSON-serializeable output of the activity function.
-            </summary>
-            <remarks>
-            If this method is not called explicitly, the return value of the activity function is used as the output.
-            </remarks>
-            <param name="output">
-            The JSON-serializeable value to use as the activity function output.
-            </param>
-        </member>
-        <member name="T:Microsoft.Azure.WebJobs.Extensions.DurableTask.DurableClient">
-            <summary>
-            Client for starting, querying, terminating, and raising events to orchestration instances.
-            </summary>
-        </member>
-        <member name="P:Microsoft.Azure.WebJobs.Extensions.DurableTask.DurableClient.Microsoft#Azure#WebJobs#Extensions#DurableTask#IDurableOrchestrationClient#TaskHubName">
-            <inheritdoc />
-        </member>
-        <member name="M:Microsoft.Azure.WebJobs.Extensions.DurableTask.DurableClient.Microsoft#Azure#WebJobs#Extensions#DurableTask#IDurableOrchestrationClient#CreateCheckStatusResponse(System.Net.Http.HttpRequestMessage,System.String,System.Boolean)">
-            <inheritdoc />
-        </member>
-        <member name="M:Microsoft.Azure.WebJobs.Extensions.DurableTask.DurableClient.Microsoft#Azure#WebJobs#Extensions#DurableTask#IDurableOrchestrationClient#CreateCheckStatusResponse(Microsoft.AspNetCore.Http.HttpRequest,System.String,System.Boolean)">
-            <inheritdoc />
-        </member>
-        <member name="M:Microsoft.Azure.WebJobs.Extensions.DurableTask.DurableClient.Microsoft#Azure#WebJobs#Extensions#DurableTask#IDurableOrchestrationClient#CreateHttpManagementPayload(System.String)">
-            <inheritdoc />
-        </member>
-        <member name="M:Microsoft.Azure.WebJobs.Extensions.DurableTask.DurableClient.Microsoft#Azure#WebJobs#Extensions#DurableTask#IDurableOrchestrationClient#WaitForCompletionOrCreateCheckStatusResponseAsync(System.Net.Http.HttpRequestMessage,System.String,System.TimeSpan,System.TimeSpan)">
-            <inheritdoc />
-        </member>
-        <member name="M:Microsoft.Azure.WebJobs.Extensions.DurableTask.DurableClient.Microsoft#Azure#WebJobs#Extensions#DurableTask#IDurableOrchestrationClient#WaitForCompletionOrCreateCheckStatusResponseAsync(Microsoft.AspNetCore.Http.HttpRequest,System.String,System.TimeSpan,System.TimeSpan)">
-            <inheritdoc />
-        </member>
-        <member name="M:Microsoft.Azure.WebJobs.Extensions.DurableTask.DurableClient.Microsoft#Azure#WebJobs#Extensions#DurableTask#IDurableOrchestrationClient#StartNewAsync``1(System.String,System.String,``0)">
-            <inheritdoc />
-        </member>
-        <member name="M:Microsoft.Azure.WebJobs.Extensions.DurableTask.DurableClient.Microsoft#Azure#WebJobs#Extensions#DurableTask#IDurableOrchestrationClient#RaiseEventAsync(System.String,System.String,System.Object)">
-            <inheritdoc />
-        </member>
-        <member name="M:Microsoft.Azure.WebJobs.Extensions.DurableTask.DurableClient.Microsoft#Azure#WebJobs#Extensions#DurableTask#IDurableOrchestrationClient#RaiseEventAsync(System.String,System.String,System.String,System.Object,System.String)">
-            <inheritdoc />
-        </member>
-        <member name="M:Microsoft.Azure.WebJobs.Extensions.DurableTask.DurableClient.Microsoft#Azure#WebJobs#Extensions#DurableTask#IDurableEntityClient#SignalEntityAsync(Microsoft.Azure.WebJobs.Extensions.DurableTask.EntityId,System.String,System.Object,System.String,System.String)">
-            <inheritdoc />
-        </member>
-        <member name="M:Microsoft.Azure.WebJobs.Extensions.DurableTask.DurableClient.Microsoft#Azure#WebJobs#Extensions#DurableTask#IDurableOrchestrationClient#TerminateAsync(System.String,System.String)">
-            <inheritdoc />
-        </member>
-        <member name="M:Microsoft.Azure.WebJobs.Extensions.DurableTask.DurableClient.Microsoft#Azure#WebJobs#Extensions#DurableTask#IDurableOrchestrationClient#RewindAsync(System.String,System.String)">
-            <inheritdoc />
-        </member>
-        <member name="M:Microsoft.Azure.WebJobs.Extensions.DurableTask.DurableClient.Microsoft#Azure#WebJobs#Extensions#DurableTask#IDurableOrchestrationClient#GetStatusAsync(System.String,System.Boolean,System.Boolean,System.Boolean)">
-            <inheritdoc />
-        </member>
-        <member name="M:Microsoft.Azure.WebJobs.Extensions.DurableTask.DurableClient.Microsoft#Azure#WebJobs#Extensions#DurableTask#IDurableOrchestrationClient#GetStatusAsync(System.Threading.CancellationToken)">
-            <inheritdoc />
-        </member>
-        <member name="M:Microsoft.Azure.WebJobs.Extensions.DurableTask.DurableClient.Microsoft#Azure#WebJobs#Extensions#DurableTask#IDurableOrchestrationClient#GetStatusAsync(System.DateTime,System.Nullable{System.DateTime},System.Collections.Generic.IEnumerable{Microsoft.Azure.WebJobs.Extensions.DurableTask.OrchestrationRuntimeStatus},System.Threading.CancellationToken)">
-            <inheritdoc />
-        </member>
-        <member name="M:Microsoft.Azure.WebJobs.Extensions.DurableTask.DurableClient.Microsoft#Azure#WebJobs#Extensions#DurableTask#IDurableOrchestrationClient#PurgeInstanceHistoryAsync(System.String)">
-            <inheritdoc />
-        </member>
-        <member name="M:Microsoft.Azure.WebJobs.Extensions.DurableTask.DurableClient.Microsoft#Azure#WebJobs#Extensions#DurableTask#IDurableOrchestrationClient#PurgeInstanceHistoryAsync(System.DateTime,System.Nullable{System.DateTime},System.Collections.Generic.IEnumerable{DurableTask.Core.OrchestrationStatus})">
-            <inheritdoc />
-        </member>
-        <member name="M:Microsoft.Azure.WebJobs.Extensions.DurableTask.DurableClient.Microsoft#Azure#WebJobs#Extensions#DurableTask#IDurableOrchestrationClient#GetStatusAsync(Microsoft.Azure.WebJobs.Extensions.DurableTask.OrchestrationStatusQueryCondition,System.Threading.CancellationToken)">
-            <inheritdoc />
-        </member>
-        <member name="T:Microsoft.Azure.WebJobs.Extensions.DurableTask.DurableCommonContext">
-            <summary>
-            Common functionality used by both <see cref="T:Microsoft.Azure.WebJobs.Extensions.DurableTask.DurableOrchestrationContext"/>
-            and <see cref="T:Microsoft.Azure.WebJobs.Extensions.DurableTask.DurableEntityContext"/>.
-            </summary>
-        </member>
-        <member name="T:Microsoft.Azure.WebJobs.Extensions.DurableTask.DurableEntityContext">
-            <summary>
-            Context object passed to application code executing entity operations.
-            </summary>
-        </member>
-        <member name="T:Microsoft.Azure.WebJobs.Extensions.DurableTask.DurableOrchestrationContext">
-            <summary>
-            Parameter data for orchestration bindings that can be used to schedule function-based activities.
-            </summary>
-        </member>
-        <member name="P:Microsoft.Azure.WebJobs.Extensions.DurableTask.DurableOrchestrationContext.Microsoft#Azure#WebJobs#Extensions#DurableTask#IDurableOrchestrationContext#CurrentUtcDateTime">
-            <inheritdoc/>
-        </member>
-        <member name="P:Microsoft.Azure.WebJobs.Extensions.DurableTask.DurableOrchestrationContext.Microsoft#Azure#WebJobs#Extensions#DurableTask#IDurableOrchestrationContext#IsReplaying">
-            <inheritdoc/>
-        </member>
-        <member name="P:Microsoft.Azure.WebJobs.Extensions.DurableTask.DurableOrchestrationContext.Microsoft#Azure#WebJobs#Extensions#DurableTask#IDurableOrchestrationContext#Name">
-            <inheritdoc />
-        </member>
-        <member name="P:Microsoft.Azure.WebJobs.Extensions.DurableTask.DurableOrchestrationContext.Microsoft#Azure#WebJobs#Extensions#DurableTask#IDurableOrchestrationContext#InstanceId">
-            <inheritdoc />
-        </member>
-        <member name="P:Microsoft.Azure.WebJobs.Extensions.DurableTask.DurableOrchestrationContext.Microsoft#Azure#WebJobs#Extensions#DurableTask#IDurableOrchestrationContext#ParentInstanceId">
-            <inheritdoc />
-        </member>
-        <member name="M:Microsoft.Azure.WebJobs.Extensions.DurableTask.DurableOrchestrationContext.GetRawInput">
-            <summary>
-            Returns the orchestrator function input as a raw JSON string value.
-            </summary>
-            <returns>
-            The raw JSON-formatted orchestrator function input.
-            </returns>
-        </member>
-        <member name="M:Microsoft.Azure.WebJobs.Extensions.DurableTask.DurableOrchestrationContext.GetInputAsJson">
-            <summary>
-            Gets the input of the current orchestrator function instance as a <c>JToken</c>.
-            </summary>
-            <returns>
-            The parsed <c>JToken</c> representation of the orchestrator function input.
-            </returns>
-        </member>
-        <member name="M:Microsoft.Azure.WebJobs.Extensions.DurableTask.DurableOrchestrationContext.Microsoft#Azure#WebJobs#Extensions#DurableTask#IDurableOrchestrationContext#GetInput``1">
-            <inheritdoc />
-        </member>
-        <member name="M:Microsoft.Azure.WebJobs.Extensions.DurableTask.DurableOrchestrationContext.SetOutput(System.Object)">
-            <summary>
-            Sets the JSON-serializeable output of the current orchestrator function.
-            </summary>
-            <remarks>
-            If this method is not called explicitly, the return value of the orchestrator function is used as the output.
-            </remarks>
-            <param name="output">The JSON-serializeable value to use as the orchestrator function output.</param>
-        </member>
-        <member name="M:Microsoft.Azure.WebJobs.Extensions.DurableTask.DurableOrchestrationContext.Microsoft#Azure#WebJobs#Extensions#DurableTask#IDurableOrchestrationContext#SetCustomStatus(System.Object)">
-            <inheritdoc />
-        </member>
-        <member name="M:Microsoft.Azure.WebJobs.Extensions.DurableTask.DurableOrchestrationContext.Microsoft#Azure#WebJobs#Extensions#DurableTask#IDurableOrchestrationContext#CallSubOrchestratorAsync``1(System.String,System.String,System.Object)">
-            <inheritdoc />
-        </member>
-        <member name="M:Microsoft.Azure.WebJobs.Extensions.DurableTask.DurableOrchestrationContext.Microsoft#Azure#WebJobs#Extensions#DurableTask#IDurableOrchestrationContext#CallSubOrchestratorWithRetryAsync``1(System.String,Microsoft.Azure.WebJobs.Extensions.DurableTask.RetryOptions,System.String,System.Object)">
-            <inheritdoc />
-        </member>
-        <member name="M:Microsoft.Azure.WebJobs.Extensions.DurableTask.DurableOrchestrationContext.Microsoft#Azure#WebJobs#Extensions#DurableTask#IDurableOrchestrationContext#CreateTimer``1(System.DateTime,``0,System.Threading.CancellationToken)">
-            <inheritdoc />
-        </member>
-        <member name="M:Microsoft.Azure.WebJobs.Extensions.DurableTask.DurableOrchestrationContext.Microsoft#Azure#WebJobs#Extensions#DurableTask#IDurableOrchestrationContext#WaitForExternalEvent``1(System.String)">
-            <inheritdoc />
-        </member>
-        <member name="M:Microsoft.Azure.WebJobs.Extensions.DurableTask.DurableOrchestrationContext.Microsoft#Azure#WebJobs#Extensions#DurableTask#IDurableOrchestrationContext#WaitForExternalEvent``1(System.String,System.TimeSpan)">
-            <inheritdoc/>
-        </member>
-        <member name="M:Microsoft.Azure.WebJobs.Extensions.DurableTask.DurableOrchestrationContext.Microsoft#Azure#WebJobs#Extensions#DurableTask#IDurableOrchestrationContext#WaitForExternalEvent``1(System.String,System.TimeSpan,``0)">
-            <inheritdoc/>
-        </member>
-        <member name="M:Microsoft.Azure.WebJobs.Extensions.DurableTask.DurableOrchestrationContext.Microsoft#Azure#WebJobs#Extensions#DurableTask#IDurableOrchestrationContext#CallActivityAsync``1(System.String,System.Object)">
-            <inheritdoc />
-        </member>
-        <member name="M:Microsoft.Azure.WebJobs.Extensions.DurableTask.DurableOrchestrationContext.Microsoft#Azure#WebJobs#Extensions#DurableTask#IDurableOrchestrationContext#CallActivityWithRetryAsync``1(System.String,Microsoft.Azure.WebJobs.Extensions.DurableTask.RetryOptions,System.Object)">
-            <inheritdoc />
-        </member>
-        <member name="M:Microsoft.Azure.WebJobs.Extensions.DurableTask.DurableOrchestrationContext.Microsoft#Azure#WebJobs#Extensions#DurableTask#IDurableOrchestrationContext#IsLocked(System.Collections.Generic.IReadOnlyList{Microsoft.Azure.WebJobs.Extensions.DurableTask.EntityId}@)">
-            <inheritdoc/>
-        </member>
-        <member name="M:Microsoft.Azure.WebJobs.Extensions.DurableTask.DurableOrchestrationContext.Microsoft#Azure#WebJobs#Extensions#DurableTask#IDurableOrchestrationContext#NewGuid">
-            <inheritdoc/>
-        </member>
-        <member name="M:Microsoft.Azure.WebJobs.Extensions.DurableTask.DurableOrchestrationContext.Microsoft#Azure#WebJobs#Extensions#DurableTask#IDurableOrchestrationContext#SignalEntity(Microsoft.Azure.WebJobs.Extensions.DurableTask.EntityId,System.String,System.Object)">
-            <inheritdoc/>
-        </member>
-        <member name="M:Microsoft.Azure.WebJobs.Extensions.DurableTask.DurableOrchestrationContext.Microsoft#Azure#WebJobs#Extensions#DurableTask#IDurableOrchestrationContext#StartNewOrchestration(System.String,System.Object,System.String)">
-            <inheritdoc/>
-        </member>
-        <member name="M:Microsoft.Azure.WebJobs.Extensions.DurableTask.DurableOrchestrationContext.Microsoft#Azure#WebJobs#Extensions#DurableTask#IDurableOrchestrationContext#ContinueAsNew(System.Object,System.Boolean)">
-            <inheritdoc />
-        </member>
-        <member name="M:Microsoft.Azure.WebJobs.Extensions.DurableTask.DurableOrchestrationContext.Microsoft#Azure#WebJobs#Extensions#DurableTask#IDurableOrchestrationContext#CallEntityAsync``1(Microsoft.Azure.WebJobs.Extensions.DurableTask.EntityId,System.String,System.Object)">
-            <inheritdoc/>
-        </member>
-        <member name="M:Microsoft.Azure.WebJobs.Extensions.DurableTask.DurableOrchestrationContext.Microsoft#Azure#WebJobs#Extensions#DurableTask#IDurableOrchestrationContext#CallEntityAsync(Microsoft.Azure.WebJobs.Extensions.DurableTask.EntityId,System.String,System.Object)">
-            <inheritdoc/>
-        </member>
-        <member name="M:Microsoft.Azure.WebJobs.Extensions.DurableTask.DurableOrchestrationContext.Microsoft#Azure#WebJobs#Extensions#DurableTask#IDurableOrchestrationContext#LockAsync(Microsoft.Azure.WebJobs.Extensions.DurableTask.EntityId[])">
-            <inheritdoc/>
-        </member>
-        <member name="T:Microsoft.Azure.WebJobs.Extensions.DurableTask.DurableContextExtensions">
-            <summary>
-            Defines convenient overloads for calling the context methods, for all the contexts.
-            </summary>
-        </member>
-        <member name="M:Microsoft.Azure.WebJobs.Extensions.DurableTask.DurableContextExtensions.CallActivityAsync(Microsoft.Azure.WebJobs.Extensions.DurableTask.IDurableOrchestrationContext,System.String,System.Object)">
-            <summary>
-            Schedules an activity function named <paramref name="functionName"/> for execution.
-            </summary>
-            <param name="context">The context object.</param>
-            <param name="functionName">The name of the activity function to call.</param>
-            <param name="input">The JSON-serializeable input to pass to the activity function.</param>
-            <returns>A durable task that completes when the called function completes or fails.</returns>
-            <exception cref="T:System.ArgumentException">
-            The specified function does not exist, is disabled, or is not an orchestrator function.
-            </exception>
-            <exception cref="T:System.InvalidOperationException">
-            The current thread is different than the thread which started the orchestrator execution.
-            </exception>
-            <exception cref="T:Microsoft.Azure.WebJobs.Extensions.DurableTask.FunctionFailedException">
-            The activity function failed with an unhandled exception.
-            </exception>
-        </member>
-        <member name="M:Microsoft.Azure.WebJobs.Extensions.DurableTask.DurableContextExtensions.CallActivityWithRetryAsync(Microsoft.Azure.WebJobs.Extensions.DurableTask.IDurableOrchestrationContext,System.String,Microsoft.Azure.WebJobs.Extensions.DurableTask.RetryOptions,System.Object)">
-            <summary>
-            Schedules an activity function named <paramref name="functionName"/> for execution with retry options.
-            </summary>
-            <param name="context">The context object.</param>
-            <param name="functionName">The name of the activity function to call.</param>
-            <param name="retryOptions">The retry option for the activity function.</param>
-            <param name="input">The JSON-serializeable input to pass to the activity function.</param>
-            <returns>A durable task that completes when the called activity function completes or fails.</returns>
-            <exception cref="T:System.ArgumentNullException">
-            The retry option object is null.
-            </exception>
-            <exception cref="T:System.ArgumentException">
-            The specified function does not exist, is disabled, or is not an orchestrator function.
-            </exception>
-            <exception cref="T:System.InvalidOperationException">
-            The current thread is different than the thread which started the orchestrator execution.
-            </exception>
-            <exception cref="T:Microsoft.Azure.WebJobs.Extensions.DurableTask.FunctionFailedException">
-            The activity function failed with an unhandled exception.
-            </exception>
-        </member>
-        <member name="M:Microsoft.Azure.WebJobs.Extensions.DurableTask.DurableContextExtensions.CallSubOrchestratorAsync(Microsoft.Azure.WebJobs.Extensions.DurableTask.IDurableOrchestrationContext,System.String,System.Object)">
-            <summary>
-            Schedules an orchestrator function named <paramref name="functionName"/> for execution.
-            </summary>
-            <param name="context">The context object.</param>
-            <param name="functionName">The name of the orchestrator function to call.</param>
-            <param name="input">The JSON-serializeable input to pass to the orchestrator function.</param>
-            <returns>A durable task that completes when the called orchestrator function completes or fails.</returns>
-            <exception cref="T:System.ArgumentException">
-            The specified function does not exist, is disabled, or is not an orchestrator function.
-            </exception>
-            <exception cref="T:System.InvalidOperationException">
-            The current thread is different than the thread which started the orchestrator execution.
-            </exception>
-            <exception cref="T:Microsoft.Azure.WebJobs.Extensions.DurableTask.FunctionFailedException">
-            The sub-orchestrator function failed with an unhandled exception.
-            </exception>
-        </member>
-        <member name="M:Microsoft.Azure.WebJobs.Extensions.DurableTask.DurableContextExtensions.CallSubOrchestratorAsync(Microsoft.Azure.WebJobs.Extensions.DurableTask.IDurableOrchestrationContext,System.String,System.String,System.Object)">
-            <summary>
-            Schedules an orchestrator function named <paramref name="functionName"/> for execution.
-            </summary>
-            <param name="context">The context object.</param>
-            <param name="functionName">The name of the orchestrator function to call.</param>
-            <param name="instanceId">A unique ID to use for the sub-orchestration instance.</param>
-            <param name="input">The JSON-serializeable input to pass to the orchestrator function.</param>
-            <returns>A durable task that completes when the called orchestrator function completes or fails.</returns>
-            <exception cref="T:System.ArgumentException">
-            The specified function does not exist, is disabled, or is not an orchestrator function.
-            </exception>
-            <exception cref="T:System.InvalidOperationException">
-            The current thread is different than the thread which started the orchestrator execution.
-            </exception>
-            <exception cref="T:Microsoft.Azure.WebJobs.Extensions.DurableTask.FunctionFailedException">
-            The activity function failed with an unhandled exception.
-            </exception>
-        </member>
-        <member name="M:Microsoft.Azure.WebJobs.Extensions.DurableTask.DurableContextExtensions.CallSubOrchestratorAsync``1(Microsoft.Azure.WebJobs.Extensions.DurableTask.IDurableOrchestrationContext,System.String,System.Object)">
-            <summary>
-            Schedules an orchestration function named <paramref name="functionName"/> for execution.
-            </summary>
-            <typeparam name="TResult">The return type of the scheduled orchestrator function.</typeparam>
-            <param name="context">The context object.</param>
-            <param name="functionName">The name of the orchestrator function to call.</param>
-            <param name="input">The JSON-serializeable input to pass to the orchestrator function.</param>
-            <returns>A durable task that completes when the called orchestrator function completes or fails.</returns>
-            <exception cref="T:System.ArgumentException">
-            The specified function does not exist, is disabled, or is not an orchestrator function.
-            </exception>
-            <exception cref="T:System.InvalidOperationException">
-            The current thread is different than the thread which started the orchestrator execution.
-            </exception>
-            <exception cref="T:Microsoft.Azure.WebJobs.Extensions.DurableTask.FunctionFailedException">
-            The activity function failed with an unhandled exception.
-            </exception>
-        </member>
-        <member name="M:Microsoft.Azure.WebJobs.Extensions.DurableTask.DurableContextExtensions.CallSubOrchestratorWithRetryAsync(Microsoft.Azure.WebJobs.Extensions.DurableTask.IDurableOrchestrationContext,System.String,Microsoft.Azure.WebJobs.Extensions.DurableTask.RetryOptions,System.Object)">
-            <summary>
-            Schedules an orchestrator function named <paramref name="functionName"/> for execution with retry options.
-            </summary>
-            <param name="context">The context object.</param>
-            <param name="functionName">The name of the orchestrator function to call.</param>
-            <param name="retryOptions">The retry option for the orchestrator function.</param>
-            <param name="input">The JSON-serializeable input to pass to the orchestrator function.</param>
-            <returns>A durable task that completes when the called orchestrator function completes or fails.</returns>
-            <exception cref="T:System.ArgumentNullException">
-            The retry option object is null.
-            </exception>
-            <exception cref="T:System.ArgumentException">
-            The specified function does not exist, is disabled, or is not an orchestrator function.
-            </exception>
-            <exception cref="T:System.InvalidOperationException">
-            The current thread is different than the thread which started the orchestrator execution.
-            </exception>
-            <exception cref="T:Microsoft.Azure.WebJobs.Extensions.DurableTask.FunctionFailedException">
-            The activity function failed with an unhandled exception.
-            </exception>
-        </member>
-        <member name="M:Microsoft.Azure.WebJobs.Extensions.DurableTask.DurableContextExtensions.CallSubOrchestratorWithRetryAsync(Microsoft.Azure.WebJobs.Extensions.DurableTask.IDurableOrchestrationContext,System.String,Microsoft.Azure.WebJobs.Extensions.DurableTask.RetryOptions,System.String,System.Object)">
-            <summary>
-            Schedules an orchestrator function named <paramref name="functionName"/> for execution with retry options.
-            </summary>
-            <param name="context">The context object.</param>
-            <param name="functionName">The name of the orchestrator function to call.</param>
-            <param name="retryOptions">The retry option for the orchestrator function.</param>
-            <param name="instanceId">A unique ID to use for the sub-orchestration instance.</param>
-            <param name="input">The JSON-serializeable input to pass to the orchestrator function.</param>
-            <returns>A durable task that completes when the called orchestrator function completes or fails.</returns>
-            <exception cref="T:System.ArgumentNullException">
-            The retry option object is null.
-            </exception>
-            <exception cref="T:System.ArgumentException">
-            The specified function does not exist, is disabled, or is not an orchestrator function.
-            </exception>
-            <exception cref="T:System.InvalidOperationException">
-            The current thread is different than the thread which started the orchestrator execution.
-            </exception>
-            <exception cref="T:Microsoft.Azure.WebJobs.Extensions.DurableTask.FunctionFailedException">
-            The activity function failed with an unhandled exception.
-            </exception>
-        </member>
-        <member name="M:Microsoft.Azure.WebJobs.Extensions.DurableTask.DurableContextExtensions.CallSubOrchestratorWithRetryAsync``1(Microsoft.Azure.WebJobs.Extensions.DurableTask.IDurableOrchestrationContext,System.String,Microsoft.Azure.WebJobs.Extensions.DurableTask.RetryOptions,System.Object)">
-            <summary>
-            Schedules an orchestrator function named <paramref name="functionName"/> for execution with retry options.
-            </summary>
-            <typeparam name="TResult">The return type of the scheduled orchestrator function.</typeparam>
-            <param name="context">The context object.</param>
-            <param name="functionName">The name of the orchestrator function to call.</param>
-            <param name="retryOptions">The retry option for the orchestrator function.</param>
-            <param name="input">The JSON-serializeable input to pass to the orchestrator function.</param>
-            <returns>A durable task that completes when the called orchestrator function completes or fails.</returns>
-            <exception cref="T:System.ArgumentNullException">
-            The retry option object is null.
-            </exception>
-            <exception cref="T:System.ArgumentException">
-            The specified function does not exist, is disabled, or is not an orchestrator function.
-            </exception>
-            <exception cref="T:System.InvalidOperationException">
-            The current thread is different than the thread which started the orchestrator execution.
-            </exception>
-            <exception cref="T:Microsoft.Azure.WebJobs.Extensions.DurableTask.FunctionFailedException">
-            The activity function failed with an unhandled exception.
-            </exception>
-        </member>
-        <member name="M:Microsoft.Azure.WebJobs.Extensions.DurableTask.DurableContextExtensions.CreateTimer(Microsoft.Azure.WebJobs.Extensions.DurableTask.IDurableOrchestrationContext,System.DateTime,System.Threading.CancellationToken)">
-            <summary>
-            Creates a durable timer that expires at a specified time.
-            </summary>
-            <remarks>
-            All durable timers created using this method must either expire or be cancelled
-            using the <paramref name="cancelToken"/> before the orchestrator function completes.
-            Otherwise the underlying framework will keep the instance alive until the timer expires.
-            </remarks>
-            <param name="context">The context object.</param>
-            <param name="fireAt">The time at which the timer should expire.</param>
-            <param name="cancelToken">The <c>CancellationToken</c> to use for cancelling the timer.</param>
-            <returns>A durable task that completes when the durable timer expires.</returns>
-        </member>
-        <member name="M:Microsoft.Azure.WebJobs.Extensions.DurableTask.DurableContextExtensions.WaitForExternalEvent(Microsoft.Azure.WebJobs.Extensions.DurableTask.IDurableOrchestrationContext,System.String)">
-            <summary>
-            Waits asynchronously for an event to be raised with name <paramref name="name"/>.
-            </summary>
-            <remarks>
-            External clients can raise events to a waiting orchestration instance using
-            <see cref="M:Microsoft.Azure.WebJobs.Extensions.DurableTask.IDurableOrchestrationClient.RaiseEventAsync(System.String,System.String,System.Object)"/> with the object parameter set to <c>null</c>.
-            </remarks>
-            <param name="context">The context object.</param>
-            <param name="name">The name of the event to wait for.</param>
-            <returns>A durable task that completes when the external event is received.</returns>
-        </member>
-        <member name="M:Microsoft.Azure.WebJobs.Extensions.DurableTask.DurableContextExtensions.WaitForExternalEvent(Microsoft.Azure.WebJobs.Extensions.DurableTask.IDurableOrchestrationContext,System.String,System.TimeSpan)">
-            <summary>
-            Waits asynchronously for an event to be raised with name <paramref name="name"/>.
-            </summary>
-            <remarks>
-            External clients can raise events to a waiting orchestration instance using
-            <see cref="M:Microsoft.Azure.WebJobs.Extensions.DurableTask.IDurableOrchestrationClient.RaiseEventAsync(System.String,System.String,System.Object)"/> with the object parameter set to <c>null</c>.
-            </remarks>
-            <param name="context">The context object.</param>
-            <param name="name">The name of the event to wait for.</param>
-            <param name="timeout">The duration after which to throw a TimeoutException.</param>
-            <returns>A durable task that completes when the external event is received.</returns>
-            <exception cref="T:System.TimeoutException">
-            The external event was not received before the timeout expired.
-            </exception>
-        </member>
-        <member name="M:Microsoft.Azure.WebJobs.Extensions.DurableTask.DurableContextExtensions.CallEntityAsync``1(Microsoft.Azure.WebJobs.Extensions.DurableTask.IDurableOrchestrationContext,Microsoft.Azure.WebJobs.Extensions.DurableTask.EntityId,System.String)">
-            <summary>
-            Calls an operation on an entity and returns the result asynchronously.
-            </summary>
-            <typeparam name="TResult">The JSON-serializable result type of the operation.</typeparam>
-            <param name="context">The context object.</param>
-            <param name="entityId">The target entity.</param>
-            <param name="operationName">The name of the operation.</param>
-            <returns>A task representing the result of the operation.</returns>
-        </member>
-        <member name="M:Microsoft.Azure.WebJobs.Extensions.DurableTask.DurableContextExtensions.CallEntityAsync(Microsoft.Azure.WebJobs.Extensions.DurableTask.IDurableOrchestrationContext,Microsoft.Azure.WebJobs.Extensions.DurableTask.EntityId,System.String)">
-            <summary>
-            Calls an operation on an entity and waits for it to complete.
-            </summary>
-            <param name="context">The context object.</param>
-            <param name="entityId">The target entity.</param>
-            <param name="operationName">The name of the operation.</param>
-            <returns>A task representing the completion of the operation on the entity.</returns>
-        </member>
-        <member name="M:Microsoft.Azure.WebJobs.Extensions.DurableTask.DurableContextExtensions.WaitForCompletionOrCreateCheckStatusResponseAsync(Microsoft.Azure.WebJobs.Extensions.DurableTask.IDurableOrchestrationClient,System.Net.Http.HttpRequestMessage,System.String)">
-            <summary>
-            Creates an HTTP response which either contains a payload of management URLs for a non-completed instance
-            or contains the payload containing the output of the completed orchestration.
-            </summary>
-            <remarks>
-            If the orchestration instance completes within the default 10 second timeout, then the HTTP response payload will
-            contain the output of the orchestration instance formatted as JSON. However, if the orchestration does not
-            complete within this timeout, then the HTTP response will be identical to that of the
-            <see cref="M:Microsoft.Azure.WebJobs.Extensions.DurableTask.IDurableOrchestrationClient.CreateCheckStatusResponse(System.Net.Http.HttpRequestMessage,System.String,System.Boolean)"/> API.
-            </remarks>
-            <param name="client">The client object.</param>
-            <param name="request">The HTTP request that triggered the current function.</param>
-            <param name="instanceId">The unique ID of the instance to check.</param>
-            <returns>An HTTP response which may include a 202 and location header or a 200 with the durable function output in the response body.</returns>
-        </member>
-        <member name="M:Microsoft.Azure.WebJobs.Extensions.DurableTask.DurableContextExtensions.WaitForCompletionOrCreateCheckStatusResponseAsync(Microsoft.Azure.WebJobs.Extensions.DurableTask.IDurableOrchestrationClient,System.Net.Http.HttpRequestMessage,System.String,System.TimeSpan)">
-            <summary>
-            Creates an HTTP response which either contains a payload of management URLs for a non-completed instance
-            or contains the payload containing the output of the completed orchestration.
-            </summary>
-            <remarks>
-            If the orchestration instance completes within the specified timeout, then the HTTP response payload will
-            contain the output of the orchestration instance formatted as JSON. However, if the orchestration does not
-            complete within the specified timeout, then the HTTP response will be identical to that of the
-            <see cref="M:Microsoft.Azure.WebJobs.Extensions.DurableTask.IDurableOrchestrationClient.CreateCheckStatusResponse(System.Net.Http.HttpRequestMessage,System.String,System.Boolean)"/> API.
-            </remarks>
-            <param name="client">The client object.</param>
-            <param name="request">The HTTP request that triggered the current function.</param>
-            <param name="instanceId">The unique ID of the instance to check.</param>
-            <param name="timeout">Total allowed timeout for output from the durable function. The default value is 10 seconds.</param>
-            <returns>An HTTP response which may include a 202 and location header or a 200 with the durable function output in the response body.</returns>
-        </member>
-        <member name="M:Microsoft.Azure.WebJobs.Extensions.DurableTask.DurableContextExtensions.StartNewAsync(Microsoft.Azure.WebJobs.Extensions.DurableTask.IDurableOrchestrationClient,System.String,System.String)">
-            <summary>
-            Starts a new execution of the specified orchestrator function.
-            </summary>
-            <param name="client">The client object.</param>
-            <param name="orchestratorFunctionName">The name of the orchestrator function to start.</param>
-            <param name="instanceId">The ID to use for the new orchestration instance.</param>
-            <returns>A task that completes when the orchestration is started. The task contains the instance id of the started
-            orchestratation instance.</returns>
-            <exception cref="T:System.ArgumentException">
-            The specified function does not exist, is disabled, or is not an orchestrator function.
-            </exception>
-        </member>
-        <member name="M:Microsoft.Azure.WebJobs.Extensions.DurableTask.DurableContextExtensions.StartNewAsync``1(Microsoft.Azure.WebJobs.Extensions.DurableTask.IDurableOrchestrationClient,System.String,``0)">
-            <summary>
-            Starts a new execution of the specified orchestrator function.
-            </summary>
-            <param name="client">The client object.</param>
-            <param name="orchestratorFunctionName">The name of the orchestrator function to start.</param>
-            <param name="input">JSON-serializeable input value for the orchestrator function.</param>
-            <typeparam name="T">The type of the input value for the orchestrator function.</typeparam>
-            <returns>A task that completes when the orchestration is started. The task contains the instance id of the started
-            orchestratation instance.</returns>
-            <exception cref="T:System.ArgumentException">
-            The specified function does not exist, is disabled, or is not an orchestrator function.
-            </exception>
-        </member>
-        <member name="M:Microsoft.Azure.WebJobs.Extensions.DurableTask.DurableContextExtensions.StartNewAsync(Microsoft.Azure.WebJobs.Extensions.DurableTask.IDurableOrchestrationClient,System.String)">
-            <summary>
-            Starts a new execution of the specified orchestrator function.
-            </summary>
-            <param name="client">The client object.</param>
-            <param name="orchestratorFunctionName">The name of the orchestrator function to start.</param>
-            <returns>A task that completes when the orchestration is started. The task contains the instance id of the started
-            orchestratation instance.</returns>
-            <exception cref="T:System.ArgumentException">
-            The specified function does not exist, is disabled, or is not an orchestrator function.
-            </exception>
-        </member>
-        <member name="M:Microsoft.Azure.WebJobs.Extensions.DurableTask.DurableContextExtensions.RaiseEventAsync(Microsoft.Azure.WebJobs.Extensions.DurableTask.IDurableOrchestrationClient,System.String,System.String)">
-            <summary>
-            Sends an event notification message to a waiting orchestration instance.
-            </summary>
-            <remarks>
-            <para>
-            In order to handle the event, the target orchestration instance must be waiting for an
-            event named <paramref name="eventName"/> using the
-            <see cref="M:Microsoft.Azure.WebJobs.Extensions.DurableTask.IDurableOrchestrationContext.WaitForExternalEvent``1(System.String)"/> API.
-            </para>
-            </remarks>
-            <exception cref="T:System.ArgumentException">The instance id does not corespond to a valid orchestration instance.</exception>
-            <exception cref="T:System.InvalidOperationException">The orchestration instance with the provided instance id is not running.</exception>
-            <param name="client">The client object.</param>
-            <param name="instanceId">The ID of the orchestration instance that will handle the event.</param>
-            <param name="eventName">The name of the event.</param>
-            <returns>A task that completes when the event notification message has been enqueued.</returns>
-        </member>
-        <member name="M:Microsoft.Azure.WebJobs.Extensions.DurableTask.DurableContextExtensions.GetStatusAsync(Microsoft.Azure.WebJobs.Extensions.DurableTask.IDurableOrchestrationClient,System.String)">
-            <summary>
-            Gets the status of the specified orchestration instance.
-            </summary>
-            <param name="client">The client object.</param>
-            <param name="instanceId">The ID of the orchestration instance to query.</param>
-            <returns>Returns a task which completes when the status has been fetched.</returns>
-        </member>
-        <member name="M:Microsoft.Azure.WebJobs.Extensions.DurableTask.DurableContextExtensions.GetStatusAsync(Microsoft.Azure.WebJobs.Extensions.DurableTask.IDurableOrchestrationClient,System.String,System.Boolean)">
-            <summary>
-            Gets the status of the specified orchestration instance.
-            </summary>
-            <param name="client">The client object.</param>
-            <param name="instanceId">The ID of the orchestration instance to query.</param>
-            <param name="showHistory">Boolean marker for including execution history in the response.</param>
-            <returns>Returns a task which completes when the status has been fetched.</returns>
-        </member>
-        <member name="M:Microsoft.Azure.WebJobs.Extensions.DurableTask.DurableContextExtensions.CreateReplaySafeLogger(Microsoft.Azure.WebJobs.Extensions.DurableTask.IDurableOrchestrationContext,Microsoft.Extensions.Logging.ILogger)">
-            <summary>
-            Returns an instance of ILogger that is replay safe, ensuring the logger logs only when the orchestrator
-            is not replaying that line of code.
-            </summary>
-            <param name="context">The context object.</param>
-            <param name="logger">An instance of ILogger.</param>
-            <returns>An instance of a replay safe ILogger.</returns>
-        </member>
-        <member name="T:Microsoft.Azure.WebJobs.Extensions.DurableTask.IDurableActivityContext">
-            <summary>
-            Provides functionality available to durable activities.
-            </summary>
-        </member>
-        <member name="P:Microsoft.Azure.WebJobs.Extensions.DurableTask.IDurableActivityContext.InstanceId">
-            <summary>
-            Gets the instance ID of the currently executing orchestration.
-            </summary>
-            <remarks>
-            The instance ID is generated and fixed when the orchestrator function is scheduled. It can be either
-            auto-generated, in which case it is formatted as a GUID, or it can be user-specified with any format.
-            </remarks>
-            <value>
-            The ID of the current orchestration instance.
-            </value>
-        </member>
-        <member name="M:Microsoft.Azure.WebJobs.Extensions.DurableTask.IDurableActivityContext.GetInput``1">
-            <summary>
-            Gets the input of the current activity function as a deserialized value.
-            </summary>
-            <typeparam name="T">Any data contract type that matches the JSON input.</typeparam>
-            <returns>The deserialized input value.</returns>
-        </member>
-        <member name="T:Microsoft.Azure.WebJobs.Extensions.DurableTask.IDurableClient">
-            <summary>
-            Provides functionality available to durable orchestration and entity clients.
-            </summary>
-        </member>
-        <member name="P:Microsoft.Azure.WebJobs.Extensions.DurableTask.IDurableClient.TaskHubName">
-            <summary>
-            Gets the name of the task hub configured on this client instance.
-            </summary>
-            <value>
-            The name of the task hub.
-            </value>
-        </member>
-        <member name="T:Microsoft.Azure.WebJobs.Extensions.DurableTask.IDurableEntityClient">
-            <summary>
-            Provides functionality available to durable entity clients.
-            </summary>
-        </member>
-        <member name="P:Microsoft.Azure.WebJobs.Extensions.DurableTask.IDurableEntityClient.TaskHubName">
-            <summary>
-            Gets the name of the task hub configured on this client instance.
-            </summary>
-            <value>
-            The name of the task hub.
-            </value>
-        </member>
-        <member name="M:Microsoft.Azure.WebJobs.Extensions.DurableTask.IDurableEntityClient.SignalEntityAsync(Microsoft.Azure.WebJobs.Extensions.DurableTask.EntityId,System.String,System.Object,System.String,System.String)">
-            <summary>
-            Signals an entity to perform an operation.
-            </summary>
-            <param name="entityId">The target entity.</param>
-            <param name="operationName">The name of the operation.</param>
-            <param name="operationInput">The input for the operation.</param>
-            <param name="taskHubName">The TaskHubName of the target entity.</param>
-            <param name="connectionName">The name of the connection string associated with <paramref name="taskHubName"/>.</param>
-            <returns>A task that completes when the message has been reliably enqueued.</returns>
-        </member>
-        <member name="M:Microsoft.Azure.WebJobs.Extensions.DurableTask.IDurableEntityClient.ReadEntityStateAsync``1(Microsoft.Azure.WebJobs.Extensions.DurableTask.EntityId,System.String,System.String)">
-            <summary>
-            Tries to read the current state of an entity. Returns default(<typeparamref name="T"/>) if the entity does not
-            exist, or if the JSON-serialized state of the entity is larger than 16KB.
-            </summary>
-            <typeparam name="T">The JSON-serializable type of the entity.</typeparam>
-            <param name="entityId">The target entity.</param>
-            <param name="taskHubName">The TaskHubName of the target entity.</param>
-            <param name="connectionName">The name of the connection string associated with <paramref name="taskHubName"/>.</param>
-            <returns>a response containing the current state of the entity.</returns>
-        </member>
-        <member name="T:Microsoft.Azure.WebJobs.Extensions.DurableTask.IDurableEntityContext">
-            <summary>
-            Provides functionality for application code implementing an entity operation.
-            </summary>
-        </member>
-        <member name="P:Microsoft.Azure.WebJobs.Extensions.DurableTask.IDurableEntityContext.EntityName">
-            <summary>
-            Gets the name of the currently executing entity.
-            </summary>
-        </member>
-        <member name="P:Microsoft.Azure.WebJobs.Extensions.DurableTask.IDurableEntityContext.EntityKey">
-            <summary>
-            Gets the key of the currently executing entity.
-            </summary>
-        </member>
-        <member name="P:Microsoft.Azure.WebJobs.Extensions.DurableTask.IDurableEntityContext.EntityId">
-            <summary>
-            Gets the id of the currently executing entity.
-            </summary>
-        </member>
-        <member name="P:Microsoft.Azure.WebJobs.Extensions.DurableTask.IDurableEntityContext.OperationName">
-            <summary>
-            Gets the name of the operation that was called.
-            </summary>
-            <remarks>
-            An operation invocation on an entity includes an operation name, which states what
-            operation to perform, and optionally an operation input.
-            </remarks>
-        </member>
-        <member name="P:Microsoft.Azure.WebJobs.Extensions.DurableTask.IDurableEntityContext.HasState">
-            <summary>
-            Whether this entity has a state.
-            </summary>
-        </member>
-        <member name="M:Microsoft.Azure.WebJobs.Extensions.DurableTask.IDurableEntityContext.GetState``1(System.Func{``0})">
-            <summary>
-            Gets the current state of this entity, for reading and/or updating.
-            If this entity has no state yet, creates it.
-            </summary>
-            <typeparam name="TState">The JSON-serializable type of the entity state.</typeparam>
-            <param name="initializer">Provides an initial value to use for the state, instead of default(<typeparamref name="TState"/>).</param>
-            <returns>The current state of this entity.</returns>
-            <exception cref="T:System.InvalidCastException">If the current state has an incompatible type.</exception>
-        </member>
-        <member name="M:Microsoft.Azure.WebJobs.Extensions.DurableTask.IDurableEntityContext.SetState(System.Object)">
-            <summary>
-            Sets the current state of this entity.
-            </summary>
-            <param name="state">The JSON-serializable state of the entity.</param>
-        </member>
-        <member name="M:Microsoft.Azure.WebJobs.Extensions.DurableTask.IDurableEntityContext.DeleteState">
-            <summary>
-            Deletes the state of this entity.
-            </summary>
-        </member>
-        <member name="M:Microsoft.Azure.WebJobs.Extensions.DurableTask.IDurableEntityContext.GetInput``1">
-            <summary>
-            Gets the input for this operation, as a deserialized value.
-            </summary>
-            <typeparam name="TInput">The JSON-serializable type used for the operation input.</typeparam>
-            <returns>The operation input, or default(<typeparamref name="TInput"/>) if none.</returns>
-            <remarks>
-            An operation invocation on an entity includes an operation name, which states what
-            operation to perform, and optionally an operation input.
-            </remarks>
-        </member>
-        <member name="M:Microsoft.Azure.WebJobs.Extensions.DurableTask.IDurableEntityContext.GetInput(System.Type)">
-            <summary>
-            Gets the input for this operation, as a deserialized value.
-            </summary>
-            <param name="inputType">The JSON-serializable type used for the operation input.</param>
-            <returns>The operation input, or default(<paramref name="inputType"/>) if none.</returns>
-            <remarks>
-            An operation invocation on an entity includes an operation name, which states what
-            operation to perform, and optionally an operation input.
-            </remarks>
-        </member>
-        <member name="M:Microsoft.Azure.WebJobs.Extensions.DurableTask.IDurableEntityContext.Return(System.Object)">
-            <summary>
-            Returns the given result to the caller of this operation.
-            </summary>
-            <param name="result">the result to return.</param>
-        </member>
-        <member name="M:Microsoft.Azure.WebJobs.Extensions.DurableTask.IDurableEntityContext.SignalEntity(Microsoft.Azure.WebJobs.Extensions.DurableTask.EntityId,System.String,System.Object)">
-            <summary>
-            Signals an entity to perform an operation, without waiting for a response. Any result or exception is ignored (fire and forget).
-            </summary>
-            <param name="entity">The target entity.</param>
-            <param name="operationName">The name of the operation.</param>
-            <param name="operationInput">The operation input.</param>
-        </member>
-        <member name="M:Microsoft.Azure.WebJobs.Extensions.DurableTask.IDurableEntityContext.StartNewOrchestration(System.String,System.Object,System.String)">
-            <summary>
-            Schedules a orchestration function named <paramref name="functionName"/> for execution./>.
-            Any result or exception is ignored (fire and forget).
-            </summary>
-            <param name="functionName">The name of the orchestrator function to call.</param>
-            <param name="input">the input to pass to the orchestrator function.</param>
-            <param name="instanceId">optionally, an instance id for the orchestration. By default, a random GUID is used.</param>
-            <exception cref="T:System.ArgumentException">
-            The specified function does not exist, is disabled, or is not an orchestrator function.
-            </exception>
-            <returns>The instance id of the new orchestration.</returns>
-        </member>
-        <member name="T:Microsoft.Azure.WebJobs.Extensions.DurableTask.IDurableOrchestrationClient">
-            <summary>
-            Provides functionality available to durable orchestration clients.
-            </summary>
-        </member>
-        <member name="P:Microsoft.Azure.WebJobs.Extensions.DurableTask.IDurableOrchestrationClient.TaskHubName">
-            <summary>
-            Gets the name of the task hub configured on this client instance.
-            </summary>
-            <value>
-            The name of the task hub.
-            </value>
-        </member>
-        <member name="M:Microsoft.Azure.WebJobs.Extensions.DurableTask.IDurableOrchestrationClient.CreateCheckStatusResponse(System.Net.Http.HttpRequestMessage,System.String,System.Boolean)">
-            <summary>
-            Creates an HTTP response that is useful for checking the status of the specified instance.
-            </summary>
-            <remarks>
-            The payload of the returned <see cref="T:System.Net.Http.HttpResponseMessage"/> contains HTTP API URLs that can
-            be used to query the status of the orchestration, raise events to the orchestration, or
-            terminate the orchestration.
-            </remarks>
-            <param name="request">The HTTP request that triggered the current orchestration instance.</param>
-            <param name="instanceId">The ID of the orchestration instance to check.</param>
-            <param name="returnInternalServerErrorOnFailure">Optional parameter that configures the http response code returned. Defaults to <c>false</c>.
-            If <c>true</c>, the returned http response code will be a 500 when the orchestrator is in a failed state, when <c>false</c> it will
-            return 200.</param>
-            <returns>An HTTP 202 response with a Location header and a payload containing instance control URLs.</returns>
-        </member>
-        <member name="M:Microsoft.Azure.WebJobs.Extensions.DurableTask.IDurableOrchestrationClient.CreateCheckStatusResponse(Microsoft.AspNetCore.Http.HttpRequest,System.String,System.Boolean)">
-            <summary>
-            Creates an HTTP response that is useful for checking the status of the specified instance.
-            </summary>
-            <remarks>
-            The payload of the returned <see cref="T:Microsoft.AspNetCore.Mvc.IActionResult"/> contains HTTP API URLs that can
-            be used to query the status of the orchestration, raise events to the orchestration, or
-            terminate the orchestration.
-            </remarks>
-            <param name="request">The HTTP request that triggered the current orchestration instance.</param>
-            <param name="instanceId">The ID of the orchestration instance to check.</param>
-            <param name="returnInternalServerErrorOnFailure">Optional parameter that configures the http response code returned. Defaults to <c>false</c>.
-            If <c>true</c>, the returned http response code will be a 500 when the orchestrator is in a failed state, when <c>false</c> it will
-            return 200.</param>
-            <returns>An HTTP 202 response with a Location header and a payload containing instance control URLs.</returns>
-        </member>
-        <member name="M:Microsoft.Azure.WebJobs.Extensions.DurableTask.IDurableOrchestrationClient.CreateHttpManagementPayload(System.String)">
-            <summary>
-            Creates a <see cref="T:Microsoft.Azure.WebJobs.Extensions.DurableTask.HttpManagementPayload"/> object that contains status, terminate and send external event HTTP endpoints.
-            </summary>
-            <param name="instanceId">The ID of the orchestration instance to check.</param>
-            <returns>Instance of the <see cref="T:Microsoft.Azure.WebJobs.Extensions.DurableTask.HttpManagementPayload"/> class.</returns>
-        </member>
-        <member name="M:Microsoft.Azure.WebJobs.Extensions.DurableTask.IDurableOrchestrationClient.WaitForCompletionOrCreateCheckStatusResponseAsync(System.Net.Http.HttpRequestMessage,System.String,System.TimeSpan,System.TimeSpan)">
-            <summary>
-            Creates an HTTP response which either contains a payload of management URLs for a non-completed instance
-            or contains the payload containing the output of the completed orchestration.
-            </summary>
-            <remarks>
-            If the orchestration instance completes within the specified timeout, then the HTTP response payload will
-            contain the output of the orchestration instance formatted as JSON. However, if the orchestration does not
-            complete within the specified timeout, then the HTTP response will be identical to that of the
-            <see cref="M:Microsoft.Azure.WebJobs.Extensions.DurableTask.IDurableOrchestrationClient.CreateCheckStatusResponse(System.Net.Http.HttpRequestMessage,System.String,System.Boolean)"/> API.
-            </remarks>
-            <param name="request">The HTTP request that triggered the current function.</param>
-            <param name="instanceId">The unique ID of the instance to check.</param>
-            <param name="timeout">Total allowed timeout for output from the durable function. The default value is 10 seconds.</param>
-            <param name="retryInterval">The timeout between checks for output from the durable function. The default value is 1 second.</param>
-            <returns>An HTTP response which may include a 202 and location header or a 200 with the durable function output in the response body.</returns>
-        </member>
-        <member name="M:Microsoft.Azure.WebJobs.Extensions.DurableTask.IDurableOrchestrationClient.WaitForCompletionOrCreateCheckStatusResponseAsync(Microsoft.AspNetCore.Http.HttpRequest,System.String,System.TimeSpan,System.TimeSpan)">
-            <summary>
-            Creates an HTTP response which either contains a payload of management URLs for a non-completed instance
-            or contains the payload containing the output of the completed orchestration.
-            </summary>
-            <remarks>
-            If the orchestration instance completes within the specified timeout, then the HTTP response payload will
-            contain the output of the orchestration instance formatted as JSON. However, if the orchestration does not
-            complete within the specified timeout, then the HTTP response will be identical to that of the
-            <see cref="M:Microsoft.Azure.WebJobs.Extensions.DurableTask.IDurableOrchestrationClient.CreateCheckStatusResponse(Microsoft.AspNetCore.Http.HttpRequest,System.String,System.Boolean)"/> API.
-            </remarks>
-            <param name="request">The HTTP request that triggered the current function.</param>
-            <param name="instanceId">The unique ID of the instance to check.</param>
-            <param name="timeout">Total allowed timeout for output from the durable function. The default value is 10 seconds.</param>
-            <param name="retryInterval">The timeout between checks for output from the durable function. The default value is 1 second.</param>
-            <returns>An HTTP response which may include a 202 and location header or a 200 with the durable function output in the response body.</returns>
-        </member>
-        <member name="M:Microsoft.Azure.WebJobs.Extensions.DurableTask.IDurableOrchestrationClient.StartNewAsync``1(System.String,System.String,``0)">
-            <summary>
-            Starts a new instance of the specified orchestrator function.
-            </summary>
-            <remarks>
-            If an orchestration instance with the specified ID already exists, the existing instance
-            will be silently replaced by this new instance.
-            </remarks>
-            <param name="orchestratorFunctionName">The name of the orchestrator function to start.</param>
-            <param name="instanceId">The ID to use for the new orchestration instance.</param>
-            <param name="input">JSON-serializeable input value for the orchestrator function.</param>
-            <typeparam name="T">The type of the input value for the orchestrator function.</typeparam>
-            <returns>A task that completes when the orchestration is started. The task contains the instance id of the started
-            orchestratation instance.</returns>
-            <exception cref="T:System.ArgumentException">
-            The specified function does not exist, is disabled, or is not an orchestrator function.
-            </exception>
-        </member>
-        <member name="M:Microsoft.Azure.WebJobs.Extensions.DurableTask.IDurableOrchestrationClient.RaiseEventAsync(System.String,System.String,System.Object)">
-            <summary>
-            Sends an event notification message to a waiting orchestration instance.
-            </summary>
-            <remarks>
-            <para>
-            In order to handle the event, the target orchestration instance must be waiting for an
-            event named <paramref name="eventName"/> using the
-            <see cref="M:Microsoft.Azure.WebJobs.Extensions.DurableTask.IDurableOrchestrationContext.WaitForExternalEvent``1(System.String)"/> API.
-            </para>
-            </remarks>
-            <exception cref="T:System.ArgumentException">The instance id does not corespond to a valid orchestration instance.</exception>
-            <exception cref="T:System.InvalidOperationException">The orchestration instance with the provided instance id is not running.</exception>
-            <param name="instanceId">The ID of the orchestration instance that will handle the event.</param>
-            <param name="eventName">The name of the event.</param>
-            <param name="eventData">The JSON-serializeable data associated with the event.</param>
-            <returns>A task that completes when the event notification message has been enqueued.</returns>
-        </member>
-        <member name="M:Microsoft.Azure.WebJobs.Extensions.DurableTask.IDurableOrchestrationClient.RaiseEventAsync(System.String,System.String,System.String,System.Object,System.String)">
-            <summary>
-            Sends an event notification message to a waiting orchestration instance.
-            </summary>
-            <remarks>
-            <para>
-            In order to handle the event, the target orchestration instance must be waiting for an
-            event named <paramref name="eventName"/> using the
-            <see cref="M:Microsoft.Azure.WebJobs.Extensions.DurableTask.IDurableOrchestrationContext.WaitForExternalEvent``1(System.String)"/> API.
-            </para><para>
-            If the specified instance is not found or not running, this operation will throw an exception.
-            </para>
-            </remarks>
-            <exception cref="T:System.ArgumentException">The instance id does not corespond to a valid orchestration instance.</exception>
-            <exception cref="T:System.InvalidOperationException">The orchestration instance with the provided instance id is not running.</exception>
-            <param name="taskHubName">The TaskHubName of the orchestration that will handle the event.</param>
-            <param name="instanceId">The ID of the orchestration instance that will handle the event.</param>
-            <param name="eventName">The name of the event.</param>
-            <param name="eventData">The JSON-serializeable data associated with the event.</param>
-            <param name="connectionName">The name of the connection string associated with <paramref name="taskHubName"/>.</param>
-            <returns>A task that completes when the event notification message has been enqueued.</returns>
-        </member>
-        <member name="M:Microsoft.Azure.WebJobs.Extensions.DurableTask.IDurableOrchestrationClient.TerminateAsync(System.String,System.String)">
-            <summary>
-            Terminates a running orchestration instance.
-            </summary>
-            <remarks>
-            <para>
-            Terminating an orchestration instance has no effect on any in-flight activity function executions
-            or sub-orchestrations that were started by the current orchestration instance.
-            </para>
-            </remarks>
-            <exception cref="T:System.ArgumentException">The instance id does not corespond to a valid orchestration instance.</exception>
-            <exception cref="T:System.InvalidOperationException">The orchestration instance with the provided instance id is not running.</exception>
-            <param name="instanceId">The ID of the orchestration instance to terminate.</param>
-            <param name="reason">The reason for terminating the orchestration instance.</param>
-            <returns>A task that completes when the terminate message is enqueued if necessary.</returns>
-        </member>
-        <member name="M:Microsoft.Azure.WebJobs.Extensions.DurableTask.IDurableOrchestrationClient.RewindAsync(System.String,System.String)">
-            <summary>
-            Rewinds the specified failed orchestration instance with a reason.
-            </summary>
-            <param name="instanceId">The ID of the orchestration instance to rewind.</param>
-            <param name="reason">The reason for rewinding the orchestration instance.</param>
-            <returns>A task that completes when the rewind message is enqueued.</returns>
-        </member>
-        <member name="M:Microsoft.Azure.WebJobs.Extensions.DurableTask.IDurableOrchestrationClient.GetStatusAsync(System.String,System.Boolean,System.Boolean,System.Boolean)">
-            <summary>
-            Gets the status of the specified orchestration instance.
-            </summary>
-            <param name="instanceId">The ID of the orchestration instance to query.</param>
-            <param name="showHistory">Boolean marker for including execution history in the response.</param>
-            <param name="showHistoryOutput">Boolean marker for including input and output in the execution history response.</param>
-            <param name="showInput">If set, fetch and return the input for the orchestration instance.</param>
-            <returns>Returns a task which completes when the status has been fetched.</returns>
-        </member>
-        <member name="M:Microsoft.Azure.WebJobs.Extensions.DurableTask.IDurableOrchestrationClient.GetStatusAsync(System.Threading.CancellationToken)">
-            <summary>
-            Gets all the status of the orchestration instances.
-            </summary>
-            <param name="cancellationToken">Cancellation token that can be used to cancel the status query operation.</param>
-            <returns>Returns orchestration status for all instances.</returns>
-        </member>
-        <member name="M:Microsoft.Azure.WebJobs.Extensions.DurableTask.IDurableOrchestrationClient.GetStatusAsync(System.DateTime,System.Nullable{System.DateTime},System.Collections.Generic.IEnumerable{Microsoft.Azure.WebJobs.Extensions.DurableTask.OrchestrationRuntimeStatus},System.Threading.CancellationToken)">
-            <summary>
-            Gets the status of all orchestration instances that match the specified conditions.
-            </summary>
-            <param name="createdTimeFrom">Return orchestration instances which were created after this DateTime.</param>
-            <param name="createdTimeTo">Return orchestration instances which were created before this DateTime.</param>
-            <param name="runtimeStatus">Return orchestration instances which matches the runtimeStatus.</param>
-            <param name="cancellationToken">Cancellation token that can be used to cancel the status query operation.</param>
-            <returns>Returns orchestration status for all instances.</returns>
-        </member>
-        <member name="M:Microsoft.Azure.WebJobs.Extensions.DurableTask.IDurableOrchestrationClient.PurgeInstanceHistoryAsync(System.String)">
-            <summary>
-            Purge the history for a concrete instance.
-            </summary>
-            <param name="instanceId">The ID of the orchestration instance to purge.</param>
-            <returns>Returns an instance of <see cref="T:Microsoft.Azure.WebJobs.Extensions.DurableTask.PurgeHistoryResult"/>.</returns>
-        </member>
-        <member name="M:Microsoft.Azure.WebJobs.Extensions.DurableTask.IDurableOrchestrationClient.PurgeInstanceHistoryAsync(System.DateTime,System.Nullable{System.DateTime},System.Collections.Generic.IEnumerable{DurableTask.Core.OrchestrationStatus})">
-            <summary>
-            Purge the orchestration history for instances that match the conditions.
-            </summary>
-            <param name="createdTimeFrom">Start creation time for querying instances for purging.</param>
-            <param name="createdTimeTo">End creation time for querying instances for purging.</param>
-            <param name="runtimeStatus">List of runtime status for querying instances for purging. Only Completed, Terminated, or Failed will be processed.</param>
-            <returns>Returns an instance of <see cref="T:Microsoft.Azure.WebJobs.Extensions.DurableTask.PurgeHistoryResult"/>.</returns>
-        </member>
-        <member name="M:Microsoft.Azure.WebJobs.Extensions.DurableTask.IDurableOrchestrationClient.GetStatusAsync(Microsoft.Azure.WebJobs.Extensions.DurableTask.OrchestrationStatusQueryCondition,System.Threading.CancellationToken)">
-            <summary>
-            Gets the status of all orchestration instances with paging that match the specified conditions.
-            </summary>
-            <param name="condition">Return orchestration instances that match the specified conditions.</param>
-            <param name="cancellationToken">Cancellation token that can be used to cancel the status query operation.</param>
-            <returns>Returns each page of orchestration status for all instances and continuation token of next page.</returns>
-        </member>
-        <member name="T:Microsoft.Azure.WebJobs.Extensions.DurableTask.IDurableOrchestrationContext">
-            <summary>
-            Provides functionality available to orchestration code.
-            </summary>
-        </member>
-        <member name="P:Microsoft.Azure.WebJobs.Extensions.DurableTask.IDurableOrchestrationContext.Name">
-            <summary>
-            Gets the name of the current orchestration function.
-            </summary>
-        </member>
-        <member name="P:Microsoft.Azure.WebJobs.Extensions.DurableTask.IDurableOrchestrationContext.InstanceId">
-            <summary>
-            Gets the instance ID of the currently executing orchestration.
-            </summary>
-            <remarks>
-            The instance ID is generated and fixed when the orchestrator function is scheduled. It can be either
-            auto-generated, in which case it is formatted as a GUID, or it can be user-specified with any format.
-            </remarks>
-            <value>
-            The ID of the current orchestration instance.
-            </value>
-        </member>
-        <member name="P:Microsoft.Azure.WebJobs.Extensions.DurableTask.IDurableOrchestrationContext.ParentInstanceId">
-            <summary>
-            Gets the parent instance ID of the currently executing sub-orchestration.
-            </summary>
-            <remarks>
-            The parent instance ID is generated and fixed when the parent orchestrator function is scheduled. It can be either
-            auto-generated, in which case it is formatted as a GUID, or it can be user-specified with any format.
-            </remarks>
-            <value>
-            The ID of the parent orchestration of the current sub-orchestration instance. The value will be available only in sub-orchestrations.
-            </value>
-        </member>
-        <member name="P:Microsoft.Azure.WebJobs.Extensions.DurableTask.IDurableOrchestrationContext.CurrentUtcDateTime">
-            <summary>
-            Gets the current date/time in a way that is safe for use in orchestrations and entity operations.
-            </summary>
-            <remarks>
-            This date/time value is derived from the orchestration or entity history. It always returns the same value
-            at specific points in the orchestrator function code, making it deterministic and safe for replay.
-            </remarks>
-            <value>The orchestration or entity's current date/time in UTC.</value>
-        </member>
-        <member name="P:Microsoft.Azure.WebJobs.Extensions.DurableTask.IDurableOrchestrationContext.IsReplaying">
-            <summary>
-            Gets a value indicating whether the orchestration or operation is currently replaying itself.
-            </summary>
-            <remarks>
-            This property is useful when there is logic that needs to run only when *not* replaying. For example, certain types of application logging may become too noisy when duplicated
-            as part of replay. The application code could check to see whether the function is
-            being replayed and then issue the log statements when this value is <c>false</c>.
-            </remarks>
-            <value>
-            <c>true</c> if the orchestration or operation is currently being replayed; otherwise <c>false</c>.
-            </value>
-        </member>
-        <member name="M:Microsoft.Azure.WebJobs.Extensions.DurableTask.IDurableOrchestrationContext.GetInput``1">
-            <summary>
-            Gets the input of the current orchestrator function as a deserialized value.
-            </summary>
-            <typeparam name="TInput">Any data contract type that matches the JSON input.</typeparam>
-            <returns>The deserialized input value.</returns>
-        </member>
-        <member name="M:Microsoft.Azure.WebJobs.Extensions.DurableTask.IDurableOrchestrationContext.SetOutput(System.Object)">
-            <summary>
-            Sets the output for the current orchestration.
-            </summary>
-            <param name="output">The JSON-serializeable output of the orchestration.</param>
-        </member>
-        <member name="M:Microsoft.Azure.WebJobs.Extensions.DurableTask.IDurableOrchestrationContext.ContinueAsNew(System.Object,System.Boolean)">
-            <summary>
-            Restarts the orchestration by clearing its history.
-            </summary>
-            <remarks>
-            <para>Large orchestration histories can consume a lot of memory and cause delays in
-            instance load times. This method can be used to periodically truncate the stored
-            history of an orchestration instance.</para>
-            <para>Note that any unprocessed external events will be discarded when an orchestration
-            instance restarts itself using this method.</para>
-            </remarks>
-            <param name="input">The JSON-serializeable data to re-initialize the instance with.</param>
-            <param name="preserveUnprocessedEvents">
-            If set to <c>true</c>, re-adds any unprocessed external events into the new execution
-            history when the orchestration instance restarts. If <c>false</c>, any unprocessed
-            external events will be discarded when the orchestration instance restarts.
-            </param>
-        </member>
-        <member name="M:Microsoft.Azure.WebJobs.Extensions.DurableTask.IDurableOrchestrationContext.SetCustomStatus(System.Object)">
-            <summary>
-            Sets the JSON-serializeable status of the current orchestrator function.
-            </summary>
-            <remarks>
-            The <paramref name="customStatusObject"/> value is serialized to JSON and will
-            be made available to the orchestration status query APIs. The serialized JSON
-            value must not exceed 16 KB of UTF-16 encoded text.
-            </remarks>
-            <param name="customStatusObject">The JSON-serializeable value to use as the orchestrator function's custom status.</param>
-        </member>
-        <member name="M:Microsoft.Azure.WebJobs.Extensions.DurableTask.IDurableOrchestrationContext.CallHttpAsync(System.Net.Http.HttpMethod,System.Uri,System.String)">
-            <summary>
-            Makes an HTTP call to the specified uri.
-            </summary>
-            <param name="method">HttpMethod used for api call.</param>
-            <param name="uri">uri used to make the HTTP call.</param>
-            <param name="content">Content passed in the HTTP request.</param>
-            <returns>A <see cref="T:System.Threading.Tasks.Task`1"/>Result of the HTTP call.</returns>
-        </member>
-        <member name="M:Microsoft.Azure.WebJobs.Extensions.DurableTask.IDurableOrchestrationContext.CallHttpAsync(Microsoft.Azure.WebJobs.Extensions.DurableTask.DurableHttpRequest)">
-            <summary>
-            Makes an HTTP call using the information in the DurableHttpRequest.
-            </summary>
-            <param name="req">The DurableHttpRequest used to make the HTTP call.</param>
-            <returns>A <see cref="T:System.Threading.Tasks.Task`1"/>Result of the HTTP call.</returns>
-        </member>
-        <member name="M:Microsoft.Azure.WebJobs.Extensions.DurableTask.IDurableOrchestrationContext.CallEntityAsync``1(Microsoft.Azure.WebJobs.Extensions.DurableTask.EntityId,System.String,System.Object)">
-            <summary>
-            Calls an operation on an entity, passing an argument, and returns the result asynchronously.
-            </summary>
-            <typeparam name="TResult">The JSON-serializable result type of the operation.</typeparam>
-            <param name="entityId">The target entity.</param>
-            <param name="operationName">The name of the operation.</param>
-            <param name="operationInput">The input for the operation.</param>
-            <returns>A task representing the result of the operation.</returns>
-            <exception cref="T:Microsoft.Azure.WebJobs.Extensions.DurableTask.LockingRulesViolationException">if the context already holds some locks, but not the one for <paramref name="entityId"/>.</exception>
-        </member>
-        <member name="M:Microsoft.Azure.WebJobs.Extensions.DurableTask.IDurableOrchestrationContext.CallEntityAsync(Microsoft.Azure.WebJobs.Extensions.DurableTask.EntityId,System.String,System.Object)">
-            <summary>
-            Calls an operation on an entity, passing an argument, and waits for it to complete.
-            </summary>
-            <param name="entityId">The target entity.</param>
-            <param name="operationName">The name of the operation.</param>
-            <param name="operationInput">The input for the operation.</param>
-            <returns>A task representing the completion of the operation on the entity.</returns>
-            <exception cref="T:Microsoft.Azure.WebJobs.Extensions.DurableTask.LockingRulesViolationException">if the context already holds some locks, but not the one for <paramref name="entityId"/>.</exception>
-        </member>
-        <member name="M:Microsoft.Azure.WebJobs.Extensions.DurableTask.IDurableOrchestrationContext.CallSubOrchestratorAsync``1(System.String,System.String,System.Object)">
-            <summary>
-            Schedules an orchestration function named <paramref name="functionName"/> for execution.
-            </summary>
-            <typeparam name="TResult">The return type of the scheduled orchestrator function.</typeparam>
-            <param name="functionName">The name of the orchestrator function to call.</param>
-            <param name="instanceId">A unique ID to use for the sub-orchestration instance.</param>
-            <param name="input">The JSON-serializeable input to pass to the orchestrator function.</param>
-            <returns>A durable task that completes when the called orchestrator function completes or fails.</returns>
-            <exception cref="T:System.ArgumentException">
-            The specified function does not exist, is disabled, or is not an orchestrator function.
-            </exception>
-            <exception cref="T:System.InvalidOperationException">
-            The current thread is different than the thread which started the orchestrator execution.
-            </exception>
-            <exception cref="T:Microsoft.Azure.WebJobs.Extensions.DurableTask.FunctionFailedException">
-            The activity function failed with an unhandled exception.
-            </exception>
-        </member>
-        <member name="M:Microsoft.Azure.WebJobs.Extensions.DurableTask.IDurableOrchestrationContext.CallSubOrchestratorWithRetryAsync``1(System.String,Microsoft.Azure.WebJobs.Extensions.DurableTask.RetryOptions,System.String,System.Object)">
-            <summary>
-            Schedules an orchestrator function named <paramref name="functionName"/> for execution with retry options.
-            </summary>
-            <typeparam name="TResult">The return type of the scheduled orchestrator function.</typeparam>
-            <param name="functionName">The name of the orchestrator function to call.</param>
-            <param name="retryOptions">The retry option for the orchestrator function.</param>
-            <param name="instanceId">A unique ID to use for the sub-orchestration instance.</param>
-            <param name="input">The JSON-serializeable input to pass to the orchestrator function.</param>
-            <returns>A durable task that completes when the called orchestrator function completes or fails.</returns>
-            <exception cref="T:System.ArgumentNullException">
-            The retry option object is null.
-            </exception>
-            <exception cref="T:System.ArgumentException">
-            The specified function does not exist, is disabled, or is not an orchestrator function.
-            </exception>
-            <exception cref="T:System.InvalidOperationException">
-            The current thread is different than the thread which started the orchestrator execution.
-            </exception>
-            <exception cref="T:Microsoft.Azure.WebJobs.Extensions.DurableTask.FunctionFailedException">
-            The activity function failed with an unhandled exception.
-            </exception>
-        </member>
-        <member name="M:Microsoft.Azure.WebJobs.Extensions.DurableTask.IDurableOrchestrationContext.CreateTimer``1(System.DateTime,``0,System.Threading.CancellationToken)">
-            <summary>
-            Creates a durable timer that expires at a specified time.
-            </summary>
-            <remarks>
-            All durable timers created using this method must either expire or be cancelled
-            using the <paramref name="cancelToken"/> before the orchestrator function completes.
-            Otherwise the underlying framework will keep the instance alive until the timer expires.
-            </remarks>
-            <typeparam name="T">The type of <paramref name="state"/>.</typeparam>
-            <param name="fireAt">The time at which the timer should expire.</param>
-            <param name="state">Any state to be preserved by the timer.</param>
-            <param name="cancelToken">The <c>CancellationToken</c> to use for cancelling the timer.</param>
-            <returns>A durable task that completes when the durable timer expires.</returns>
-        </member>
-        <member name="M:Microsoft.Azure.WebJobs.Extensions.DurableTask.IDurableOrchestrationContext.WaitForExternalEvent``1(System.String)">
-            <summary>
-            Waits asynchronously for an event to be raised with name <paramref name="name"/> and returns the event data.
-            </summary>
-            <remarks>
-            External clients can raise events to a waiting orchestration instance using
-            <see cref="M:Microsoft.Azure.WebJobs.Extensions.DurableTask.IDurableOrchestrationClient.RaiseEventAsync(System.String,System.String,System.Object)"/>.
-            </remarks>
-            <param name="name">The name of the event to wait for.</param>
-            <typeparam name="T">Any serializeable type that represents the JSON event payload.</typeparam>
-            <returns>A durable task that completes when the external event is received.</returns>
-        </member>
-        <member name="M:Microsoft.Azure.WebJobs.Extensions.DurableTask.IDurableOrchestrationContext.WaitForExternalEvent``1(System.String,System.TimeSpan)">
-            <summary>
-            Waits asynchronously for an event to be raised with name <paramref name="name"/> and returns the event data.
-            </summary>
-            <remarks>
-            External clients can raise events to a waiting orchestration instance using
-            <see cref="M:Microsoft.Azure.WebJobs.Extensions.DurableTask.IDurableOrchestrationClient.RaiseEventAsync(System.String,System.String,System.Object)"/>.
-            </remarks>
-            <param name="name">The name of the event to wait for.</param>
-            <param name="timeout">The duration after which to throw a TimeoutException.</param>
-            <typeparam name="T">Any serializeable type that represents the JSON event payload.</typeparam>
-            <returns>A durable task that completes when the external event is received.</returns>
-            <exception cref="T:System.TimeoutException">
-            The external event was not received before the timeout expired.
-            </exception>
-        </member>
-        <member name="M:Microsoft.Azure.WebJobs.Extensions.DurableTask.IDurableOrchestrationContext.WaitForExternalEvent``1(System.String,System.TimeSpan,``0)">
-            <summary>
-            Waits asynchronously for an event to be raised with name <paramref name="name"/> and returns the event data.
-            </summary>
-            <remarks>
-            External clients can raise events to a waiting orchestration instance using
-            <see cref="M:Microsoft.Azure.WebJobs.Extensions.DurableTask.IDurableOrchestrationClient.RaiseEventAsync(System.String,System.String,System.Object)"/>.
-            </remarks>
-            <param name="name">The name of the event to wait for.</param>
-            <param name="timeout">The duration after which to return the value in the <paramref name="defaultValue"/> parameter.</param>
-            <param name="defaultValue">The default value to return if the timeout expires before the external event is received.</param>
-            <typeparam name="T">Any serializeable type that represents the JSON event payload.</typeparam>
-            <returns>A durable task that completes when the external event is received, or returns the value of <paramref name="defaultValue"/>
-            if the timeout expires.</returns>
-        </member>
-        <member name="M:Microsoft.Azure.WebJobs.Extensions.DurableTask.IDurableOrchestrationContext.LockAsync(Microsoft.Azure.WebJobs.Extensions.DurableTask.EntityId[])">
-            <summary>
-            Acquires one or more locks, for the specified entities.
-            </summary>
-            <remarks>
-            Locks can only be acquired if the current context does not hold any locks already.
-            </remarks>
-            <param name="entities">The entities whose locks should be acquired.</param>
-            <returns>An IDisposable that releases the lock when disposed.</returns>
-            <exception cref="T:Microsoft.Azure.WebJobs.Extensions.DurableTask.LockingRulesViolationException">if the context already holds some locks.</exception>
-        </member>
-        <member name="M:Microsoft.Azure.WebJobs.Extensions.DurableTask.IDurableOrchestrationContext.IsLocked(System.Collections.Generic.IReadOnlyList{Microsoft.Azure.WebJobs.Extensions.DurableTask.EntityId}@)">
-            <summary>
-            Determines whether the current context is locked, and if so, what locks are currently owned.
-            </summary>
-            <param name="ownedLocks">The collection of owned locks.</param>
-            <remarks>
-            Note that the collection of owned locks can be empty even if the context is locked. This happens
-            if an orchestration calls a suborchestration without lending any locks.
-            </remarks>
-            <returns><c>true</c> if the context already holds some locks.</returns>
-        </member>
-        <member name="M:Microsoft.Azure.WebJobs.Extensions.DurableTask.IDurableOrchestrationContext.NewGuid">
-            <summary>
-            Creates a new GUID that is safe for replay within an orchestration or operation.
-            </summary>
-            <remarks>
-            The default implementation of this method creates a name-based UUID using the algorithm from
-            RFC 4122 §4.3. The name input used to generate this value is a combination of the orchestration
-            instance ID and an internally managed sequence number.
-            </remarks>
-            <returns>The new <see cref="T:System.Guid"/> value.</returns>
-        </member>
-        <member name="M:Microsoft.Azure.WebJobs.Extensions.DurableTask.IDurableOrchestrationContext.CallActivityAsync``1(System.String,System.Object)">
-            <summary>
-            Schedules an activity function named <paramref name="functionName"/> for execution.
-            </summary>
-            <typeparam name="TResult">The return type of the scheduled activity function.</typeparam>
-            <param name="functionName">The name of the activity function to call.</param>
-            <param name="input">The JSON-serializeable input to pass to the activity function.</param>
-            <returns>A durable task that completes when the called activity function completes or fails.</returns>
-            <exception cref="T:System.ArgumentException">
-            The specified function does not exist, is disabled, or is not an orchestrator function.
-            </exception>
-            <exception cref="T:System.InvalidOperationException">
-            The current thread is different than the thread which started the orchestrator execution.
-            </exception>
-            <exception cref="T:Microsoft.Azure.WebJobs.Extensions.DurableTask.FunctionFailedException">
-            The activity function failed with an unhandled exception.
-            </exception>
-        </member>
-        <member name="M:Microsoft.Azure.WebJobs.Extensions.DurableTask.IDurableOrchestrationContext.CallActivityWithRetryAsync``1(System.String,Microsoft.Azure.WebJobs.Extensions.DurableTask.RetryOptions,System.Object)">
-            <summary>
-            Schedules an activity function named <paramref name="functionName"/> for execution with retry options.
-            </summary>
-            <typeparam name="TResult">The return type of the scheduled activity function.</typeparam>
-            <param name="functionName">The name of the activity function to call.</param>
-            <param name="retryOptions">The retry option for the activity function.</param>
-            <param name="input">The JSON-serializeable input to pass to the activity function.</param>
-            <returns>A durable task that completes when the called activity function completes or fails.</returns>
-            <exception cref="T:System.ArgumentNullException">
-            The retry option object is null.
-            </exception>
-            <exception cref="T:System.ArgumentException">
-            The specified function does not exist, is disabled, or is not an orchestrator function.
-            </exception>
-            <exception cref="T:System.InvalidOperationException">
-            The current thread is different than the thread which started the orchestrator execution.
-            </exception>
-            <exception cref="T:Microsoft.Azure.WebJobs.Extensions.DurableTask.FunctionFailedException">
-            The activity function failed with an unhandled exception.
-            </exception>
-        </member>
-        <member name="M:Microsoft.Azure.WebJobs.Extensions.DurableTask.IDurableOrchestrationContext.SignalEntity(Microsoft.Azure.WebJobs.Extensions.DurableTask.EntityId,System.String,System.Object)">
-            <summary>
-            Signals an entity to perform an operation, without waiting for a response. Any result or exception is ignored (fire and forget).
-            </summary>
-            <param name="entity">The target entity.</param>
-            <param name="operationName">The name of the operation.</param>
-            <param name="operationInput">The input for the operation.</param>
-        </member>
-        <member name="M:Microsoft.Azure.WebJobs.Extensions.DurableTask.IDurableOrchestrationContext.StartNewOrchestration(System.String,System.Object,System.String)">
-            <summary>
-            Schedules a orchestration function named <paramref name="functionName"/> for execution./>.
-            Any result or exception is ignored (fire and forget).
-            </summary>
-            <param name="functionName">The name of the orchestrator function to call.</param>
-            <param name="input">the input to pass to the orchestrator function.</param>
-            <param name="instanceId">optionally, an instance id for the orchestration. By default, a random GUID is used.</param>
-            <exception cref="T:System.ArgumentException">
-            The specified function does not exist, is disabled, or is not an orchestrator function.
-            </exception>
-            <returns>The instance id of the new orchestration.</returns>
-        </member>
-        <member name="T:Microsoft.Azure.WebJobs.Extensions.DurableTask.DurableOrchestrationContextBase">
-            <summary>
-            Formerly, the abstract base class for DurableOrchestrationContext.
-            Now obsolete: use <see cref="T:Microsoft.Azure.WebJobs.Extensions.DurableTask.IDurableOrchestrationContext"/> instead.
-            </summary>
-        </member>
-        <member name="T:Microsoft.Azure.WebJobs.Extensions.DurableTask.DurableActivityContextBase">
-            <summary>
-            Formerly, the abstract base class for DurableActivityContext.
-            Now obsolete: use <see cref="T:Microsoft.Azure.WebJobs.Extensions.DurableTask.IDurableActivityContext"/> instead.
-            </summary>
-        </member>
-        <member name="T:Microsoft.Azure.WebJobs.Extensions.DurableTask.DurableOrchestrationClientBase">
-            <summary>
-            Formerly, the abstract base class for DurableOrchestrationClient.
-            Now obsolete: use <see cref="T:Microsoft.Azure.WebJobs.Extensions.DurableTask.IDurableOrchestrationClient"/> instead.
-            </summary>
-        </member>
-        <member name="T:Microsoft.Azure.WebJobs.Extensions.DurableTask.DeterministicAttribute">
-            <summary>
-            Attribute used with the Durable Functions Analyzer to label a method as Deterministic. This allows the method to be called in an Orchestration function without causing a compiler warning.
-            </summary>
-        </member>
-        <member name="T:Microsoft.Azure.WebJobs.Extensions.DurableTask.DurabilityProvider">
-            <summary>
-            The backend storage provider that provides the actual durability of Durable Functions.
-            This is functionally a superset of <see cref="T:DurableTask.Core.IOrchestrationService"/> and <see cref="T:DurableTask.Core.IOrchestrationServiceClient"/>.
-            If the storage provider does not any of the Durable Functions specific operations, they can use this class
-            directly with the expectation that only those interfaces will be implemented. All of the Durable Functions specific
-            methods/operations are virtual and can be overwritten by creating a subclass.
-            </summary>
-        </member>
-        <member name="M:Microsoft.Azure.WebJobs.Extensions.DurableTask.DurabilityProvider.#ctor(System.String,DurableTask.Core.IOrchestrationService,DurableTask.Core.IOrchestrationServiceClient,System.String)">
-            <summary>
-            Creates the default <see cref="T:Microsoft.Azure.WebJobs.Extensions.DurableTask.DurabilityProvider"/>.
-            </summary>
-            <param name="storageProviderName">The name of the storage backend providing the durability.</param>
-            <param name="service">The internal <see cref="T:DurableTask.Core.IOrchestrationService"/> that provides functionality
-            for this classes implementions of <see cref="T:DurableTask.Core.IOrchestrationService"/>.</param>
-            <param name="serviceClient">The internal <see cref="T:DurableTask.Core.IOrchestrationServiceClient"/> that provides functionality
-            for this classes implementions of <see cref="T:DurableTask.Core.IOrchestrationServiceClient"/>.</param>
-            <param name="connectionName">The name of the app setting that stores connection details for the storage provider.</param>
-        </member>
-        <member name="P:Microsoft.Azure.WebJobs.Extensions.DurableTask.DurabilityProvider.ConnectionName">
-            <summary>
-            The name of the environment variable that contains connection details for how to connect to storage providers.
-            Corresponds to the <see cref="P:Microsoft.Azure.WebJobs.Extensions.DurableTask.DurableClientAttribute.ConnectionName"/> for binding data.
-            </summary>
-        </member>
-        <member name="P:Microsoft.Azure.WebJobs.Extensions.DurableTask.DurabilityProvider.SupportsEntities">
-            <summary>
-            Specifies whether the durability provider supports Durable Entities.
-            </summary>
-        </member>
-        <member name="P:Microsoft.Azure.WebJobs.Extensions.DurableTask.DurabilityProvider.TaskOrchestrationDispatcherCount">
-            <inheritdoc/>
-        </member>
-        <member name="P:Microsoft.Azure.WebJobs.Extensions.DurableTask.DurabilityProvider.MaxConcurrentTaskOrchestrationWorkItems">
-            <inheritdoc/>
-        </member>
-        <member name="P:Microsoft.Azure.WebJobs.Extensions.DurableTask.DurabilityProvider.EventBehaviourForContinueAsNew">
-            <inheritdoc/>
-        </member>
-        <member name="P:Microsoft.Azure.WebJobs.Extensions.DurableTask.DurabilityProvider.TaskActivityDispatcherCount">
-            <inheritdoc/>
-        </member>
-        <member name="P:Microsoft.Azure.WebJobs.Extensions.DurableTask.DurabilityProvider.MaxConcurrentTaskActivityWorkItems">
-            <inheritdoc/>
-        </member>
-        <member name="M:Microsoft.Azure.WebJobs.Extensions.DurableTask.DurabilityProvider.AbandonTaskActivityWorkItemAsync(DurableTask.Core.TaskActivityWorkItem)">
-            <inheritdoc/>
-        </member>
-        <member name="M:Microsoft.Azure.WebJobs.Extensions.DurableTask.DurabilityProvider.AbandonTaskOrchestrationWorkItemAsync(DurableTask.Core.TaskOrchestrationWorkItem)">
-            <inheritdoc/>
-        </member>
-        <member name="M:Microsoft.Azure.WebJobs.Extensions.DurableTask.DurabilityProvider.CompleteTaskActivityWorkItemAsync(DurableTask.Core.TaskActivityWorkItem,DurableTask.Core.TaskMessage)">
-            <inheritdoc/>
-        </member>
-        <member name="M:Microsoft.Azure.WebJobs.Extensions.DurableTask.DurabilityProvider.CompleteTaskOrchestrationWorkItemAsync(DurableTask.Core.TaskOrchestrationWorkItem,DurableTask.Core.OrchestrationRuntimeState,System.Collections.Generic.IList{DurableTask.Core.TaskMessage},System.Collections.Generic.IList{DurableTask.Core.TaskMessage},System.Collections.Generic.IList{DurableTask.Core.TaskMessage},DurableTask.Core.TaskMessage,DurableTask.Core.OrchestrationState)">
-            <inheritdoc/>
-        </member>
-        <member name="M:Microsoft.Azure.WebJobs.Extensions.DurableTask.DurabilityProvider.CreateAsync">
-            <inheritdoc/>
-        </member>
-        <member name="M:Microsoft.Azure.WebJobs.Extensions.DurableTask.DurabilityProvider.CreateAsync(System.Boolean)">
-            <inheritdoc/>
-        </member>
-        <member name="M:Microsoft.Azure.WebJobs.Extensions.DurableTask.DurabilityProvider.CreateIfNotExistsAsync">
-            <inheritdoc/>
-        </member>
-        <member name="M:Microsoft.Azure.WebJobs.Extensions.DurableTask.DurabilityProvider.DeleteAsync">
-            <inheritdoc/>
-        </member>
-        <member name="M:Microsoft.Azure.WebJobs.Extensions.DurableTask.DurabilityProvider.DeleteAsync(System.Boolean)">
-            <inheritdoc/>
-        </member>
-        <member name="M:Microsoft.Azure.WebJobs.Extensions.DurableTask.DurabilityProvider.GetDelayInSecondsAfterOnFetchException(System.Exception)">
-            <inheritdoc/>
-        </member>
-        <member name="M:Microsoft.Azure.WebJobs.Extensions.DurableTask.DurabilityProvider.GetDelayInSecondsAfterOnProcessException(System.Exception)">
-            <inheritdoc/>
-        </member>
-        <member name="M:Microsoft.Azure.WebJobs.Extensions.DurableTask.DurabilityProvider.IsMaxMessageCountExceeded(System.Int32,DurableTask.Core.OrchestrationRuntimeState)">
-            <inheritdoc/>
-        </member>
-        <member name="M:Microsoft.Azure.WebJobs.Extensions.DurableTask.DurabilityProvider.LockNextTaskActivityWorkItem(System.TimeSpan,System.Threading.CancellationToken)">
-            <inheritdoc/>
-        </member>
-        <member name="M:Microsoft.Azure.WebJobs.Extensions.DurableTask.DurabilityProvider.LockNextTaskOrchestrationWorkItemAsync(System.TimeSpan,System.Threading.CancellationToken)">
-            <inheritdoc/>
-        </member>
-        <member name="M:Microsoft.Azure.WebJobs.Extensions.DurableTask.DurabilityProvider.ReleaseTaskOrchestrationWorkItemAsync(DurableTask.Core.TaskOrchestrationWorkItem)">
-            <inheritdoc/>
-        </member>
-        <member name="M:Microsoft.Azure.WebJobs.Extensions.DurableTask.DurabilityProvider.RenewTaskActivityWorkItemLockAsync(DurableTask.Core.TaskActivityWorkItem)">
-            <inheritdoc/>
-        </member>
-        <member name="M:Microsoft.Azure.WebJobs.Extensions.DurableTask.DurabilityProvider.RenewTaskOrchestrationWorkItemLockAsync(DurableTask.Core.TaskOrchestrationWorkItem)">
-            <inheritdoc/>
-        </member>
-        <member name="M:Microsoft.Azure.WebJobs.Extensions.DurableTask.DurabilityProvider.StartAsync">
-            <inheritdoc/>
-        </member>
-        <member name="M:Microsoft.Azure.WebJobs.Extensions.DurableTask.DurabilityProvider.StopAsync">
-            <inheritdoc/>
-        </member>
-        <member name="M:Microsoft.Azure.WebJobs.Extensions.DurableTask.DurabilityProvider.StopAsync(System.Boolean)">
-            <inheritdoc/>
-        </member>
-        <member name="M:Microsoft.Azure.WebJobs.Extensions.DurableTask.DurabilityProvider.GetAllOrchestrationStates(System.Threading.CancellationToken)">
-            <summary>
-            Gets the status of all orchestration instances.
-            </summary>
-            <param name="cancellationToken">A token to cancel the request.</param>
-            <returns>Returns a task which completes when the status has been fetched.</returns>
-        </member>
-        <member name="M:Microsoft.Azure.WebJobs.Extensions.DurableTask.DurabilityProvider.GetAllOrchestrationStatesWithFilters(System.DateTime,System.Nullable{System.DateTime},System.Collections.Generic.IEnumerable{Microsoft.Azure.WebJobs.Extensions.DurableTask.OrchestrationRuntimeStatus},System.Threading.CancellationToken)">
-            <summary>
-            Gets the status of all orchestration instances within the specified parameters.
-            </summary>
-            <param name="createdTimeFrom">Return orchestration instances which were created after this DateTime.</param>
-            <param name="createdTimeTo">Return orchestration instances which were created before this DateTime.</param>
-            <param name="runtimeStatus">Return orchestration instances which matches the runtimeStatus.</param>
-            <param name="cancellationToken">A token to cancel the request.</param>
-            <returns>Returns a task which completes when the status has been fetched.</returns>
-        </member>
-        <member name="M:Microsoft.Azure.WebJobs.Extensions.DurableTask.DurabilityProvider.GetOrchestrationStateWithInputsAsync(System.String,System.Boolean)">
-            <summary>
-            Gets the state of the specified orchestration instance.
-            </summary>
-            <param name="instanceId">The ID of the orchestration instance to query.</param>
-            <param name="showInput">If set, fetch and return the input for the orchestration instance.</param>
-            <returns>Returns a task which completes when the state has been fetched.</returns>
-        </member>
-        <member name="M:Microsoft.Azure.WebJobs.Extensions.DurableTask.DurabilityProvider.GetOrchestrationStateWithPagination(Microsoft.Azure.WebJobs.Extensions.DurableTask.OrchestrationStatusQueryCondition,System.Threading.CancellationToken)">
-            <summary>
-            Gets paginated result of all orchestration instances that match query status parameters.
-            </summary>
-            <param name="condition">The filtering conditions of the query.</param>
-            <param name="cancellationToken">A token to cancel the request.</param>
-            <returns>Paginated result of orchestration state.</returns>
-        </member>
-        <member name="M:Microsoft.Azure.WebJobs.Extensions.DurableTask.DurabilityProvider.PurgeHistoryByFilters(System.DateTime,System.Nullable{System.DateTime},System.Collections.Generic.IEnumerable{DurableTask.Core.OrchestrationStatus})">
-            <summary>
-            Purges history that meet the required parameters.
-            </summary>
-            <param name="createdTimeFrom">Purge the history of orchestration instances which were created after this DateTime.</param>
-            <param name="createdTimeTo">Purge the history of orchestration instances which were created before this DateTime.</param>
-            <param name="runtimeStatus">Purge the history of orchestration instances which matches the runtimeStatus.</param>
-            <returns>The number of instances purged.</returns>
-        </member>
-        <member name="M:Microsoft.Azure.WebJobs.Extensions.DurableTask.DurabilityProvider.PurgeInstanceHistoryByInstanceId(System.String)">
-            <summary>
-            Purges the instance history for the provided instance id.
-            </summary>
-            <param name="instanceId">The instance id for the instance history to purge.</param>
-            <returns>The number of instances purged.</returns>
-        </member>
-        <member name="M:Microsoft.Azure.WebJobs.Extensions.DurableTask.DurabilityProvider.RetrieveSerializedEntityState(Microsoft.Azure.WebJobs.Extensions.DurableTask.EntityId)">
-            <summary>
-            Retrieves the state for a serialized entity.
-            </summary>
-            <param name="entityId">Entity id to fetch state for.</param>
-            <returns>State for the entity.</returns>
-        </member>
-        <member name="M:Microsoft.Azure.WebJobs.Extensions.DurableTask.DurabilityProvider.RewindAsync(System.String,System.String)">
-            <summary>
-            Rewinds the specified failed orchestration instance with a reason.
-            </summary>
-            <param name="instanceId">The ID of the orchestration instance to rewind.</param>
-            <param name="reason">The reason for rewinding the orchestration instance.</param>
-            <returns>A task that completes when the rewind message is enqueued.</returns>
-        </member>
-        <member name="M:Microsoft.Azure.WebJobs.Extensions.DurableTask.DurabilityProvider.CreateTaskOrchestrationAsync(DurableTask.Core.TaskMessage)">
-            <inheritdoc />
-        </member>
-        <member name="M:Microsoft.Azure.WebJobs.Extensions.DurableTask.DurabilityProvider.CreateTaskOrchestrationAsync(DurableTask.Core.TaskMessage,DurableTask.Core.OrchestrationStatus[])">
-            <inheritdoc />
-        </member>
-        <member name="M:Microsoft.Azure.WebJobs.Extensions.DurableTask.DurabilityProvider.SendTaskOrchestrationMessageAsync(DurableTask.Core.TaskMessage)">
-            <inheritdoc />
-        </member>
-        <member name="M:Microsoft.Azure.WebJobs.Extensions.DurableTask.DurabilityProvider.SendTaskOrchestrationMessageBatchAsync(DurableTask.Core.TaskMessage[])">
-            <inheritdoc />
-        </member>
-        <member name="M:Microsoft.Azure.WebJobs.Extensions.DurableTask.DurabilityProvider.WaitForOrchestrationAsync(System.String,System.String,System.TimeSpan,System.Threading.CancellationToken)">
-            <inheritdoc />
-        </member>
-        <member name="M:Microsoft.Azure.WebJobs.Extensions.DurableTask.DurabilityProvider.ForceTerminateTaskOrchestrationAsync(System.String,System.String)">
-            <inheritdoc />
-        </member>
-        <member name="M:Microsoft.Azure.WebJobs.Extensions.DurableTask.DurabilityProvider.GetOrchestrationStateAsync(System.String,System.Boolean)">
-            <inheritdoc />
-        </member>
-        <member name="M:Microsoft.Azure.WebJobs.Extensions.DurableTask.DurabilityProvider.GetOrchestrationStateAsync(System.String,System.String)">
-            <inheritdoc />
-        </member>
-        <member name="M:Microsoft.Azure.WebJobs.Extensions.DurableTask.DurabilityProvider.GetOrchestrationHistoryAsync(System.String,System.String)">
-            <inheritdoc />
-        </member>
-        <member name="M:Microsoft.Azure.WebJobs.Extensions.DurableTask.DurabilityProvider.PurgeOrchestrationHistoryAsync(System.DateTime,DurableTask.Core.OrchestrationStateTimeRangeFilterType)">
-            <inheritdoc />
-        </member>
-        <member name="M:Microsoft.Azure.WebJobs.Extensions.DurableTask.DurabilityProvider.ValidateDelayTime(System.TimeSpan,System.String@)">
-            <summary>
-            Uses durability provider specific logic to verify whether a timespan for a timer, timeout
-            or retry interval is allowed by the provider.
-            </summary>
-            <param name="timespan">The timespan that the code will have to wait for.</param>
-            <param name="errorMessage">The error message if the timespan is invalid.</param>
-            <returns>A boolean indicating whether the time interval is valid.</returns>
-        </member>
-        <member name="T:Microsoft.Azure.WebJobs.Extensions.DurableTask.DurableClientAttribute">
-            <summary>
-            Attribute used to bind a function parameter to a <see cref="T:Microsoft.Azure.WebJobs.Extensions.DurableTask.IDurableClient"/>, <see cref="T:Microsoft.Azure.WebJobs.Extensions.DurableTask.IDurableEntityClient"/>, or <see cref="T:Microsoft.Azure.WebJobs.Extensions.DurableTask.IDurableOrchestrationClient"/> instance.
-            </summary>
-        </member>
-        <member name="P:Microsoft.Azure.WebJobs.Extensions.DurableTask.DurableClientAttribute.TaskHub">
-            <summary>
-            Optional. Gets or sets the name of the task hub in which the orchestration data lives.
-            </summary>
-            <value>The task hub used by this binding.</value>
-            <remarks>
-            The default behavior is to use the task hub name specified in <see cref="P:Microsoft.Azure.WebJobs.Extensions.DurableTask.DurableTaskOptions.HubName"/>.
-            If no value exists there, then a default value will be used.
-            </remarks>
-        </member>
-        <member name="P:Microsoft.Azure.WebJobs.Extensions.DurableTask.DurableClientAttribute.ConnectionName">
-            <summary>
-            Optional. Gets or sets the setting name for the app setting containing connection details used by this binding to connect
-            to instances of the storage provider other than the default one this application communicates with.
-            </summary>
-            <value>The name of an app setting containing connection details.</value>
-            <remarks>
-            For Azure Storage the default behavior is to use the value of <see cref="P:Microsoft.Azure.WebJobs.Extensions.DurableTask.AzureStorageOptions.ConnectionStringName"/>.
-            If no value exists there, then the default behavior is to use the standard `AzureWebJobsStorage` connection string for all storage usage.
-            </remarks>
-        </member>
-        <member name="M:Microsoft.Azure.WebJobs.Extensions.DurableTask.DurableClientAttribute.GetHashCode">
-            <summary>
-            Returns a hash code for this attribute.
-            </summary>
-            <returns>A hash code for this attribute.</returns>
-        </member>
-        <member name="M:Microsoft.Azure.WebJobs.Extensions.DurableTask.DurableClientAttribute.Equals(System.Object)">
-            <summary>
-            Compares two <see cref="T:Microsoft.Azure.WebJobs.Extensions.DurableTask.DurableClientAttribute"/> instances for value equality.
-            </summary>
-            <param name="obj">The <see cref="T:Microsoft.Azure.WebJobs.Extensions.DurableTask.DurableClientAttribute"/> object to compare with.</param>
-            <returns><c>true</c> if the two attributes have the same configuration; otherwise <c>false</c>.</returns>
-        </member>
-        <member name="M:Microsoft.Azure.WebJobs.Extensions.DurableTask.DurableClientAttribute.Equals(Microsoft.Azure.WebJobs.Extensions.DurableTask.DurableClientAttribute)">
-            <summary>
-            Compares two <see cref="T:Microsoft.Azure.WebJobs.Extensions.DurableTask.DurableClientAttribute"/> instances for value equality.
-            </summary>
-            <param name="other">The <see cref="T:Microsoft.Azure.WebJobs.Extensions.DurableTask.DurableClientAttribute"/> object to compare with.</param>
-            <returns><c>true</c> if the two attributes have the same configuration; otherwise <c>false</c>.</returns>
-        </member>
-        <member name="T:Microsoft.Azure.WebJobs.Extensions.DurableTask.DurableHttpRequest">
-            <summary>
-            Request used to make an HTTP call through Durable Functions.
-            </summary>
-        </member>
-        <member name="M:Microsoft.Azure.WebJobs.Extensions.DurableTask.DurableHttpRequest.#ctor(System.Net.Http.HttpMethod,System.Uri,System.Collections.Generic.IDictionary{System.String,Microsoft.Extensions.Primitives.StringValues},System.String,Microsoft.Azure.WebJobs.Extensions.DurableTask.ITokenSource,System.Boolean)">
-            <summary>
-            Initializes a new instance of the <see cref="T:Microsoft.Azure.WebJobs.Extensions.DurableTask.DurableHttpRequest"/> class.
-            </summary>
-            <param name="method">Method used for HTTP request.</param>
-            <param name="uri">Uri used to make the HTTP request.</param>
-            <param name="headers">Headers added to the HTTP request.</param>
-            <param name="content">Content added to the body of the HTTP request.</param>
-            <param name="tokenSource">AAD authentication attached to the HTTP request.</param>
-            <param name="asynchronousPatternEnabled">Specifies whether the DurableHttpRequest should handle the asynchronous pattern.</param>
-        </member>
-        <member name="P:Microsoft.Azure.WebJobs.Extensions.DurableTask.DurableHttpRequest.Method">
-            <summary>
-            HttpMethod used in the HTTP request made by the Durable Function.
-            </summary>
-        </member>
-        <member name="P:Microsoft.Azure.WebJobs.Extensions.DurableTask.DurableHttpRequest.Uri">
-            <summary>
-            Uri used in the HTTP request made by the Durable Function.
-            </summary>
-        </member>
-        <member name="P:Microsoft.Azure.WebJobs.Extensions.DurableTask.DurableHttpRequest.Headers">
-            <summary>
-            Headers passed with the HTTP request made by the Durable Function.
-            </summary>
-        </member>
-        <member name="P:Microsoft.Azure.WebJobs.Extensions.DurableTask.DurableHttpRequest.Content">
-            <summary>
-            Content passed with the HTTP request made by the Durable Function.
-            </summary>
-        </member>
-        <member name="P:Microsoft.Azure.WebJobs.Extensions.DurableTask.DurableHttpRequest.TokenSource">
-            <summary>
-            Mechanism for attaching an OAuth token to the request.
-            </summary>
-        </member>
-        <member name="P:Microsoft.Azure.WebJobs.Extensions.DurableTask.DurableHttpRequest.AsynchronousPatternEnabled">
-            <summary>
-            Specifies whether the Durable HTTP APIs should automatically
-            handle the asynchronous HTTP pattern.
-            </summary>
-        </member>
-        <member name="T:Microsoft.Azure.WebJobs.Extensions.DurableTask.DurableHttpResponse">
-            <summary>
-            Response received from the HTTP request made by the Durable Function.
-            </summary>
-        </member>
-        <member name="M:Microsoft.Azure.WebJobs.Extensions.DurableTask.DurableHttpResponse.#ctor(System.Net.HttpStatusCode,System.Collections.Generic.IDictionary{System.String,Microsoft.Extensions.Primitives.StringValues},System.String)">
-            <summary>
-            Initializes a new instance of the <see cref="T:Microsoft.Azure.WebJobs.Extensions.DurableTask.DurableHttpResponse"/> class.
-            </summary>
-            <param name="statusCode">HTTP Status code returned from the HTTP call.</param>
-            <param name="headers">Headers returned from the HTTP call.</param>
-            <param name="content">Content returned from the HTTP call.</param>
-        </member>
-        <member name="P:Microsoft.Azure.WebJobs.Extensions.DurableTask.DurableHttpResponse.StatusCode">
-            <summary>
-            Status code returned from an HTTP request.
-            </summary>
-        </member>
-        <member name="P:Microsoft.Azure.WebJobs.Extensions.DurableTask.DurableHttpResponse.Headers">
-            <summary>
-            Headers in the response from an HTTP request.
-            </summary>
-        </member>
-        <member name="P:Microsoft.Azure.WebJobs.Extensions.DurableTask.DurableHttpResponse.Content">
-            <summary>
-            Content returned from an HTTP request.
-            </summary>
-        </member>
-        <member name="M:Microsoft.Azure.WebJobs.Extensions.DurableTask.DurableHttpResponse.CreateDurableHttpResponseWithHttpResponseMessage(System.Net.Http.HttpResponseMessage)">
-            <summary>
-            Creates a DurableHttpResponse from an HttpResponseMessage.
-            </summary>
-            <param name="httpResponseMessage">HttpResponseMessage returned from the HTTP call.</param>
-            <returns>A <see cref="T:System.Threading.Tasks.Task`1"/> representing the result of the asynchronous operation.</returns>
-        </member>
-        <member name="T:Microsoft.Azure.WebJobs.Extensions.DurableTask.DurableOrchestrationStatus">
-            <summary>
-            Represents the status of a durable orchestration instance.
-            </summary>
-            <remarks>
-            An external client can fetch the status of an orchestration instance using
-            <see cref="M:Microsoft.Azure.WebJobs.Extensions.DurableTask.IDurableOrchestrationClient.GetStatusAsync(System.String,System.Boolean,System.Boolean,System.Boolean)"/>.
-            </remarks>
-        </member>
-        <member name="P:Microsoft.Azure.WebJobs.Extensions.DurableTask.DurableOrchestrationStatus.Name">
-            <summary>
-            Gets the name of the queried orchestrator function.
-            </summary>
-            <value>
-            The orchestrator function name.
-            </value>
-        </member>
-        <member name="P:Microsoft.Azure.WebJobs.Extensions.DurableTask.DurableOrchestrationStatus.InstanceId">
-            <summary>
-            Gets the ID of the queried orchestration instance.
-            </summary>
-            <remarks>
-            The instance ID is generated and fixed when the orchestrator function is scheduled. It can be either
-            auto-generated, in which case it is formatted as a GUID, or it can be user-specified with any format.
-            </remarks>
-            <value>
-            The unique ID of the instance.
-            </value>
-        </member>
-        <member name="P:Microsoft.Azure.WebJobs.Extensions.DurableTask.DurableOrchestrationStatus.CreatedTime">
-            <summary>
-            Gets the time at which the orchestration instance was created.
-            </summary>
-            <remarks>
-            If the orchestration instance is in the <see cref="F:Microsoft.Azure.WebJobs.Extensions.DurableTask.OrchestrationRuntimeStatus.Pending"/>
-            status, this time represents the time at which the orchestration instance was scheduled.
-            </remarks>
-            <value>
-            The instance creation time in UTC.
-            </value>
-        </member>
-        <member name="P:Microsoft.Azure.WebJobs.Extensions.DurableTask.DurableOrchestrationStatus.LastUpdatedTime">
-            <summary>
-            Gets the time at which the orchestration instance last updated its execution history.
-            </summary>
-            <value>
-            The last-updated time in UTC.
-            </value>
-        </member>
-        <member name="P:Microsoft.Azure.WebJobs.Extensions.DurableTask.DurableOrchestrationStatus.Input">
-            <summary>
-            Gets the input of the orchestrator function instance.
-            </summary>
-            <value>
-            The input as either a <c>JToken</c> or <c>null</c> if no input was provided.
-            </value>
-        </member>
-        <member name="P:Microsoft.Azure.WebJobs.Extensions.DurableTask.DurableOrchestrationStatus.Output">
-            <summary>
-            Gets the output of the queried orchestration instance.
-            </summary>
-            <value>
-            The output as either a <c>JToken</c> object or <c>null</c> if it has not yet completed.
-            </value>
-        </member>
-        <member name="P:Microsoft.Azure.WebJobs.Extensions.DurableTask.DurableOrchestrationStatus.RuntimeStatus">
-            <summary>
-            Gets the runtime status of the queried orchestration instance.
-            </summary>
-            <value>
-            Expected values include `Running`, `Pending`, `Failed`, `Canceled`, `Terminated`, `Completed`.
-            </value>
-        </member>
-        <member name="P:Microsoft.Azure.WebJobs.Extensions.DurableTask.DurableOrchestrationStatus.CustomStatus">
-            <summary>
-            Gets the custom status payload (if any) that was set by the orchestrator function.
-            </summary>
-            <remarks>
-            Orchestrator functions can set a custom status using <see cref="M:Microsoft.Azure.WebJobs.Extensions.DurableTask.IDurableOrchestrationContext.SetCustomStatus(System.Object)"/>.
-            </remarks>
-            <value>
-            The custom status as either a <c>JToken</c> object or <c>null</c> if no custom status has been set.
-            </value>
-        </member>
-        <member name="P:Microsoft.Azure.WebJobs.Extensions.DurableTask.DurableOrchestrationStatus.History">
-            <summary>
-            Gets the execution history of the orchestration instance.
-            </summary>
-            <remarks>
-            The history log can be large and is therefore <c>null</c> by default.
-            It is populated only when explicitly requested in the call to
-            <see cref="M:Microsoft.Azure.WebJobs.Extensions.DurableTask.IDurableOrchestrationClient.GetStatusAsync(System.String,System.Boolean,System.Boolean,System.Boolean)"/>.
-            </remarks>
-            <value>
-            The output as a <c>JArray</c> object or <c>null</c>.
-            </value>
-        </member>
-        <member name="T:Microsoft.Azure.WebJobs.Extensions.DurableTask.DurableTaskExtension">
-            <summary>
-            Configuration for the Durable Functions extension.
-            </summary>
-        </member>
-        <member name="M:Microsoft.Azure.WebJobs.Extensions.DurableTask.DurableTaskExtension.#ctor">
-            <summary>
-            Obsolete. Please use an alternate constructor overload.
-            </summary>
-        </member>
-        <member name="M:Microsoft.Azure.WebJobs.Extensions.DurableTask.DurableTaskExtension.#ctor(Microsoft.Extensions.Options.IOptions{Microsoft.Azure.WebJobs.Extensions.DurableTask.DurableTaskOptions},Microsoft.Extensions.Logging.ILoggerFactory,Microsoft.Azure.WebJobs.INameResolver,Microsoft.Azure.WebJobs.Extensions.DurableTask.IDurabilityProviderFactory,Microsoft.Azure.WebJobs.Extensions.DurableTask.IDurableHttpMessageHandlerFactory,Microsoft.Azure.WebJobs.Extensions.DurableTask.ILifeCycleNotificationHelper)">
-            <summary>
-            Initializes a new instance of the <see cref="T:Microsoft.Azure.WebJobs.Extensions.DurableTask.DurableTaskExtension"/>.
-            </summary>
-            <param name="options">The configuration options for this extension.</param>
-            <param name="loggerFactory">The logger factory used for extension-specific logging and orchestration tracking.</param>
-            <param name="nameResolver">The name resolver to use for looking up application settings.</param>
-            <param name="orchestrationServiceFactory">The factory used to create orchestration service based on the configured storage provider.</param>
-            <param name="durableHttpMessageHandlerFactory">The HTTP message handler that handles HTTP requests and HTTP responses.</param>
-            <param name="lifeCycleNotificationHelper">The lifecycle notification helper used for custom orchestration tracking.</param>
-        </member>
-        <member name="P:Microsoft.Azure.WebJobs.Extensions.DurableTask.DurableTaskExtension.HubName">
-            <summary>
-            Gets or sets default task hub name to be used by all <see cref="T:Microsoft.Azure.WebJobs.Extensions.DurableTask.IDurableClient"/>, <see cref="T:Microsoft.Azure.WebJobs.Extensions.DurableTask.IDurableOrchestrationClient"/>, <see cref="T:Microsoft.Azure.WebJobs.Extensions.DurableTask.IDurableEntityClient"/>,
-            <see cref="T:Microsoft.Azure.WebJobs.Extensions.DurableTask.IDurableOrchestrationContext"/>, and <see cref="T:Microsoft.Azure.WebJobs.Extensions.DurableTask.IDurableActivityContext"/> instances.
-            </summary>
-            <remarks>
-            A task hub is a logical grouping of storage resources. Alternate task hub names can be used to isolate
-            multiple Durable Functions applications from each other, even if they are using the same storage backend.
-            </remarks>
-            <value>The name of the default task hub.</value>
-        </member>
-        <member name="M:Microsoft.Azure.WebJobs.Extensions.DurableTask.DurableTaskExtension.Microsoft#Azure#WebJobs#Host#Config#IExtensionConfigProvider#Initialize(Microsoft.Azure.WebJobs.Host.Config.ExtensionConfigContext)">
-            <summary>
-            Internal initialization call from the WebJobs host.
-            </summary>
-            <param name="context">Extension context provided by WebJobs.</param>
-        </member>
-        <member name="M:Microsoft.Azure.WebJobs.Extensions.DurableTask.DurableTaskExtension.DeleteTaskHubAsync">
-            <summary>
-            Deletes all data stored in the current task hub.
-            </summary>
-            <returns>A task representing the async delete operation.</returns>
-        </member>
-        <member name="M:Microsoft.Azure.WebJobs.Extensions.DurableTask.DurableTaskExtension.DurableTask#Core#INameVersionObjectManager{DurableTask#Core#TaskOrchestration}#Add(DurableTask.Core.ObjectCreator{DurableTask.Core.TaskOrchestration})">
-            <summary>
-            Called by the Durable Task Framework: Not used.
-            </summary>
-            <param name="creator">This parameter is not used.</param>
-        </member>
-        <member name="M:Microsoft.Azure.WebJobs.Extensions.DurableTask.DurableTaskExtension.DurableTask#Core#INameVersionObjectManager{DurableTask#Core#TaskOrchestration}#GetObject(System.String,System.String)">
-            <summary>
-            Called by the Durable Task Framework: Returns the specified <see cref="T:DurableTask.Core.TaskOrchestration"/>.
-            </summary>
-            <param name="name">The name of the orchestration to return.</param>
-            <param name="version">Not used.</param>
-            <returns>An orchestration shim that delegates execution to an orchestrator function.</returns>
-        </member>
-        <member name="M:Microsoft.Azure.WebJobs.Extensions.DurableTask.DurableTaskExtension.DurableTask#Core#INameVersionObjectManager{DurableTask#Core#TaskActivity}#Add(DurableTask.Core.ObjectCreator{DurableTask.Core.TaskActivity})">
-            <summary>
-            Called by the durable task framework: Not used.
-            </summary>
-            <param name="creator">This parameter is not used.</param>
-        </member>
-        <member name="M:Microsoft.Azure.WebJobs.Extensions.DurableTask.DurableTaskExtension.DurableTask#Core#INameVersionObjectManager{DurableTask#Core#TaskActivity}#GetObject(System.String,System.String)">
-            <summary>
-            Called by the Durable Task Framework: Returns the specified <see cref="T:DurableTask.Core.TaskActivity"/>.
-            </summary>
-            <param name="name">The name of the activity to return.</param>
-            <param name="version">Not used.</param>
-            <returns>An activity shim that delegates execution to an activity function.</returns>
-        </member>
-        <member name="M:Microsoft.Azure.WebJobs.Extensions.DurableTask.DurableTaskExtension.GetClient(Microsoft.Azure.WebJobs.Extensions.DurableTask.DurableClientAttribute)">
-            <summary>
-            Gets a <see cref="T:Microsoft.Azure.WebJobs.Extensions.DurableTask.IDurableClient"/> using configuration from a <see cref="T:Microsoft.Azure.WebJobs.Extensions.DurableTask.DurableClientAttribute"/> instance.
-            </summary>
-            <param name="attribute">The attribute containing the client configuration parameters.</param>
-            <returns>Returns a <see cref="T:Microsoft.Azure.WebJobs.Extensions.DurableTask.IDurableClient"/> instance. The returned instance may be a cached instance.</returns>
-        </member>
-        <member name="M:Microsoft.Azure.WebJobs.Extensions.DurableTask.DurableTaskExtension.Microsoft#Azure#WebJobs#IAsyncConverter{System#Net#Http#HttpRequestMessage,System#Net#Http#HttpResponseMessage}#ConvertAsync(System.Net.Http.HttpRequestMessage,System.Threading.CancellationToken)">
-            <inheritdoc/>
-        </member>
-        <member name="T:Microsoft.Azure.WebJobs.Extensions.DurableTask.DurableTaskJobHostConfigurationExtensions">
-            <summary>
-            Extension for registering a Durable Functions configuration with <c>JobHostConfiguration</c>.
-            </summary>
-        </member>
-        <member name="M:Microsoft.Azure.WebJobs.Extensions.DurableTask.DurableTaskJobHostConfigurationExtensions.UseDurableTask(Microsoft.Azure.WebJobs.JobHostConfiguration,Microsoft.Azure.WebJobs.Extensions.DurableTask.DurableTaskExtension)">
-            <summary>
-            Enable running durable orchestrations implemented as functions.
-            </summary>
-            <param name="hostConfig">Configuration settings of the current <c>JobHost</c> instance.</param>
-            <param name="listenerConfig">Durable Functions configuration.</param>
-        </member>
-        <member name="T:Microsoft.Azure.WebJobs.Extensions.DurableTask.Entity">
-            <summary>
-            Statically accessible context for entity operations.
-            </summary>
-        </member>
-        <member name="P:Microsoft.Azure.WebJobs.Extensions.DurableTask.Entity.Current">
-            <summary>
-            The context of the currently executing entity.
-            </summary>
-        </member>
-        <member name="M:Microsoft.Azure.WebJobs.Extensions.DurableTask.Entity.SetMockContext(Microsoft.Azure.WebJobs.Extensions.DurableTask.IDurableEntityContext)">
-            <summary>
-            Sets the current context to a mocked context for unit testing.
-            </summary>
-            <param name="mockContext">The mocked context.</param>
-        </member>
-        <member name="T:Microsoft.Azure.WebJobs.Extensions.DurableTask.EntityCurrentOperationStatus">
-            <summary>
-            Information about the current status of an operation executing on an entity.
-            Excludes potentially large data (such as the operation input) so it can be read with low latency.
-            </summary>
-        </member>
-        <member name="P:Microsoft.Azure.WebJobs.Extensions.DurableTask.EntityCurrentOperationStatus.Operation">
-            <summary>
-            The name of the operation.
-            </summary>
-        </member>
-        <member name="P:Microsoft.Azure.WebJobs.Extensions.DurableTask.EntityCurrentOperationStatus.Id">
-            <summary>
-            The unique identifier for this operation.
-            </summary>
-        </member>
-        <member name="P:Microsoft.Azure.WebJobs.Extensions.DurableTask.EntityCurrentOperationStatus.ParentInstanceId">
-            <summary>
-            The parent instance that called this operation.
-            </summary>
-        </member>
-        <member name="P:Microsoft.Azure.WebJobs.Extensions.DurableTask.EntityCurrentOperationStatus.StartTime">
-            <summary>
-            The UTC time at which the entity started processing this operation.
-            </summary>
-        </member>
-        <member name="T:Microsoft.Azure.WebJobs.Extensions.DurableTask.EntityId">
-            <summary>
-            A unique identifier for an entity, consisting of entity name and entity key.
-            </summary>
-        </member>
-        <member name="M:Microsoft.Azure.WebJobs.Extensions.DurableTask.EntityId.#ctor(System.String,System.String)">
-            <summary>
-            Create an entity id for an entity.
-            </summary>
-            <param name="entityName">The name of this class of entities.</param>
-            <param name="entityKey">The entity key.</param>
-        </member>
-        <member name="P:Microsoft.Azure.WebJobs.Extensions.DurableTask.EntityId.EntityName">
-            <summary>
-            The name for this class of entities.
-            </summary>
-        </member>
-        <member name="P:Microsoft.Azure.WebJobs.Extensions.DurableTask.EntityId.EntityKey">
-            <summary>
-            The entity key. Uniquely identifies an entity among all entities of the same name.
-            </summary>
-        </member>
-        <member name="M:Microsoft.Azure.WebJobs.Extensions.DurableTask.EntityId.ToString">
-            <inheritdoc/>
-        </member>
-        <member name="M:Microsoft.Azure.WebJobs.Extensions.DurableTask.EntityId.Equals(System.Object)">
-            <inheritdoc/>
-        </member>
-        <member name="M:Microsoft.Azure.WebJobs.Extensions.DurableTask.EntityId.Equals(Microsoft.Azure.WebJobs.Extensions.DurableTask.EntityId)">
-            <inheritdoc/>
-        </member>
-        <member name="M:Microsoft.Azure.WebJobs.Extensions.DurableTask.EntityId.GetHashCode">
-            <inheritdoc/>
-        </member>
-        <member name="M:Microsoft.Azure.WebJobs.Extensions.DurableTask.EntityId.CompareTo(System.Object)">
-            <inheritdoc/>
-        </member>
-        <member name="T:Microsoft.Azure.WebJobs.Extensions.DurableTask.EntitySchedulerException">
-            <summary>
-            Exception used to describe various issues encountered by the entity scheduler.
-            </summary>
-        </member>
-        <member name="M:Microsoft.Azure.WebJobs.Extensions.DurableTask.EntitySchedulerException.#ctor">
-            <summary>
-            Initializes a new instance of the <see cref="T:Microsoft.Azure.WebJobs.Extensions.DurableTask.EntitySchedulerException"/> class.
-            </summary>
-        </member>
-        <member name="M:Microsoft.Azure.WebJobs.Extensions.DurableTask.EntitySchedulerException.#ctor(System.String,System.Exception)">
-            <summary>
-            Initializes an new instance of the <see cref="T:Microsoft.Azure.WebJobs.Extensions.DurableTask.EntitySchedulerException"/> class.
-            </summary>
-            <param name="errorMessage">The message that describes the error.</param>
-            <param name="innerException">The exception that was caught.</param>
-        </member>
-        <member name="M:Microsoft.Azure.WebJobs.Extensions.DurableTask.EntitySchedulerException.#ctor(System.Runtime.Serialization.SerializationInfo,System.Runtime.Serialization.StreamingContext)">
-            <summary>
-            Initializes a new instance of the <see cref="T:Microsoft.Azure.WebJobs.Extensions.DurableTask.EntitySchedulerException"/> class with serialized data.
-            </summary>
-            <param name="info">The System.Runtime.Serialization.SerializationInfo that holds the serialized object data about the exception being thrown.</param>
-            <param name="context">The System.Runtime.Serialization.StreamingContext that contains contextual information about the source or destination.</param>
-        </member>
-        <member name="T:Microsoft.Azure.WebJobs.Extensions.DurableTask.EntityStateResponse`1">
-            <summary>
-            The response returned by <see cref="M:Microsoft.Azure.WebJobs.Extensions.DurableTask.IDurableEntityClient.ReadEntityStateAsync``1(Microsoft.Azure.WebJobs.Extensions.DurableTask.EntityId,System.String,System.String)"/>.
-            </summary>
-            <typeparam name="T">The JSON-serializable type of the entity.</typeparam>
-        </member>
-        <member name="P:Microsoft.Azure.WebJobs.Extensions.DurableTask.EntityStateResponse`1.EntityExists">
-            <summary>
-            Whether this entity exists or not.
-            </summary>
-        </member>
-        <member name="P:Microsoft.Azure.WebJobs.Extensions.DurableTask.EntityStateResponse`1.EntityState">
-            <summary>
-            The current state of the entity, if it exists, or default(<typeparamref name="T"/>) otherwise.
-            </summary>
-        </member>
-        <member name="T:Microsoft.Azure.WebJobs.Extensions.DurableTask.EntityStatus">
-            <summary>
-            Information about the current status of an entity. Excludes potentially large data
-            (such as the entity state, or the contents of the queue) so it can always be read with low latency.
-            </summary>
-        </member>
-        <member name="P:Microsoft.Azure.WebJobs.Extensions.DurableTask.EntityStatus.EntityExists">
-            <summary>
-            Whether this entity exists or not.
-            </summary>
-        </member>
-        <member name="P:Microsoft.Azure.WebJobs.Extensions.DurableTask.EntityStatus.QueueSize">
-            <summary>
-            The size of the queue, i.e. the number of operations that are waiting for the current operation to complete.
-            </summary>
-        </member>
-        <member name="P:Microsoft.Azure.WebJobs.Extensions.DurableTask.EntityStatus.LockedBy">
-            <summary>
-            The instance id of the orchestration that currently holds the lock of this entity.
-            </summary>
-        </member>
-        <member name="P:Microsoft.Azure.WebJobs.Extensions.DurableTask.EntityStatus.CurrentOperation">
-            <summary>
-            The operation that is currently executing on this entity.
-            </summary>
-        </member>
-        <member name="T:Microsoft.Azure.WebJobs.Extensions.DurableTask.LockingRulesViolationException">
-            <summary>
-            The exception that is thrown when application code violates the locking rules.
-            </summary>
-        </member>
-        <member name="T:Microsoft.Azure.WebJobs.Extensions.DurableTask.MessageSorter">
-            <summary>
-            provides message ordering and deduplication of request messages (operations or lock requests)
-            that are sent to entities, from other entities, or from orchestrations.
-            </summary>
-        </member>
-        <member name="P:Microsoft.Azure.WebJobs.Extensions.DurableTask.MessageSorter.NumberBufferedRequests">
-            <summary>
-            Used for testing purposes.
-            </summary>
-        </member>
-        <member name="M:Microsoft.Azure.WebJobs.Extensions.DurableTask.MessageSorter.LabelOutgoingMessage(Microsoft.Azure.WebJobs.Extensions.DurableTask.RequestMessage,System.String,System.DateTime,System.TimeSpan)">
-            <summary>
-            Called on the sending side, to fill in timestamp and predecessor fields.
-            </summary>
-        </member>
-        <member name="M:Microsoft.Azure.WebJobs.Extensions.DurableTask.MessageSorter.ReceiveInOrder(Microsoft.Azure.WebJobs.Extensions.DurableTask.RequestMessage,System.TimeSpan)">
-            <summary>
-            Called on the receiving side, to reorder and deduplicate within the window.
-            </summary>
-        </member>
-        <member name="T:Microsoft.Azure.WebJobs.Extensions.DurableTask.OperationErrorException">
-            <summary>
-            Exception result representing an operation that failed, in case
-            the original exception is not serializable, or out-of-proc.
-            </summary>
-        </member>
-        <member name="M:Microsoft.Azure.WebJobs.Extensions.DurableTask.OperationErrorException.#ctor">
-            <summary>
-            Initializes a new instance of the <see cref="T:Microsoft.Azure.WebJobs.Extensions.DurableTask.OperationErrorException"/> class.
-            </summary>
-        </member>
-        <member name="M:Microsoft.Azure.WebJobs.Extensions.DurableTask.OperationErrorException.#ctor(System.String)">
-            <summary>
-            Initializes an new instance of the <see cref="T:Microsoft.Azure.WebJobs.Extensions.DurableTask.OperationErrorException"/> class.
-            </summary>
-            <param name="errorMessage">The message that describes the error.</param>
-        </member>
-        <member name="M:Microsoft.Azure.WebJobs.Extensions.DurableTask.OperationErrorException.#ctor(System.Runtime.Serialization.SerializationInfo,System.Runtime.Serialization.StreamingContext)">
-            <summary>
-            Initializes a new instance of the <see cref="T:Microsoft.Azure.WebJobs.Extensions.DurableTask.OperationErrorException"/> class with serialized data.
-            </summary>
-            <param name="info">The System.Runtime.Serialization.SerializationInfo that holds the serialized object data about the exception being thrown.</param>
-            <param name="context">The System.Runtime.Serialization.StreamingContext that contains contextual information about the source or destination.</param>
-        </member>
-        <member name="T:Microsoft.Azure.WebJobs.Extensions.DurableTask.DurableEntityProxyExtensions">
-            <summary>
-            Defines convenient overloads for creating entity proxy, for all the contexts.
-            </summary>
-        </member>
-        <member name="M:Microsoft.Azure.WebJobs.Extensions.DurableTask.DurableEntityProxyExtensions.SignalEntityAsync``1(Microsoft.Azure.WebJobs.Extensions.DurableTask.IDurableEntityClient,System.String,System.Action{``0})">
-            <summary>
-            Signals an entity to perform an operation.
-            </summary>
-            <typeparam name="TEntityInterface">Entity interface.</typeparam>
-            <param name="client">orchestration client.</param>
-            <param name="entityKey">The target entity key.</param>
-            <param name="operation">A delegate that performs the desired operation on the entity.</param>
-            <returns>A task that completes when the message has been reliably enqueued.</returns>
-        </member>
-        <member name="M:Microsoft.Azure.WebJobs.Extensions.DurableTask.DurableEntityProxyExtensions.SignalEntityAsync``1(Microsoft.Azure.WebJobs.Extensions.DurableTask.IDurableEntityClient,Microsoft.Azure.WebJobs.Extensions.DurableTask.EntityId,System.Action{``0})">
-            <summary>
-            Signals an entity to perform an operation.
-            </summary>
-            <typeparam name="TEntityInterface">Entity interface.</typeparam>
-            <param name="client">orchestration client.</param>
-            <param name="entityId">The target entity.</param>
-            <param name="operation">A delegate that performs the desired operation on the entity.</param>
-            <returns>A task that completes when the message has been reliably enqueued.</returns>
-        </member>
-        <member name="M:Microsoft.Azure.WebJobs.Extensions.DurableTask.DurableEntityProxyExtensions.CreateEntityProxy``1(Microsoft.Azure.WebJobs.Extensions.DurableTask.IDurableOrchestrationContext,System.String)">
-            <summary>
-            Create an entity proxy.
-            </summary>
-            <param name="context">orchestration context.</param>
-            <param name="entityKey">The target entity key.</param>
-            <typeparam name="TEntityInterface">Entity interface.</typeparam>
-            <returns>Entity proxy.</returns>
-        </member>
-        <member name="M:Microsoft.Azure.WebJobs.Extensions.DurableTask.DurableEntityProxyExtensions.CreateEntityProxy``1(Microsoft.Azure.WebJobs.Extensions.DurableTask.IDurableOrchestrationContext,Microsoft.Azure.WebJobs.Extensions.DurableTask.EntityId)">
-            <summary>
-            Create an entity proxy.
-            </summary>
-            <param name="context">orchestration context.</param>
-            <param name="entityId">The target entity.</param>
-            <typeparam name="TEntityInterface">Entity interface.</typeparam>
-            <returns>Entity proxy.</returns>
-        </member>
-        <member name="M:Microsoft.Azure.WebJobs.Extensions.DurableTask.DurableEntityProxyExtensions.SignalEntity``1(Microsoft.Azure.WebJobs.Extensions.DurableTask.IDurableEntityContext,System.String,System.Action{``0})">
-            <summary>
-            Signals an entity to perform an operation.
-            </summary>
-            <param name="context">entity context.</param>
-            <param name="entityKey">The target entity key.</param>
-            <param name="operation">A delegate that performs the desired operation on the entity.</param>
-            <typeparam name="TEntityInterface">Entity interface.</typeparam>
-        </member>
-        <member name="M:Microsoft.Azure.WebJobs.Extensions.DurableTask.DurableEntityProxyExtensions.SignalEntity``1(Microsoft.Azure.WebJobs.Extensions.DurableTask.IDurableEntityContext,Microsoft.Azure.WebJobs.Extensions.DurableTask.EntityId,System.Action{``0})">
-            <summary>
-            Signals an entity to perform an operation.
-            </summary>
-            <param name="context">entity context.</param>
-            <param name="entityId">The target entity.</param>
-            <param name="operation">A delegate that performs the desired operation on the entity.</param>
-            <typeparam name="TEntityInterface">Entity interface.</typeparam>
-        </member>
-        <member name="T:Microsoft.Azure.WebJobs.Extensions.DurableTask.EntityProxy">
-            <summary>
-            Provides the base implementation for the entity proxy.
-            </summary>
-        </member>
-        <member name="M:Microsoft.Azure.WebJobs.Extensions.DurableTask.EntityProxy.#ctor(Microsoft.Azure.WebJobs.Extensions.DurableTask.IEntityProxyContext,Microsoft.Azure.WebJobs.Extensions.DurableTask.EntityId)">
-            <summary>
-            Create an entity proxy.
-            </summary>
-            <param name="context">context.</param>
-            <param name="entityId">Entity id.</param>
-        </member>
-        <member name="M:Microsoft.Azure.WebJobs.Extensions.DurableTask.EntityProxy.CallAsync(System.String,System.Object)">
-            <summary>
-            Call entity function.
-            </summary>
-            <param name="operationName">The name of the operation.</param>
-            <param name="operationInput">The input for the operation.</param>
-            <returns>A <see cref="T:System.Threading.Tasks.Task"/> representing the result of the asynchronous operation.</returns>
-        </member>
-        <member name="M:Microsoft.Azure.WebJobs.Extensions.DurableTask.EntityProxy.CallAsync``1(System.String,System.Object)">
-            <summary>
-            Call entity function.
-            </summary>
-            <typeparam name="TResult">The return type of the called entity function.</typeparam>
-            <param name="operationName">The name of the operation.</param>
-            <param name="operationInput">The input for the operation.</param>
-            <returns>A <see cref="T:System.Threading.Tasks.Task`1"/> representing the result of the asynchronous operation.</returns>
-        </member>
-        <member name="M:Microsoft.Azure.WebJobs.Extensions.DurableTask.EntityProxy.Signal(System.String,System.Object)">
-            <summary>
-            Signal entity function.
-            </summary>
-            <param name="operationName">The name of the operation.</param>
-            <param name="operationInput">The input for the operation.</param>
-        </member>
-        <member name="T:Microsoft.Azure.WebJobs.Extensions.DurableTask.IEntityProxyContext">
-            <summary>
-            Abstract entity proxy context.
-            </summary>
-        </member>
-        <member name="M:Microsoft.Azure.WebJobs.Extensions.DurableTask.IEntityProxyContext.CallAsync(Microsoft.Azure.WebJobs.Extensions.DurableTask.EntityId,System.String,System.Object)">
-            <summary>
-            Call entity function.
-            </summary>
-            <param name="entityId">Entity id.</param>
-            <param name="operationName">Entity operation name.</param>
-            <param name="operationInput">Entity input value.</param>
-            <returns>A <see cref="T:System.Threading.Tasks.Task"/> representing the result of the asynchronous operation.</returns>
-        </member>
-        <member name="M:Microsoft.Azure.WebJobs.Extensions.DurableTask.IEntityProxyContext.CallAsync``1(Microsoft.Azure.WebJobs.Extensions.DurableTask.EntityId,System.String,System.Object)">
-            <summary>
-            Call entity function.
-            </summary>
-            <typeparam name="TResult">Result type.</typeparam>
-            <param name="entityId">Entity id.</param>
-            <param name="operationName">Entity operation name.</param>
-            <param name="operationInput">Entity input value.</param>
-            <returns>A <see cref="T:System.Threading.Tasks.Task`1"/> representing the result of the asynchronous operation.</returns>
-        </member>
-        <member name="M:Microsoft.Azure.WebJobs.Extensions.DurableTask.IEntityProxyContext.Signal(Microsoft.Azure.WebJobs.Extensions.DurableTask.EntityId,System.String,System.Object)">
-            <summary>
-            Signal entity function.
-            </summary>
-            <param name="entityId">Entity id.</param>
-            <param name="operationName">Entity operation name.</param>
-            <param name="operationInput">Entity input value.</param>
-        </member>
-        <member name="T:Microsoft.Azure.WebJobs.Extensions.DurableTask.RequestMessage">
-            <summary>
-            A message that represents an operation request or a lock request.
-            </summary>
-        </member>
-        <member name="P:Microsoft.Azure.WebJobs.Extensions.DurableTask.RequestMessage.Operation">
-            <summary>
-            The name of the operation being called (if this is an operation message) or <c>null</c>
-            (if this is a lock request).
-            </summary>
-        </member>
-        <member name="P:Microsoft.Azure.WebJobs.Extensions.DurableTask.RequestMessage.IsSignal">
-            <summary>
-            Whether or not this is a one-way message.
-            </summary>
-        </member>
-        <member name="P:Microsoft.Azure.WebJobs.Extensions.DurableTask.RequestMessage.Input">
-            <summary>
-            The operation input.
-            </summary>
-        </member>
-        <member name="P:Microsoft.Azure.WebJobs.Extensions.DurableTask.RequestMessage.Id">
-            <summary>
-            A unique identifier for this operation.
-            </summary>
-        </member>
-        <member name="P:Microsoft.Azure.WebJobs.Extensions.DurableTask.RequestMessage.ParentInstanceId">
-            <summary>
-            The parent instance that called this operation.
-            </summary>
-        </member>
-        <member name="P:Microsoft.Azure.WebJobs.Extensions.DurableTask.RequestMessage.Timestamp">
-            <summary>
-            A timestamp for this request.
-            Used for duplicate filtering and in-order delivery.
-            </summary>
-        </member>
-        <member name="P:Microsoft.Azure.WebJobs.Extensions.DurableTask.RequestMessage.Predecessor">
-            <summary>
-            A timestamp for the predecessor request in the stream, or DateTime.MinValue if none.
-            Used for duplicate filtering and in-order delivery.
-            </summary>
-        </member>
-        <member name="P:Microsoft.Azure.WebJobs.Extensions.DurableTask.RequestMessage.LockSet">
-            <summary>
-            For lock requests, the set of locks being acquired. Is sorted,
-            contains at least one element, and has no repetitions.
-            </summary>
-        </member>
-        <member name="P:Microsoft.Azure.WebJobs.Extensions.DurableTask.RequestMessage.Position">
-            <summary>
-            For lock requests involving multiple locks, the message number.
-            </summary>
-        </member>
-        <member name="T:Microsoft.Azure.WebJobs.Extensions.DurableTask.SchedulerState">
-            <summary>
-            The persisted state of an entity scheduler, as handed forward between ContinueAsNew instances.
-            </summary>
-        </member>
-        <member name="P:Microsoft.Azure.WebJobs.Extensions.DurableTask.SchedulerState.EntityExists">
-            <summary>
-            Whether this entity exists or not.
-            </summary>
-        </member>
-        <member name="P:Microsoft.Azure.WebJobs.Extensions.DurableTask.SchedulerState.EntityState">
-            <summary>
-            The serialized entity state. This can be stale while CurrentStateView != null.
-            </summary>
-        </member>
-        <member name="P:Microsoft.Azure.WebJobs.Extensions.DurableTask.SchedulerState.Queue">
-            <summary>
-            The queue of waiting operations, or null if none.
-            </summary>
-        </member>
-        <member name="P:Microsoft.Azure.WebJobs.Extensions.DurableTask.SchedulerState.LockedBy">
-            <summary>
-            The instance id of the orchestration that currently holds the lock of this entity.
-            </summary>
-        </member>
-        <member name="P:Microsoft.Azure.WebJobs.Extensions.DurableTask.SchedulerState.MessageSorter">
-            <summary>
-            The metadata used for reordering and deduplication of messages sent to entities.
-            </summary>
-        </member>
-        <member name="T:Microsoft.Azure.WebJobs.Extensions.DurableTask.TypedInvocationExtensions">
-            <summary>
-            Extends the durable entity context to support reflection-based invocation of entity operations.
-            </summary>
-        </member>
-        <member name="M:Microsoft.Azure.WebJobs.Extensions.DurableTask.TypedInvocationExtensions.DispatchAsync``1(Microsoft.Azure.WebJobs.Extensions.DurableTask.IDurableEntityContext,System.Object[])">
-            <summary>
-            Dynamically dispatches the incoming entity operation using reflection.
-            </summary>
-            <typeparam name="T">The class to use for entity instances.</typeparam>
-            <returns>A task that completes when the dispatched operation has finished.</returns>
-            <exception cref="T:System.Reflection.AmbiguousMatchException">If there is more than one method with the given operation name.</exception>
-            <exception cref="T:System.MissingMethodException">If there is no method with the given operation name.</exception>
-            <exception cref="T:System.InvalidOperationException">If the method has more than one argument.</exception>
-            <remarks>
-            If the entity's state is null, an object of type <typeparamref name="T"/> is created first. Then, reflection
-            is used to try to find a matching method. This match is based on the method name
-            (which is the operation name) and the argument list (which is the operation content, deserialized into
-            an object array).
-            </remarks>
-            <param name="context">Context object to use to dispatch entity operations.</param>
-            <param name="constructorParameters">Parameters to feed to the entity constructor. Should be primarily used for
-            output bindings. Parameters must match the order in the constructor after ignoring parameters populated on
-            constructor via dependency injection.</param>
-        </member>
-        <member name="T:Microsoft.Azure.WebJobs.Extensions.DurableTask.EtwEventSource">
-            <summary>
-            ETW Event Provider for the WebJobs.Extensions.DurableTask extension.
-            </summary>
-        </member>
-        <member name="T:Microsoft.Azure.WebJobs.Extensions.DurableTask.FunctionFailedException">
-            <summary>
-            The exception that is thrown when a sub-orchestrator or activity function fails
-            with an error.
-            </summary>
-            <remarks>
-            The `InnerException` property of this instance will contain additional information
-            about the failed sub-orchestrator or activity function.
-            </remarks>
-        </member>
-        <member name="M:Microsoft.Azure.WebJobs.Extensions.DurableTask.FunctionFailedException.#ctor(System.String)">
-            <summary>
-            Initializes a new instance of a <see cref="T:Microsoft.Azure.WebJobs.Extensions.DurableTask.FunctionFailedException"/>.
-            </summary>
-            <param name="message">A message describing where to look for more details.</param>
-        </member>
-        <member name="M:Microsoft.Azure.WebJobs.Extensions.DurableTask.FunctionFailedException.#ctor(System.String,System.Exception)">
-            <summary>
-            Initializes a new instance of a <see cref="T:Microsoft.Azure.WebJobs.Extensions.DurableTask.FunctionFailedException"/>.
-            </summary>
-            <param name="message">A message describing where to look for more details.</param>
-            <param name="innerException">The exception that caused the function to fail.</param>
-        </member>
-        <member name="T:Microsoft.Azure.WebJobs.Extensions.DurableTask.FunctionName">
-            <summary>
-            The name of a durable function.
-            </summary>
-        </member>
-        <member name="M:Microsoft.Azure.WebJobs.Extensions.DurableTask.FunctionName.#ctor(System.String)">
-            <summary>
-            Initializes a new instance of the <see cref="T:Microsoft.Azure.WebJobs.Extensions.DurableTask.FunctionName"/> struct.
-            </summary>
-            <param name="name">The name of the function.</param>
-        </member>
-        <member name="P:Microsoft.Azure.WebJobs.Extensions.DurableTask.FunctionName.Name">
-            <summary>
-            Gets the name of the function without the version.
-            </summary>
-            <value>
-            The name of the activity function without the version.
-            </value>
-        </member>
-        <member name="M:Microsoft.Azure.WebJobs.Extensions.DurableTask.FunctionName.op_Equality(Microsoft.Azure.WebJobs.Extensions.DurableTask.FunctionName,Microsoft.Azure.WebJobs.Extensions.DurableTask.FunctionName)">
-            <summary>
-            Compares two <see cref="T:Microsoft.Azure.WebJobs.Extensions.DurableTask.FunctionName"/> objects for equality.
-            </summary>
-            <param name="a">The first <see cref="T:Microsoft.Azure.WebJobs.Extensions.DurableTask.FunctionName"/> to compare.</param>
-            <param name="b">The second <see cref="T:Microsoft.Azure.WebJobs.Extensions.DurableTask.FunctionName"/> to compare.</param>
-            <returns><c>true</c> if the two <see cref="T:Microsoft.Azure.WebJobs.Extensions.DurableTask.FunctionName"/> objects are equal; otherwise <c>false</c>.</returns>
-        </member>
-        <member name="M:Microsoft.Azure.WebJobs.Extensions.DurableTask.FunctionName.op_Inequality(Microsoft.Azure.WebJobs.Extensions.DurableTask.FunctionName,Microsoft.Azure.WebJobs.Extensions.DurableTask.FunctionName)">
-            <summary>
-            Compares two <see cref="T:Microsoft.Azure.WebJobs.Extensions.DurableTask.FunctionName"/> objects for inequality.
-            </summary>
-            <param name="a">The first <see cref="T:Microsoft.Azure.WebJobs.Extensions.DurableTask.FunctionName"/> to compare.</param>
-            <param name="b">The second <see cref="T:Microsoft.Azure.WebJobs.Extensions.DurableTask.FunctionName"/> to compare.</param>
-            <returns><c>true</c> if the two <see cref="T:Microsoft.Azure.WebJobs.Extensions.DurableTask.FunctionName"/> objects are not equal; otherwise <c>false</c>.</returns>
-        </member>
-        <member name="M:Microsoft.Azure.WebJobs.Extensions.DurableTask.FunctionName.Equals(Microsoft.Azure.WebJobs.Extensions.DurableTask.FunctionName)">
-            <summary>
-            Gets a value indicating whether to <see cref="T:Microsoft.Azure.WebJobs.Extensions.DurableTask.FunctionName"/> objects
-            are equal using value semantics.
-            </summary>
-            <param name="other">The other object to compare to.</param>
-            <returns><c>true</c> if the two objects are equal using value semantics; otherwise <c>false</c>.</returns>
-        </member>
-        <member name="M:Microsoft.Azure.WebJobs.Extensions.DurableTask.FunctionName.Equals(System.Object)">
-            <summary>
-            Gets a value indicating whether to <see cref="T:Microsoft.Azure.WebJobs.Extensions.DurableTask.FunctionName"/> objects
-            are equal using value semantics.
-            </summary>
-            <param name="other">The other object to compare to.</param>
-            <returns><c>true</c> if the two objects are equal using value semantics; otherwise <c>false</c>.</returns>
-        </member>
-        <member name="M:Microsoft.Azure.WebJobs.Extensions.DurableTask.FunctionName.GetHashCode">
-            <summary>
-            Calculates a hash code value for the current <see cref="T:Microsoft.Azure.WebJobs.Extensions.DurableTask.FunctionName"/> instance.
-            </summary>
-            <returns>A 32-bit hash code value.</returns>
-        </member>
-        <member name="M:Microsoft.Azure.WebJobs.Extensions.DurableTask.FunctionName.ToString">
-            <summary>
-            Gets the string value of the current <see cref="T:Microsoft.Azure.WebJobs.Extensions.DurableTask.FunctionName"/> instance.
-            </summary>
-            <returns>The name and optional version of the current <see cref="T:Microsoft.Azure.WebJobs.Extensions.DurableTask.FunctionName"/> instance.</returns>
-        </member>
-        <member name="T:Microsoft.Azure.WebJobs.Extensions.DurableTask.FunctionType">
-            <summary>
-            The type of a function.
-            </summary>
-        </member>
-        <member name="T:Microsoft.Azure.WebJobs.Extensions.DurableTask.GuidManager">
-            <summary>
-            Class for creating deterministic <see cref="T:System.Guid"/>.
-            </summary>
-        </member>
-        <member name="T:Microsoft.Azure.WebJobs.Extensions.DurableTask.HttpCreationPayload">
-            <summary>
-            Data structure containing orchestration instance creation HTTP endpoints.
-            </summary>
-        </member>
-        <member name="P:Microsoft.Azure.WebJobs.Extensions.DurableTask.HttpCreationPayload.CreateNewInstancePostUri">
-            <summary>
-            Gets the HTTP POST orchestration instance creation endpoint URL.
-            </summary>
-            <value>
-            The HTTP URL for creating a new orchestration instance.
-            </value>
-        </member>
-        <member name="P:Microsoft.Azure.WebJobs.Extensions.DurableTask.HttpCreationPayload.CreateAndWaitOnNewInstancePostUri">
-            <summary>
-            Gets the HTTP POST orchestration instance create-and-wait endpoint URL.
-            </summary>
-            <value>
-            The HTTP URL for creating a new orchestration instance and waiting on its completion.
-            </value>
-        </member>
-        <member name="T:Microsoft.Azure.WebJobs.Extensions.DurableTask.HttpManagementPayload">
-            <summary>
-            Data structure containing status, terminate and send external event HTTP endpoints.
-            </summary>
-        </member>
-        <member name="P:Microsoft.Azure.WebJobs.Extensions.DurableTask.HttpManagementPayload.Id">
-            <summary>
-            Gets the ID of the orchestration instance.
-            </summary>
-            <value>
-            The ID of the orchestration instance.
-            </value>
-        </member>
-        <member name="P:Microsoft.Azure.WebJobs.Extensions.DurableTask.HttpManagementPayload.StatusQueryGetUri">
-            <summary>
-            Gets the HTTP GET status query endpoint URL.
-            </summary>
-            <value>
-            The HTTP URL for fetching the instance status.
-            </value>
-        </member>
-        <member name="P:Microsoft.Azure.WebJobs.Extensions.DurableTask.HttpManagementPayload.SendEventPostUri">
-            <summary>
-            Gets the HTTP POST external event sending endpoint URL.
-            </summary>
-            <value>
-            The HTTP URL for posting external event notifications.
-            </value>
-        </member>
-        <member name="P:Microsoft.Azure.WebJobs.Extensions.DurableTask.HttpManagementPayload.TerminatePostUri">
-            <summary>
-            Gets the HTTP POST instance termination endpoint.
-            </summary>
-            <value>
-            The HTTP URL for posting instance termination commands.
-            </value>
-        </member>
-        <member name="P:Microsoft.Azure.WebJobs.Extensions.DurableTask.HttpManagementPayload.RewindPostUri">
-            <summary>
-            Gets the HTTP POST instance rewind endpoint.
-            </summary>
-            <value>
-            The HTTP URL for rewinding orchestration instances.
-            </value>
-        </member>
-        <member name="P:Microsoft.Azure.WebJobs.Extensions.DurableTask.HttpManagementPayload.PurgeHistoryDeleteUri">
-            <summary>
-            Gets the HTTP DELETE purge instance history by instance ID endpoint.
-            </summary>
-            <value>
-            The HTTP URL for purging instance history by instance ID.
-            </value>
-        </member>
-        <member name="T:Microsoft.Azure.WebJobs.Extensions.DurableTask.IConnectionStringResolver">
-            <summary>
-            Interface defining methods to resolve connection strings.
-            </summary>
-        </member>
-        <member name="M:Microsoft.Azure.WebJobs.Extensions.DurableTask.IConnectionStringResolver.Resolve(System.String)">
-            <summary>
-            Looks up a connection string value given a name.
-            </summary>
-            <param name="connectionStringName">The name of the connection string.</param>
-            <returns>Returns the resolved connection string value.</returns>
-        </member>
-        <member name="T:Microsoft.Azure.WebJobs.Extensions.DurableTask.IDurabilityProviderFactory">
-            <summary>
-            Interface defining methods to build instances of <see cref="T:Microsoft.Azure.WebJobs.Extensions.DurableTask.DurabilityProvider"/>.
-            </summary>
-        </member>
-        <member name="M:Microsoft.Azure.WebJobs.Extensions.DurableTask.IDurabilityProviderFactory.GetDurabilityProvider">
-            <summary>
-            Creates or retrieves a durability provider to be used throughout the extension.
-            </summary>
-            <returns>An durability provider to be used by the Durable Task Extension.</returns>
-        </member>
-        <member name="M:Microsoft.Azure.WebJobs.Extensions.DurableTask.IDurabilityProviderFactory.GetDurabilityProvider(Microsoft.Azure.WebJobs.Extensions.DurableTask.DurableClientAttribute)">
-            <summary>
-            Creates or retrieves a cached durability provider to be used in a given function execution.
-            </summary>
-            <param name="attribute">A durable client attribute with parameters for the durability provider.</param>
-            <returns>A durability provider to be used by a client function.</returns>
-        </member>
-        <member name="T:Microsoft.Azure.WebJobs.Extensions.DurableTask.IDurableHttpMessageHandlerFactory">
-            <summary>
-            Interface used for testing Durable HTTP.
-            </summary>
-        </member>
-        <member name="M:Microsoft.Azure.WebJobs.Extensions.DurableTask.IDurableHttpMessageHandlerFactory.CreateHttpMessageHandler">
-            <summary>
-            Creates an HttpClientHandler and returns it.
-            </summary>
-            <returns>Returns an HttpClientHandler.</returns>
-        </member>
-        <member name="T:Microsoft.Azure.WebJobs.Extensions.DurableTask.ILifeCycleNotificationHelper">
-            <summary>
-            Interface defining methods to life cycle notifications.
-            </summary>
-        </member>
-        <member name="M:Microsoft.Azure.WebJobs.Extensions.DurableTask.ILifeCycleNotificationHelper.OrchestratorStartingAsync(System.String,System.String,System.String,System.Boolean)">
-            <summary>
-            The orchestrator was starting.
-            </summary>
-            <param name="hubName">The name of the task hub.</param>
-            <param name="functionName">The name of the orchestrator function to call.</param>
-            <param name="instanceId">The ID to use for the orchestration instance.</param>
-            <param name="isReplay">The orchestrator function is currently replaying itself.</param>
-            <returns>A task that completes when the lifecycle notification message has been sent.</returns>
-        </member>
-        <member name="M:Microsoft.Azure.WebJobs.Extensions.DurableTask.ILifeCycleNotificationHelper.OrchestratorCompletedAsync(System.String,System.String,System.String,System.Boolean,System.Boolean)">
-            <summary>
-            The orchestrator was completed.
-            </summary>
-            <param name="hubName">The name of the task hub.</param>
-            <param name="functionName">The name of the orchestrator function to call.</param>
-            <param name="instanceId">The ID to use for the orchestration instance.</param>
-            <param name="continuedAsNew">The orchestration completed with ContinueAsNew as is in the process of restarting.</param>
-            <param name="isReplay">The orchestrator function is currently replaying itself.</param>
-            <returns>A task that completes when the lifecycle notification message has been sent.</returns>
-        </member>
-        <member name="M:Microsoft.Azure.WebJobs.Extensions.DurableTask.ILifeCycleNotificationHelper.OrchestratorFailedAsync(System.String,System.String,System.String,System.String,System.Boolean)">
-            <summary>
-            The orchestrator was failed.
-            </summary>
-            <param name="hubName">The name of the task hub.</param>
-            <param name="functionName">The name of the orchestrator function to call.</param>
-            <param name="instanceId">The ID to use for the orchestration instance.</param>
-            <param name="reason">Additional data associated with the tracking event.</param>
-            <param name="isReplay">The orchestrator function is currently replaying itself.</param>
-            <returns>A task that completes when the lifecycle notification message has been sent.</returns>
-        </member>
-        <member name="M:Microsoft.Azure.WebJobs.Extensions.DurableTask.ILifeCycleNotificationHelper.OrchestratorTerminatedAsync(System.String,System.String,System.String,System.String)">
-            <summary>
-            The orchestrator was terminated.
-            </summary>
-            <param name="hubName">The name of the task hub.</param>
-            <param name="functionName">The name of the orchestrator function to call.</param>
-            <param name="instanceId">The ID to use for the orchestration instance.</param>
-            <param name="reason">Additional data associated with the tracking event.</param>
-            <returns>A task that completes when the lifecycle notification message has been sent.</returns>
-        </member>
-        <member name="T:Microsoft.Azure.WebJobs.Extensions.DurableTask.ITokenSource">
-            <summary>
-            Implementations of this interface can be used to provide authorization tokens for outbound HTTP requests.
-            </summary>
-        </member>
-        <member name="M:Microsoft.Azure.WebJobs.Extensions.DurableTask.ITokenSource.GetTokenAsync">
-            <summary>
-            Gets a token for a resource.
-            </summary>
-            <returns>A <see cref="T:System.Threading.Tasks.Task`1"/> representing the result of the asynchronous operation.</returns>
-        </member>
-        <member name="T:Microsoft.Azure.WebJobs.Extensions.DurableTask.OutOfProcOrchestrationShim">
-            <summary>
-            Not intended for public consumption.
-            </summary>
-        </member>
-        <member name="M:Microsoft.Azure.WebJobs.Extensions.DurableTask.OutOfProcOrchestrationShim.#ctor(Microsoft.Azure.WebJobs.Extensions.DurableTask.IDurableOrchestrationContext)">
-            <summary>
-            Initializes a new instance of the <see cref="T:Microsoft.Azure.WebJobs.Extensions.DurableTask.OutOfProcOrchestrationShim"/> class.
-            </summary>
-            <param name="context">The orchestration execution context.</param>
-        </member>
-        <member name="M:Microsoft.Azure.WebJobs.Extensions.DurableTask.OutOfProcOrchestrationShim.ExecuteAsync(Newtonsoft.Json.Linq.JObject)">
-            <summary>
-            Not intended for public consumption.
-            </summary>
-            <param name="executionJson">The result of the out-of-proc execution.</param>
-            <returns><c>true</c> if there are more executions to process; <c>false</c> otherwise.</returns>
-        </member>
-        <member name="T:Microsoft.Azure.WebJobs.Extensions.DurableTask.TaskActivityShim">
-            <summary>
-            Task activity implementation which delegates the implementation to a function.
-            </summary>
-        </member>
-        <member name="T:Microsoft.Azure.WebJobs.Extensions.DurableTask.TaskCommonShim">
-            <summary>
-            Common functionality of <see cref="T:Microsoft.Azure.WebJobs.Extensions.DurableTask.TaskEntityShim"/> and <see cref="T:Microsoft.Azure.WebJobs.Extensions.DurableTask.TaskOrchestrationShim"/>.
-            </summary>
-        </member>
-        <member name="T:Microsoft.Azure.WebJobs.Extensions.DurableTask.TaskEntityShim">
-            <summary>
-            Implements the entity scheduler as a looping orchestration.
-            There is one such orchestration per entity.
-            The orchestration terminates if the entity is deleted and idle.
-            The orchestration calls ContinueAsNew when it is idle, but not deleted.
-            </summary>
-        </member>
-        <member name="T:Microsoft.Azure.WebJobs.Extensions.DurableTask.TaskEntityShim.OutOfProcResult">
-            <summary>
-            The results of executing a batch of operations on the entity out of process.
-            </summary>
-        </member>
-        <member name="P:Microsoft.Azure.WebJobs.Extensions.DurableTask.TaskEntityShim.OutOfProcResult.EntityExists">
-            <summary>
-            Whether the entity exists after executing the batch.
-            This is false if the last operation in the batch deletes the entity,
-            and true otherwise.
-            </summary>
-        </member>
-        <member name="P:Microsoft.Azure.WebJobs.Extensions.DurableTask.TaskEntityShim.OutOfProcResult.EntityState">
-            <summary>
-            The state of the entity after executing the batch.
-            Should be null if <see cref="P:Microsoft.Azure.WebJobs.Extensions.DurableTask.TaskEntityShim.OutOfProcResult.EntityExists"/> is false.
-            </summary>
-        </member>
-        <member name="P:Microsoft.Azure.WebJobs.Extensions.DurableTask.TaskEntityShim.OutOfProcResult.Results">
-            <summary>
-            The results of executing the operations. The length of this list must always match
-            the size of the batch, even if there were exceptions.
-            </summary>
-        </member>
-        <member name="P:Microsoft.Azure.WebJobs.Extensions.DurableTask.TaskEntityShim.OutOfProcResult.Signals">
-            <summary>
-            The list of signals sent by the entity. Can be empty.
-            </summary>
-        </member>
-        <member name="T:Microsoft.Azure.WebJobs.Extensions.DurableTask.TaskEntityShim.OutOfProcResult.OperationResult">
-            <summary>
-            The results of executing an operation.
-            </summary>
-        </member>
-        <member name="P:Microsoft.Azure.WebJobs.Extensions.DurableTask.TaskEntityShim.OutOfProcResult.OperationResult.Result">
-            <summary>
-            The returned value or error/exception.
-            </summary>
-        </member>
-        <member name="P:Microsoft.Azure.WebJobs.Extensions.DurableTask.TaskEntityShim.OutOfProcResult.OperationResult.IsError">
-            <summary>
-            Determines whether <see cref="P:Microsoft.Azure.WebJobs.Extensions.DurableTask.TaskEntityShim.OutOfProcResult.OperationResult.Result"/> is a normal result, or an error/exception.
-            </summary>
-        </member>
-        <member name="P:Microsoft.Azure.WebJobs.Extensions.DurableTask.TaskEntityShim.OutOfProcResult.OperationResult.DurationInMilliseconds">
-            <summary>
-            The measured duration of this operation's execution, in milliseconds.
-            </summary>
-        </member>
-        <member name="T:Microsoft.Azure.WebJobs.Extensions.DurableTask.TaskEntityShim.OutOfProcResult.Signal">
-            <summary>
-            Describes a signal that was emitted by one of the operations in the batch.
-            </summary>
-        </member>
-        <member name="P:Microsoft.Azure.WebJobs.Extensions.DurableTask.TaskEntityShim.OutOfProcResult.Signal.Target">
-            <summary>
-            The destination of the signal.
-            </summary>
-        </member>
-        <member name="P:Microsoft.Azure.WebJobs.Extensions.DurableTask.TaskEntityShim.OutOfProcResult.Signal.Name">
-            <summary>
-            The name of the operation being signaled.
-            </summary>
-        </member>
-        <member name="P:Microsoft.Azure.WebJobs.Extensions.DurableTask.TaskEntityShim.OutOfProcResult.Signal.Input">
-            <summary>
-            The input of the operation being signaled.
-            </summary>
-        </member>
-        <member name="T:Microsoft.Azure.WebJobs.Extensions.DurableTask.TaskOrchestrationShim">
-            <summary>
-            Task orchestration implementation which delegates the orchestration implementation to a function.
-            </summary>
-        </member>
-        <member name="T:Microsoft.Azure.WebJobs.Extensions.DurableTask.ManagedIdentityTokenSource">
-            <summary>
-            Token Source implementation for Azure Managed Identities.
-            </summary>
-        </member>
-        <member name="M:Microsoft.Azure.WebJobs.Extensions.DurableTask.ManagedIdentityTokenSource.#ctor(System.String)">
-            <summary>
-            Initializes a new instance of the <see cref="T:Microsoft.Azure.WebJobs.Extensions.DurableTask.ManagedIdentityTokenSource"/> class.
-            </summary>
-            <param name="resource">
-            The Azure Active Directory resource identifier of the web API being invoked.
-            For example, <c>https://management.core.windows.net/</c> or <c>https://graph.microsoft.com/</c>.
-            </param>
-        </member>
-        <member name="P:Microsoft.Azure.WebJobs.Extensions.DurableTask.ManagedIdentityTokenSource.Resource">
-            <summary>
-            Gets the Azure Active Directory resource identifier of the web API being invoked.
-            For example, <c>https://management.core.windows.net/</c> or <c>https://graph.microsoft.com/</c>.
-            </summary>
-        </member>
-        <member name="M:Microsoft.Azure.WebJobs.Extensions.DurableTask.ManagedIdentityTokenSource.GetTokenAsync">
-            <inheritdoc/>
-        </member>
-        <member name="M:Microsoft.Azure.WebJobs.Extensions.DurableTask.MessagePayloadDataConverter.Serialize(System.Object)">
-            <summary>
-            JSON-serializes the specified object.
-            </summary>
-        </member>
-        <member name="M:Microsoft.Azure.WebJobs.Extensions.DurableTask.MessagePayloadDataConverter.Serialize(System.Object,System.Int32)">
-            <summary>
-            JSON-serializes the specified object and throws a <see cref="T:System.ArgumentException"/> if the
-            resulting JSON exceeds the maximum size specified by <paramref name="maxSizeInKB"/>.
-            </summary>
-        </member>
-        <member name="T:Microsoft.Azure.WebJobs.Extensions.DurableTask.AzureStorageOptions">
-            <summary>
-            Configuration options for the Azure Storage storage provider.
-            </summary>
-        </member>
-        <member name="P:Microsoft.Azure.WebJobs.Extensions.DurableTask.AzureStorageOptions.ConnectionStringName">
-            <summary>
-            Gets or sets the name of the Azure Storage connection string used to manage the underlying Azure Storage resources.
-            </summary>
-            <remarks>
-            If not specified, the default behavior is to use the standard `AzureWebJobsStorage` connection string for all storage usage.
-            </remarks>
-            <value>The name of a connection string that exists in the app's application settings.</value>
-        </member>
-        <member name="P:Microsoft.Azure.WebJobs.Extensions.DurableTask.AzureStorageOptions.ControlQueueBatchSize">
-            <summary>
-            Gets or sets the number of messages to pull from the control queue at a time.
-            </summary>
-            <remarks>
-            Messages pulled from the control queue are buffered in memory until the internal
-            dispatcher is ready to process them.
-            </remarks>
-            <value>A positive integer configured by the host. The default value is <c>32</c>.</value>
-        </member>
-        <member name="P:Microsoft.Azure.WebJobs.Extensions.DurableTask.AzureStorageOptions.PartitionCount">
-            <summary>
-            Gets or sets the partition count for the control queue.
-            </summary>
-            <remarks>
-            Increasing the number of partitions will increase the number of workers
-            that can concurrently execute orchestrator functions. However, increasing
-            the partition count can also increase the amount of load placed on the storage
-            account and on the thread pool if the number of workers is smaller than the
-            number of partitions.
-            </remarks>
-            <value>A positive integer between 1 and 16. The default value is <c>4</c>.</value>
-        </member>
-        <member name="P:Microsoft.Azure.WebJobs.Extensions.DurableTask.AzureStorageOptions.ControlQueueBufferThreshold">
-            <summary>
-            Gets or set the number of control queue messages that can be buffered in memory
-            at a time, at which point the dispatcher will wait before dequeuing any additional
-            messages. The default is 64.
-            </summary>
-            <remarks>This has historically always been fixed to 64, but increasing it may increase
-            throughput.</remarks>
-        </member>
-        <member name="P:Microsoft.Azure.WebJobs.Extensions.DurableTask.AzureStorageOptions.ControlQueueVisibilityTimeout">
-            <summary>
-            Gets or sets the visibility timeout of dequeued control queue messages.
-            </summary>
-            <value>
-            A <c>TimeSpan</c> configured by the host. The default is 5 minutes.
-            </value>
-        </member>
-        <member name="P:Microsoft.Azure.WebJobs.Extensions.DurableTask.AzureStorageOptions.WorkItemQueueVisibilityTimeout">
-            <summary>
-            Gets or sets the visibility timeout of dequeued work item queue messages.
-            </summary>
-            <value>
-            A <c>TimeSpan</c> configured by the host. The default is 5 minutes.
-            </value>
-        </member>
-        <member name="P:Microsoft.Azure.WebJobs.Extensions.DurableTask.AzureStorageOptions.TrackingStoreConnectionStringName">
-            <summary>
-            Gets or sets the name of the Azure Storage connection string to use for the
-            durable tracking store (History and Instances tables).
-            </summary>
-            <remarks><para>
-            If not specified, the <see cref="P:Microsoft.Azure.WebJobs.Extensions.DurableTask.AzureStorageOptions.ConnectionStringName"/> connection string
-            is used for the durable tracking store.
-            </para><para>
-            This property is primarily useful when deploying multiple apps that need to share the same
-            tracking infrastructure. For example, when deploying two versions of an app side by side, using
-            the same tracking store allows both versions to save history into the same table, which allows
-            clients to query for instance status across all versions.
-            </para></remarks>
-            <value>The name of a connection string that exists in the app's application settings.</value>
-        </member>
-        <member name="P:Microsoft.Azure.WebJobs.Extensions.DurableTask.AzureStorageOptions.TrackingStoreNamePrefix">
-            <summary>
-            Gets or sets the name prefix to use for history and instance tables in Azure Storage.
-            </summary>
-            <remarks>
-            This property is only used when <see cref="P:Microsoft.Azure.WebJobs.Extensions.DurableTask.AzureStorageOptions.TrackingStoreConnectionStringName"/> is specified.
-            If no prefix is specified, the default prefix value is "DurableTask".
-            </remarks>
-            <value>The prefix to use when naming the generated Azure tables.</value>
-        </member>
-        <member name="P:Microsoft.Azure.WebJobs.Extensions.DurableTask.AzureStorageOptions.FetchLargeMessagesAutomatically">
-            <summary>
-            Gets or sets whether the extension will automatically fetch large messages in orchestration status
-            queries. If set to false, the extension will return large messages as a blob url.
-            </summary>
-            <value>A boolean indicating whether will automatically fetch large messages .</value>
-        </member>
-        <member name="P:Microsoft.Azure.WebJobs.Extensions.DurableTask.AzureStorageOptions.MaxQueuePollingInterval">
-            <summary>
-            Gets or sets the maximum queue polling interval.
-            </summary>
-            <value>Maximum interval for polling control and work-item queues.</value>
-        </member>
-        <member name="M:Microsoft.Azure.WebJobs.Extensions.DurableTask.AzureStorageOptions.ValidateHubName(System.String)">
-            <summary>
-            Throws an exception if the provided hub name violates any naming conventions for the storage provider.
-            </summary>
-        </member>
-        <member name="M:Microsoft.Azure.WebJobs.Extensions.DurableTask.AzureStorageOptions.Validate">
-            <summary>
-            Throws an exception if any of the settings of the storage provider are invalid.
-            </summary>
-        </member>
-        <member name="T:Microsoft.Azure.WebJobs.Extensions.DurableTask.DurableTaskOptions">
-            <summary>
-            Configuration options for the Durable Task extension.
-            </summary>
-        </member>
-        <member name="P:Microsoft.Azure.WebJobs.Extensions.DurableTask.DurableTaskOptions.HttpSettings">
-            <summary>
-            Settings used for Durable HTTP functionality.
-            </summary>
-        </member>
-        <member name="P:Microsoft.Azure.WebJobs.Extensions.DurableTask.DurableTaskOptions.HubName">
-            <summary>
-            Gets or sets default task hub name to be used by all <see cref="T:Microsoft.Azure.WebJobs.Extensions.DurableTask.IDurableClient"/>, <see cref="T:Microsoft.Azure.WebJobs.Extensions.DurableTask.IDurableEntityClient"/>, <see cref="T:Microsoft.Azure.WebJobs.Extensions.DurableTask.IDurableOrchestrationClient"/>,
-            <see cref="T:Microsoft.Azure.WebJobs.Extensions.DurableTask.IDurableOrchestrationContext"/>, and <see cref="T:Microsoft.Azure.WebJobs.Extensions.DurableTask.IDurableActivityContext"/> instances.
-            </summary>
-            <remarks>
-            A task hub is a logical grouping of storage resources. Alternate task hub names can be used to isolate
-            multiple Durable Functions applications from each other, even if they are using the same storage backend.
-            </remarks>
-            <value>The name of the default task hub.</value>
-        </member>
-        <member name="P:Microsoft.Azure.WebJobs.Extensions.DurableTask.DurableTaskOptions.StorageProvider">
-            <summary>
-            The section of configuration related to storage providers. If using Azure Storage provider, the schema should match
-            <see cref="T:Microsoft.Azure.WebJobs.Extensions.DurableTask.AzureStorageOptions"/>.
-            </summary>
-        </member>
-        <member name="P:Microsoft.Azure.WebJobs.Extensions.DurableTask.DurableTaskOptions.Tracing">
-            <summary>
-            The section of configuration related to tracing.
-            </summary>
-        </member>
-        <member name="P:Microsoft.Azure.WebJobs.Extensions.DurableTask.DurableTaskOptions.Notifications">
-            <summary>
-            The section of configuration related to notifications.
-            </summary>
-        </member>
-        <member name="P:Microsoft.Azure.WebJobs.Extensions.DurableTask.DurableTaskOptions.MaxConcurrentActivityFunctions">
-            <summary>
-            Gets or sets the maximum number of activity functions that can be processed concurrently on a single host instance.
-            </summary>
-            <remarks>
-            Increasing activity function concurrent can result in increased throughput but can
-            also increase the total CPU and memory usage on a single worker instance.
-            </remarks>
-            <value>
-            A positive integer configured by the host. The default value is 10X the number of processors on the current machine.
-            </value>
-        </member>
-        <member name="P:Microsoft.Azure.WebJobs.Extensions.DurableTask.DurableTaskOptions.MaxConcurrentOrchestratorFunctions">
-            <summary>
-            Gets or sets the maximum number of orchestrator functions that can be processed concurrently on a single host instance.
-            </summary>
-            <value>
-            A positive integer configured by the host. The default value is 10X the number of processors on the current machine.
-            </value>
-        </member>
-        <member name="P:Microsoft.Azure.WebJobs.Extensions.DurableTask.DurableTaskOptions.NotificationUrl">
-            <summary>
-            Gets or sets the base URL for the HTTP APIs managed by this extension.
-            </summary>
-            <remarks>
-            This property is intended for use only by runtime hosts.
-            </remarks>
-            <value>
-            A URL pointing to the hosted function app that responds to status polling requests.
-            </value>
-        </member>
-        <member name="P:Microsoft.Azure.WebJobs.Extensions.DurableTask.DurableTaskOptions.ExtendedSessionsEnabled">
-            <summary>
-            Gets or sets a flag indicating whether to enable extended sessions.
-            </summary>
-            <remarks>
-            <para>Extended sessions can improve the performance of orchestrator functions by allowing them to skip
-            replays when new messages are received within short periods of time.</para>
-            <para>Note that orchestrator functions which are extended this way will continue to count against the
-            <see cref="P:Microsoft.Azure.WebJobs.Extensions.DurableTask.DurableTaskOptions.MaxConcurrentOrchestratorFunctions"/> limit. To avoid starvation, only half of the maximum
-            number of allowed concurrent orchestrator functions can be concurrently extended at any given time.
-            The <see cref="P:Microsoft.Azure.WebJobs.Extensions.DurableTask.DurableTaskOptions.ExtendedSessionIdleTimeoutInSeconds"/> property can also be used to control how long an idle
-            orchestrator function is allowed to be extended.</para>
-            <para>It is recommended that this property be set to <c>false</c> during development to help
-            ensure that the orchestrator code correctly obeys the idempotency rules.</para>
-            </remarks>
-            <value>
-            <c>true</c> to enable extended sessions; otherwise <c>false</c>.
-            </value>
-        </member>
-        <member name="P:Microsoft.Azure.WebJobs.Extensions.DurableTask.DurableTaskOptions.ExtendedSessionIdleTimeoutInSeconds">
-            <summary>
-            Gets or sets the amount of time in seconds before an idle session times out. The default value is 30 seconds.
-            </summary>
-            <remarks>
-            This setting is applicable when <see cref="P:Microsoft.Azure.WebJobs.Extensions.DurableTask.DurableTaskOptions.ExtendedSessionsEnabled"/> is set to <c>true</c>.
-            </remarks>
-            <value>
-            The number of seconds before an idle session times out.
-            </value>
-        </member>
-        <member name="P:Microsoft.Azure.WebJobs.Extensions.DurableTask.DurableTaskOptions.MaxOrchestrationActions">
-            <summary>
-            Gets or sets the maximum number of orchestration actions. The default value is 100,000.
-            </summary>
-        </member>
-        <member name="P:Microsoft.Azure.WebJobs.Extensions.DurableTask.DurableTaskOptions.OverridableExistingInstanceStates">
-            <summary>
-             States that will override an existing orchestrator when attempting to start a new orchestrator with the same instance Id.
-            </summary>
-        </member>
-        <member name="P:Microsoft.Azure.WebJobs.Extensions.DurableTask.DurableTaskOptions.EntityMessageReorderWindowInMinutes">
-            <summary>
-            Gets or sets the time window within which entity messages get deduplicated and reordered.
-            </summary>
-        </member>
-        <member name="M:Microsoft.Azure.WebJobs.Extensions.DurableTask.DurableTaskOptions.SetDefaultHubName(System.String)">
-            <summary>
-            Sets HubName to a value that is considered a default value.
-            </summary>
-            <param name="hubName">TaskHub name that is considered the default.</param>
-        </member>
-        <member name="T:Microsoft.Azure.WebJobs.Extensions.DurableTask.EventGridNotificationOptions">
-            <summary>
-            Configuration of the Event Grid notification options
-            for the Durable Task Extension.
-            </summary>
-        </member>
-        <member name="P:Microsoft.Azure.WebJobs.Extensions.DurableTask.EventGridNotificationOptions.TopicEndpoint">
-            <summary>
-            Gets or sets the URL of an Azure Event Grid custom topic endpoint.
-            When set, orchestration life cycle notification events will be automatically
-            published to this endpoint.
-            </summary>
-            <remarks>
-            Azure Event Grid topic URLs are generally expected to be in the form
-            https://{topic_name}.{region}.eventgrid.azure.net/api/events.
-            </remarks>
-            <value>
-            The Azure Event Grid custom topic URL.
-            </value>
-        </member>
-        <member name="P:Microsoft.Azure.WebJobs.Extensions.DurableTask.EventGridNotificationOptions.KeySettingName">
-            <summary>
-            Gets or sets the name of the app setting containing the key used for authenticating with the Azure Event Grid custom topic at <see cref="P:Microsoft.Azure.WebJobs.Extensions.DurableTask.EventGridNotificationOptions.TopicEndpoint"/>.
-            </summary>
-            <value>
-            The name of the app setting that stores the Azure Event Grid key.
-            </value>
-        </member>
-        <member name="P:Microsoft.Azure.WebJobs.Extensions.DurableTask.EventGridNotificationOptions.PublishRetryCount">
-            <summary>
-            Gets or sets the Event Grid publish request retry count.
-            </summary>
-            <value>The number of retry attempts.</value>
-        </member>
-        <member name="P:Microsoft.Azure.WebJobs.Extensions.DurableTask.EventGridNotificationOptions.PublishRetryInterval">
-            <summary>
-            Gets orsets the Event Grid publish request retry interval.
-            </summary>
-            <value>A <see cref="T:System.TimeSpan"/> representing the retry interval. The default value is 5 minutes.</value>
-        </member>
-        <member name="P:Microsoft.Azure.WebJobs.Extensions.DurableTask.EventGridNotificationOptions.PublishRetryHttpStatus">
-            <summary>
-            Gets or sets the Event Grid publish request http status.
-            </summary>
-            <value>A list of HTTP status codes, e.g. 400, 403.</value>
-        </member>
-        <member name="P:Microsoft.Azure.WebJobs.Extensions.DurableTask.EventGridNotificationOptions.PublishEventTypes">
-            <summary>
-            Gets or sets the event types that will be published to Event Grid.
-            </summary>
-            <value>
-            A list of strings. Possible values 'Started', 'Completed', 'Failed', 'Terminated'.
-            </value>
-        </member>
-        <member name="T:Microsoft.Azure.WebJobs.Extensions.DurableTask.HttpOptions">
-            <summary>
-            Used for Durable HTTP functionality.
-            </summary>
-        </member>
-        <member name="F:Microsoft.Azure.WebJobs.Extensions.DurableTask.HttpOptions.HttpTaskActivityReservedName">
-            <summary>
-            Reserved name to know when a TaskActivity should be an HTTP activity.
-            </summary>
-        </member>
-        <member name="P:Microsoft.Azure.WebJobs.Extensions.DurableTask.HttpOptions.DefaultAsyncRequestSleepTimeMilliseconds">
-            <summary>
-            Gets or sets the default number of milliseconds between async HTTP status poll requests.
-            </summary>
-        </member>
-        <member name="T:Microsoft.Azure.WebJobs.Extensions.DurableTask.NotificationOptions">
-            <summary>
-            Configuration of the notification options
-            for the Durable Task Extension.
-            </summary>
-        </member>
-        <member name="P:Microsoft.Azure.WebJobs.Extensions.DurableTask.NotificationOptions.EventGrid">
-            <summary>
-            The section of configuration related to Event Grid notifications.
-            </summary>
-        </member>
-        <member name="T:Microsoft.Azure.WebJobs.Extensions.DurableTask.TraceOptions">
-            <summary>
-            Configuration of the trace options
-            for the Durable Task Extension.
-            </summary>
-        </member>
-        <member name="P:Microsoft.Azure.WebJobs.Extensions.DurableTask.TraceOptions.TraceInputsAndOutputs">
-            <summary>
-            Gets or sets a value indicating whether to trace the inputs and outputs of function calls.
-            </summary>
-            <remarks>
-            The default behavior when tracing function execution events is to include the number of bytes in the serialized
-            inputs and outputs for function calls. This provides minimal information about what the inputs and outputs look
-            like without bloating the logs or inadvertently exposing sensitive information to the logs. Setting
-            <see cref="P:Microsoft.Azure.WebJobs.Extensions.DurableTask.TraceOptions.TraceInputsAndOutputs"/> to <c>true</c> will instead cause the default function logging to log
-            the entire contents of function inputs and outputs.
-            </remarks>
-            <value>
-            <c>true</c> to trace the raw values of inputs and outputs; otherwise <c>false</c>.
-            </value>
-        </member>
-        <member name="P:Microsoft.Azure.WebJobs.Extensions.DurableTask.TraceOptions.TraceReplayEvents">
-            <summary>
-            Gets or sets if logs for replay events need to be recorded.
-            </summary>
-            <remarks>
-            The default value is false, which disables the logging of replay events.
-            </remarks>
-            <value>
-            Boolean value specifying if the replay events should be logged.
-            </value>
-        </member>
-        <member name="T:Microsoft.Azure.WebJobs.Extensions.DurableTask.OrchestrationRuntimeStatus">
-            <summary>
-            Represents the possible runtime execution status values for an orchestration instance.
-            </summary>
-        </member>
-        <member name="F:Microsoft.Azure.WebJobs.Extensions.DurableTask.OrchestrationRuntimeStatus.Unknown">
-            <summary>
-            The status of the orchestration could not be determined.
-            </summary>
-        </member>
-        <member name="F:Microsoft.Azure.WebJobs.Extensions.DurableTask.OrchestrationRuntimeStatus.Running">
-            <summary>
-            The orchestration is running (it may be actively running or waiting for input).
-            </summary>
-        </member>
-        <member name="F:Microsoft.Azure.WebJobs.Extensions.DurableTask.OrchestrationRuntimeStatus.Completed">
-            <summary>
-            The orchestration ran to completion.
-            </summary>
-        </member>
-        <member name="F:Microsoft.Azure.WebJobs.Extensions.DurableTask.OrchestrationRuntimeStatus.ContinuedAsNew">
-            <summary>
-            The orchestration completed with ContinueAsNew as is in the process of restarting.
-            </summary>
-        </member>
-        <member name="F:Microsoft.Azure.WebJobs.Extensions.DurableTask.OrchestrationRuntimeStatus.Failed">
-            <summary>
-            The orchestration failed with an error.
-            </summary>
-        </member>
-        <member name="F:Microsoft.Azure.WebJobs.Extensions.DurableTask.OrchestrationRuntimeStatus.Canceled">
-            <summary>
-            The orchestration was canceled.
-            </summary>
-        </member>
-        <member name="F:Microsoft.Azure.WebJobs.Extensions.DurableTask.OrchestrationRuntimeStatus.Terminated">
-            <summary>
-            The orchestration was terminated via an API call.
-            </summary>
-        </member>
-        <member name="F:Microsoft.Azure.WebJobs.Extensions.DurableTask.OrchestrationRuntimeStatus.Pending">
-            <summary>
-            The orchestration was scheduled but has not yet started.
-            </summary>
-        </member>
-        <member name="T:Microsoft.Azure.WebJobs.Extensions.DurableTask.OrchestrationStatusQueryCondition">
-            <summary>
-            Query condition for searching the status of orchestration instances.
-            </summary>
-        </member>
-        <member name="P:Microsoft.Azure.WebJobs.Extensions.DurableTask.OrchestrationStatusQueryCondition.RuntimeStatus">
-            <summary>
-            Return orchestration instances which matches the runtimeStatus.
-            </summary>
-        </member>
-        <member name="P:Microsoft.Azure.WebJobs.Extensions.DurableTask.OrchestrationStatusQueryCondition.CreatedTimeFrom">
-            <summary>
-            Return orchestration instances which were created after this DateTime.
-            </summary>
-        </member>
-        <member name="P:Microsoft.Azure.WebJobs.Extensions.DurableTask.OrchestrationStatusQueryCondition.CreatedTimeTo">
-            <summary>
-            Return orchestration instances which were created before this DateTime.
-            </summary>
-        </member>
-        <member name="P:Microsoft.Azure.WebJobs.Extensions.DurableTask.OrchestrationStatusQueryCondition.TaskHubNames">
-            <summary>
-            Return orchestration instances which matches the TaskHubNames.
-            </summary>
-        </member>
-        <member name="P:Microsoft.Azure.WebJobs.Extensions.DurableTask.OrchestrationStatusQueryCondition.PageSize">
-            <summary>
-            Number of records per one request. The default value is 100.
-            </summary>
-        </member>
-        <member name="P:Microsoft.Azure.WebJobs.Extensions.DurableTask.OrchestrationStatusQueryCondition.ContinuationToken">
-            <summary>
-            ContinuationToken of the pager.
-            </summary>
-        </member>
-        <member name="T:Microsoft.Azure.WebJobs.Extensions.DurableTask.OrchestrationStatusQueryResult">
-            <summary>
-            The status of all orchestration instances with paging for a given query.
-            </summary>
-        </member>
-        <member name="P:Microsoft.Azure.WebJobs.Extensions.DurableTask.OrchestrationStatusQueryResult.DurableOrchestrationState">
-            <summary>
-            Gets or sets a collection of statuses of orchestration instances matching the query description.
-            </summary>
-            <value>A collection of orchestration instance status values.</value>
-        </member>
-        <member name="P:Microsoft.Azure.WebJobs.Extensions.DurableTask.OrchestrationStatusQueryResult.ContinuationToken">
-            <summary>
-            Gets or sets a token that can be used to resume the query with data not already returned by this query.
-            </summary>
-            <value>A server-generated continuation token or <c>null</c> if there are no further continuations.</value>
-        </member>
-        <member name="T:Microsoft.Azure.WebJobs.Extensions.DurableTask.OverridableStates">
-            <summary>
-            Represents options for different states that an existing orchestrator can be in to be able to be overwritten by
-            an attempt to start a new instance with the same instance Id.
-            </summary>
-        </member>
-        <member name="F:Microsoft.Azure.WebJobs.Extensions.DurableTask.OverridableStates.AnyState">
-            <summary>
-            Option to start a new orchestrator instance with an existing instnace Id when the existing
-            instance is in any state.
-            </summary>
-        </member>
-        <member name="F:Microsoft.Azure.WebJobs.Extensions.DurableTask.OverridableStates.NonRunningStates">
-            <summary>
-            Option to only start a new orchestrator instance with an existing instance Id when the existing
-            instance is in a terminated, failed, or completed state.
-            </summary>
-        </member>
-        <member name="T:Microsoft.Azure.WebJobs.Extensions.DurableTask.PurgeHistoryResult">
-            <summary>
-            Class to hold statistics about this execution of purge history.
-            </summary>
-        </member>
-        <member name="M:Microsoft.Azure.WebJobs.Extensions.DurableTask.PurgeHistoryResult.#ctor(System.Int32)">
-            <summary>
-            Constructor for purge history statistics.
-            </summary>
-            <param name="instancesDeleted">Number of instances deleted.</param>
-        </member>
-        <member name="P:Microsoft.Azure.WebJobs.Extensions.DurableTask.PurgeHistoryResult.InstancesDeleted">
-            <summary>
-            Gets the number of deleted instances.
-            </summary>
-            <value>The number of deleted instances.</value>
-        </member>
-        <member name="T:Microsoft.Azure.WebJobs.Extensions.DurableTask.RetryOptions">
-            <summary>
-            Defines retry policies that can be passed as parameters to various operations.
-            </summary>
-        </member>
-        <member name="M:Microsoft.Azure.WebJobs.Extensions.DurableTask.RetryOptions.#ctor(System.TimeSpan,System.Int32)">
-            <summary>
-            Creates a new instance RetryOptions with the supplied first retry and max attempts.
-            </summary>
-            <param name="firstRetryInterval">Timespan to wait for the first retry.</param>
-            <param name="maxNumberOfAttempts">Max number of attempts to retry.</param>
-            <exception cref="T:System.ArgumentException">
-            The <paramref name="firstRetryInterval"/> value must be greater than <see cref="F:System.TimeSpan.Zero"/>.
-            </exception>
-        </member>
-        <member name="P:Microsoft.Azure.WebJobs.Extensions.DurableTask.RetryOptions.FirstRetryInterval">
-            <summary>
-            Gets or sets the first retry interval.
-            </summary>
-            <value>
-            The TimeSpan to wait for the first retries.
-            </value>
-        </member>
-        <member name="P:Microsoft.Azure.WebJobs.Extensions.DurableTask.RetryOptions.MaxRetryInterval">
-            <summary>
-            Gets or sets the max retry interval.
-            </summary>
-            <value>
-            The TimeSpan of the max retry interval, defaults to <see cref="F:System.TimeSpan.MaxValue"/>.
-            </value>
-        </member>
-        <member name="P:Microsoft.Azure.WebJobs.Extensions.DurableTask.RetryOptions.BackoffCoefficient">
-            <summary>
-            Gets or sets the backoff coefficient.
-            </summary>
-            <value>
-            The backoff coefficient used to determine rate of increase of backoff. Defaults to 1.
-            </value>
-        </member>
-        <member name="P:Microsoft.Azure.WebJobs.Extensions.DurableTask.RetryOptions.RetryTimeout">
-            <summary>
-            Gets or sets the timeout for retries.
-            </summary>
-            <value>
-            The TimeSpan timeout for retries, defaults to <see cref="F:System.TimeSpan.MaxValue"/>.
-            </value>
-        </member>
-        <member name="P:Microsoft.Azure.WebJobs.Extensions.DurableTask.RetryOptions.MaxNumberOfAttempts">
-            <summary>
-            Gets or sets the max number of attempts.
-            </summary>
-            <value>
-            The maximum number of retry attempts.
-            </value>
-        </member>
-        <member name="P:Microsoft.Azure.WebJobs.Extensions.DurableTask.RetryOptions.Handle">
-            <summary>
-            Gets or sets a delegate to call on exception to determine if retries should proceed.
-            </summary>
-            <value>
-            The delegate to handle exception to determie if retries should proceed.
-            </value>
-        </member>
-        <member name="T:Microsoft.Azure.WebJobs.Extensions.DurableTask.StartOrchestrationArgs">
-            <summary>
-            Parameters for starting a new instance of an orchestration.
-            </summary>
-            <remarks>
-            This class is primarily intended for use with <c>IAsyncCollector&lt;T&gt;</c>.
-            </remarks>
-        </member>
-        <member name="M:Microsoft.Azure.WebJobs.Extensions.DurableTask.StartOrchestrationArgs.#ctor(System.String,System.Object)">
-            <summary>
-            Initializes a new instance of the <see cref="T:Microsoft.Azure.WebJobs.Extensions.DurableTask.StartOrchestrationArgs"/> class.
-            </summary>
-            <param name="functionName">The name of the orchestrator function to start.</param>
-            <param name="input">The JSON-serializeable input for the orchestrator function.</param>
-        </member>
-        <member name="M:Microsoft.Azure.WebJobs.Extensions.DurableTask.StartOrchestrationArgs.#ctor">
-            <summary>
-            Initializes a new instance of the <see cref="T:Microsoft.Azure.WebJobs.Extensions.DurableTask.StartOrchestrationArgs"/> class.
-            </summary>
-        </member>
-        <member name="P:Microsoft.Azure.WebJobs.Extensions.DurableTask.StartOrchestrationArgs.FunctionName">
-            <summary>
-            Gets or sets the name of the orchestrator function to start.
-            </summary>
-            <value>The name of the orchestrator function to start.</value>
-        </member>
-        <member name="P:Microsoft.Azure.WebJobs.Extensions.DurableTask.StartOrchestrationArgs.InstanceId">
-            <summary>
-            Gets or sets the instance ID to assign to the started orchestration.
-            </summary>
-            <remarks>
-            If this property value is null (the default), then a randomly generated instance ID will be assigned automatically.
-            </remarks>
-            <value>The instance ID to assign.</value>
-        </member>
-        <member name="P:Microsoft.Azure.WebJobs.Extensions.DurableTask.StartOrchestrationArgs.Input">
-            <summary>
-            Gets or sets the JSON-serializeable input data for the orchestrator function.
-            </summary>
-            <value>JSON-serializeable input value for the orchestrator function.</value>
-        </member>
-        <member name="T:Microsoft.Azure.WebJobs.Extensions.DurableTask.StatusResponsePayload">
-            <summary>
-            Response for Orchestration Status Query.
-            </summary>
-        </member>
-        <member name="P:Microsoft.Azure.WebJobs.Extensions.DurableTask.StatusResponsePayload.Name">
-            <summary>
-            Name.
-            </summary>
-        </member>
-        <member name="P:Microsoft.Azure.WebJobs.Extensions.DurableTask.StatusResponsePayload.InstanceId">
-            <summary>
-            InstanceId.
-            </summary>
-        </member>
-        <member name="P:Microsoft.Azure.WebJobs.Extensions.DurableTask.StatusResponsePayload.RuntimeStatus">
-            <summary>
-            Runtime status.
-            </summary>
-        </member>
-        <member name="P:Microsoft.Azure.WebJobs.Extensions.DurableTask.StatusResponsePayload.Input">
-            <summary>
-            Input.
-            </summary>
-        </member>
-        <member name="P:Microsoft.Azure.WebJobs.Extensions.DurableTask.StatusResponsePayload.CustomStatus">
-            <summary>
-            Custom status.
-            </summary>
-        </member>
-        <member name="P:Microsoft.Azure.WebJobs.Extensions.DurableTask.StatusResponsePayload.Output">
-            <summary>
-            Output.
-            </summary>
-        </member>
-        <member name="P:Microsoft.Azure.WebJobs.Extensions.DurableTask.StatusResponsePayload.CreatedTime">
-            <summary>
-            Created time value.
-            </summary>
-        </member>
-        <member name="P:Microsoft.Azure.WebJobs.Extensions.DurableTask.StatusResponsePayload.LastUpdatedTime">
-            <summary>
-            Last updated time.
-            </summary>
-        </member>
-        <member name="P:Microsoft.Azure.WebJobs.Extensions.DurableTask.StatusResponsePayload.HistoryEvents">
-            <summary>
-            JSON object representing history for an orchestration execution.
-            </summary>
-        </member>
-        <member name="T:Microsoft.Azure.WebJobs.Extensions.DurableTask.ActivityTriggerAttribute">
-            <summary>
-            Trigger attribute used for durable activity functions.
-            </summary>
-        </member>
-        <member name="P:Microsoft.Azure.WebJobs.Extensions.DurableTask.ActivityTriggerAttribute.Activity">
-            <summary>
-            Gets or sets the name of the activity function.
-            </summary>
-            <value>
-            The name of the activity function or <c>null</c> to use the function name.
-            </value>
-        </member>
-        <member name="T:Microsoft.Azure.WebJobs.Extensions.DurableTask.EntityTriggerAttribute">
-            <summary>
-            Trigger attribute used for durable entity functions.
-            </summary>
-        </member>
-        <member name="P:Microsoft.Azure.WebJobs.Extensions.DurableTask.EntityTriggerAttribute.EntityName">
-            <summary>
-            Gets or sets the name of the entity.
-            </summary>
-            <remarks>
-            If not specified, the function name is used as the name of the entity.
-            </remarks>
-            <value>
-            The name of the entity or <c>null</c> to use the function name.
-            </value>
-        </member>
-        <member name="T:Microsoft.Azure.WebJobs.Extensions.DurableTask.OrchestrationTriggerAttribute">
-            <summary>
-            Trigger attribute used for durable orchestrator functions.
-            </summary>
-        </member>
-        <member name="P:Microsoft.Azure.WebJobs.Extensions.DurableTask.OrchestrationTriggerAttribute.Orchestration">
-            <summary>
-            Gets or sets the name of the orchestrator function.
-            </summary>
-            <remarks>
-            If not specified, the function name is used as the name of the orchestration.
-            </remarks>
-            <value>
-            The name of the orchestrator function or <c>null</c> to use the function name.
-            </value>
-        </member>
-        <member name="T:Microsoft.Azure.WebJobs.Extensions.DurableTask.WebJobsConnectionStringProvider">
-            <summary>
-            Connection string provider which resolves connection strings from the WebJobs context.
-            </summary>
-        </member>
-        <member name="M:Microsoft.Azure.WebJobs.Extensions.DurableTask.WebJobsConnectionStringProvider.Resolve(System.String)">
-            <inheritdoc />
-        </member>
-    </members>
-</doc>
->>>>>>> eb186ead
+<?xml version="1.0"?>
+<doc>
+    <assembly>
+        <name>Microsoft.Azure.WebJobs.Extensions.DurableTask</name>
+    </assembly>
+    <members>
+        <member name="T:Microsoft.Azure.WebJobs.Extensions.DurableTask.AzureStorageDurabilityProvider">
+            <summary>
+            The Azure Storage implementation of additional methods not required by IOrchestrationService.
+            </summary>
+        </member>
+        <member name="P:Microsoft.Azure.WebJobs.Extensions.DurableTask.AzureStorageDurabilityProvider.ConnectionName">
+            <summary>
+            The app setting containing the Azure Storage connection string.
+            </summary>
+        </member>
+        <member name="M:Microsoft.Azure.WebJobs.Extensions.DurableTask.AzureStorageDurabilityProvider.GetAllOrchestrationStates(System.Threading.CancellationToken)">
+            <inheritdoc/>
+        </member>
+        <member name="M:Microsoft.Azure.WebJobs.Extensions.DurableTask.AzureStorageDurabilityProvider.GetOrchestrationStateWithInputsAsync(System.String,System.Boolean)">
+            <inheritdoc/>
+        </member>
+        <member name="M:Microsoft.Azure.WebJobs.Extensions.DurableTask.AzureStorageDurabilityProvider.RewindAsync(System.String,System.String)">
+            <inheritdoc/>
+        </member>
+        <member name="M:Microsoft.Azure.WebJobs.Extensions.DurableTask.AzureStorageDurabilityProvider.GetAllOrchestrationStatesWithFilters(System.DateTime,System.Nullable{System.DateTime},System.Collections.Generic.IEnumerable{Microsoft.Azure.WebJobs.Extensions.DurableTask.OrchestrationRuntimeStatus},System.Threading.CancellationToken)">
+            <inheritdoc/>
+        </member>
+        <member name="M:Microsoft.Azure.WebJobs.Extensions.DurableTask.AzureStorageDurabilityProvider.RetrieveSerializedEntityState(Microsoft.Azure.WebJobs.Extensions.DurableTask.EntityId)">
+            <inheritdoc/>
+        </member>
+        <member name="M:Microsoft.Azure.WebJobs.Extensions.DurableTask.AzureStorageDurabilityProvider.PurgeInstanceHistoryByInstanceId(System.String)">
+            <inheritdoc/>
+        </member>
+        <member name="M:Microsoft.Azure.WebJobs.Extensions.DurableTask.AzureStorageDurabilityProvider.PurgeHistoryByFilters(System.DateTime,System.Nullable{System.DateTime},System.Collections.Generic.IEnumerable{DurableTask.Core.OrchestrationStatus})">
+            <inheritdoc/>
+        </member>
+        <member name="M:Microsoft.Azure.WebJobs.Extensions.DurableTask.AzureStorageDurabilityProvider.GetOrchestrationStateWithPagination(Microsoft.Azure.WebJobs.Extensions.DurableTask.OrchestrationStatusQueryCondition,System.Threading.CancellationToken)">
+            <inheritdoc/>
+        </member>
+        <member name="T:Microsoft.Azure.WebJobs.Extensions.DurableTask.DurableActivityContext">
+            <summary>
+            The default parameter type for activity functions.
+            </summary>
+        </member>
+        <member name="P:Microsoft.Azure.WebJobs.Extensions.DurableTask.DurableActivityContext.Microsoft#Azure#WebJobs#Extensions#DurableTask#IDurableActivityContext#InstanceId">
+            <inheritdoc />
+        </member>
+        <member name="M:Microsoft.Azure.WebJobs.Extensions.DurableTask.DurableActivityContext.GetRawInput">
+            <summary>
+            Returns the input of the task activity in its raw JSON string value.
+            </summary>
+            <returns>
+            The raw JSON-formatted activity input as a string value.
+            </returns>
+        </member>
+        <member name="M:Microsoft.Azure.WebJobs.Extensions.DurableTask.DurableActivityContext.GetInputAsJson">
+            <summary>
+            Gets the input of the current activity function instance as a <c>JToken</c>.
+            </summary>
+            <returns>
+            The parsed <c>JToken</c> representation of the activity input.
+            </returns>
+        </member>
+        <member name="M:Microsoft.Azure.WebJobs.Extensions.DurableTask.DurableActivityContext.Microsoft#Azure#WebJobs#Extensions#DurableTask#IDurableActivityContext#GetInput``1">
+            <inheritdoc />
+        </member>
+        <member name="M:Microsoft.Azure.WebJobs.Extensions.DurableTask.DurableActivityContext.SetOutput(System.Object)">
+            <summary>
+            Sets the JSON-serializeable output of the activity function.
+            </summary>
+            <remarks>
+            If this method is not called explicitly, the return value of the activity function is used as the output.
+            </remarks>
+            <param name="output">
+            The JSON-serializeable value to use as the activity function output.
+            </param>
+        </member>
+        <member name="T:Microsoft.Azure.WebJobs.Extensions.DurableTask.DurableClient">
+            <summary>
+            Client for starting, querying, terminating, and raising events to orchestration instances.
+            </summary>
+        </member>
+        <member name="P:Microsoft.Azure.WebJobs.Extensions.DurableTask.DurableClient.Microsoft#Azure#WebJobs#Extensions#DurableTask#IDurableOrchestrationClient#TaskHubName">
+            <inheritdoc />
+        </member>
+        <member name="M:Microsoft.Azure.WebJobs.Extensions.DurableTask.DurableClient.Microsoft#Azure#WebJobs#Extensions#DurableTask#IDurableOrchestrationClient#CreateCheckStatusResponse(System.Net.Http.HttpRequestMessage,System.String,System.Boolean)">
+            <inheritdoc />
+        </member>
+        <member name="M:Microsoft.Azure.WebJobs.Extensions.DurableTask.DurableClient.Microsoft#Azure#WebJobs#Extensions#DurableTask#IDurableOrchestrationClient#CreateCheckStatusResponse(Microsoft.AspNetCore.Http.HttpRequest,System.String,System.Boolean)">
+            <inheritdoc />
+        </member>
+        <member name="M:Microsoft.Azure.WebJobs.Extensions.DurableTask.DurableClient.Microsoft#Azure#WebJobs#Extensions#DurableTask#IDurableOrchestrationClient#CreateHttpManagementPayload(System.String)">
+            <inheritdoc />
+        </member>
+        <member name="M:Microsoft.Azure.WebJobs.Extensions.DurableTask.DurableClient.Microsoft#Azure#WebJobs#Extensions#DurableTask#IDurableOrchestrationClient#WaitForCompletionOrCreateCheckStatusResponseAsync(System.Net.Http.HttpRequestMessage,System.String,System.TimeSpan,System.TimeSpan)">
+            <inheritdoc />
+        </member>
+        <member name="M:Microsoft.Azure.WebJobs.Extensions.DurableTask.DurableClient.Microsoft#Azure#WebJobs#Extensions#DurableTask#IDurableOrchestrationClient#WaitForCompletionOrCreateCheckStatusResponseAsync(Microsoft.AspNetCore.Http.HttpRequest,System.String,System.TimeSpan,System.TimeSpan)">
+            <inheritdoc />
+        </member>
+        <member name="M:Microsoft.Azure.WebJobs.Extensions.DurableTask.DurableClient.Microsoft#Azure#WebJobs#Extensions#DurableTask#IDurableOrchestrationClient#StartNewAsync``1(System.String,System.String,``0)">
+            <inheritdoc />
+        </member>
+        <member name="M:Microsoft.Azure.WebJobs.Extensions.DurableTask.DurableClient.Microsoft#Azure#WebJobs#Extensions#DurableTask#IDurableOrchestrationClient#RaiseEventAsync(System.String,System.String,System.Object)">
+            <inheritdoc />
+        </member>
+        <member name="M:Microsoft.Azure.WebJobs.Extensions.DurableTask.DurableClient.Microsoft#Azure#WebJobs#Extensions#DurableTask#IDurableOrchestrationClient#RaiseEventAsync(System.String,System.String,System.String,System.Object,System.String)">
+            <inheritdoc />
+        </member>
+        <member name="M:Microsoft.Azure.WebJobs.Extensions.DurableTask.DurableClient.Microsoft#Azure#WebJobs#Extensions#DurableTask#IDurableEntityClient#SignalEntityAsync(Microsoft.Azure.WebJobs.Extensions.DurableTask.EntityId,System.String,System.Object,System.String,System.String)">
+            <inheritdoc />
+        </member>
+        <member name="M:Microsoft.Azure.WebJobs.Extensions.DurableTask.DurableClient.Microsoft#Azure#WebJobs#Extensions#DurableTask#IDurableOrchestrationClient#TerminateAsync(System.String,System.String)">
+            <inheritdoc />
+        </member>
+        <member name="M:Microsoft.Azure.WebJobs.Extensions.DurableTask.DurableClient.Microsoft#Azure#WebJobs#Extensions#DurableTask#IDurableOrchestrationClient#RewindAsync(System.String,System.String)">
+            <inheritdoc />
+        </member>
+        <member name="M:Microsoft.Azure.WebJobs.Extensions.DurableTask.DurableClient.Microsoft#Azure#WebJobs#Extensions#DurableTask#IDurableOrchestrationClient#GetStatusAsync(System.String,System.Boolean,System.Boolean,System.Boolean)">
+            <inheritdoc />
+        </member>
+        <member name="M:Microsoft.Azure.WebJobs.Extensions.DurableTask.DurableClient.Microsoft#Azure#WebJobs#Extensions#DurableTask#IDurableOrchestrationClient#GetStatusAsync(System.Threading.CancellationToken)">
+            <inheritdoc />
+        </member>
+        <member name="M:Microsoft.Azure.WebJobs.Extensions.DurableTask.DurableClient.Microsoft#Azure#WebJobs#Extensions#DurableTask#IDurableOrchestrationClient#GetStatusAsync(System.DateTime,System.Nullable{System.DateTime},System.Collections.Generic.IEnumerable{Microsoft.Azure.WebJobs.Extensions.DurableTask.OrchestrationRuntimeStatus},System.Threading.CancellationToken)">
+            <inheritdoc />
+        </member>
+        <member name="M:Microsoft.Azure.WebJobs.Extensions.DurableTask.DurableClient.Microsoft#Azure#WebJobs#Extensions#DurableTask#IDurableOrchestrationClient#PurgeInstanceHistoryAsync(System.String)">
+            <inheritdoc />
+        </member>
+        <member name="M:Microsoft.Azure.WebJobs.Extensions.DurableTask.DurableClient.Microsoft#Azure#WebJobs#Extensions#DurableTask#IDurableOrchestrationClient#PurgeInstanceHistoryAsync(System.DateTime,System.Nullable{System.DateTime},System.Collections.Generic.IEnumerable{DurableTask.Core.OrchestrationStatus})">
+            <inheritdoc />
+        </member>
+        <member name="M:Microsoft.Azure.WebJobs.Extensions.DurableTask.DurableClient.Microsoft#Azure#WebJobs#Extensions#DurableTask#IDurableOrchestrationClient#GetStatusAsync(Microsoft.Azure.WebJobs.Extensions.DurableTask.OrchestrationStatusQueryCondition,System.Threading.CancellationToken)">
+            <inheritdoc />
+        </member>
+        <member name="T:Microsoft.Azure.WebJobs.Extensions.DurableTask.DurableCommonContext">
+            <summary>
+            Common functionality used by both <see cref="T:Microsoft.Azure.WebJobs.Extensions.DurableTask.DurableOrchestrationContext"/>
+            and <see cref="T:Microsoft.Azure.WebJobs.Extensions.DurableTask.DurableEntityContext"/>.
+            </summary>
+        </member>
+        <member name="T:Microsoft.Azure.WebJobs.Extensions.DurableTask.DurableEntityContext">
+            <summary>
+            Context object passed to application code executing entity operations.
+            </summary>
+        </member>
+        <member name="T:Microsoft.Azure.WebJobs.Extensions.DurableTask.DurableOrchestrationContext">
+            <summary>
+            Parameter data for orchestration bindings that can be used to schedule function-based activities.
+            </summary>
+        </member>
+        <member name="P:Microsoft.Azure.WebJobs.Extensions.DurableTask.DurableOrchestrationContext.Microsoft#Azure#WebJobs#Extensions#DurableTask#IDurableOrchestrationContext#CurrentUtcDateTime">
+            <inheritdoc/>
+        </member>
+        <member name="P:Microsoft.Azure.WebJobs.Extensions.DurableTask.DurableOrchestrationContext.Microsoft#Azure#WebJobs#Extensions#DurableTask#IDurableOrchestrationContext#IsReplaying">
+            <inheritdoc/>
+        </member>
+        <member name="P:Microsoft.Azure.WebJobs.Extensions.DurableTask.DurableOrchestrationContext.Microsoft#Azure#WebJobs#Extensions#DurableTask#IDurableOrchestrationContext#Name">
+            <inheritdoc />
+        </member>
+        <member name="P:Microsoft.Azure.WebJobs.Extensions.DurableTask.DurableOrchestrationContext.Microsoft#Azure#WebJobs#Extensions#DurableTask#IDurableOrchestrationContext#InstanceId">
+            <inheritdoc />
+        </member>
+        <member name="P:Microsoft.Azure.WebJobs.Extensions.DurableTask.DurableOrchestrationContext.Microsoft#Azure#WebJobs#Extensions#DurableTask#IDurableOrchestrationContext#ParentInstanceId">
+            <inheritdoc />
+        </member>
+        <member name="M:Microsoft.Azure.WebJobs.Extensions.DurableTask.DurableOrchestrationContext.GetRawInput">
+            <summary>
+            Returns the orchestrator function input as a raw JSON string value.
+            </summary>
+            <returns>
+            The raw JSON-formatted orchestrator function input.
+            </returns>
+        </member>
+        <member name="M:Microsoft.Azure.WebJobs.Extensions.DurableTask.DurableOrchestrationContext.GetInputAsJson">
+            <summary>
+            Gets the input of the current orchestrator function instance as a <c>JToken</c>.
+            </summary>
+            <returns>
+            The parsed <c>JToken</c> representation of the orchestrator function input.
+            </returns>
+        </member>
+        <member name="M:Microsoft.Azure.WebJobs.Extensions.DurableTask.DurableOrchestrationContext.Microsoft#Azure#WebJobs#Extensions#DurableTask#IDurableOrchestrationContext#GetInput``1">
+            <inheritdoc />
+        </member>
+        <member name="M:Microsoft.Azure.WebJobs.Extensions.DurableTask.DurableOrchestrationContext.SetOutput(System.Object)">
+            <summary>
+            Sets the JSON-serializeable output of the current orchestrator function.
+            </summary>
+            <remarks>
+            If this method is not called explicitly, the return value of the orchestrator function is used as the output.
+            </remarks>
+            <param name="output">The JSON-serializeable value to use as the orchestrator function output.</param>
+        </member>
+        <member name="M:Microsoft.Azure.WebJobs.Extensions.DurableTask.DurableOrchestrationContext.Microsoft#Azure#WebJobs#Extensions#DurableTask#IDurableOrchestrationContext#SetCustomStatus(System.Object)">
+            <inheritdoc />
+        </member>
+        <member name="M:Microsoft.Azure.WebJobs.Extensions.DurableTask.DurableOrchestrationContext.Microsoft#Azure#WebJobs#Extensions#DurableTask#IDurableOrchestrationContext#CallSubOrchestratorAsync``1(System.String,System.String,System.Object)">
+            <inheritdoc />
+        </member>
+        <member name="M:Microsoft.Azure.WebJobs.Extensions.DurableTask.DurableOrchestrationContext.Microsoft#Azure#WebJobs#Extensions#DurableTask#IDurableOrchestrationContext#CallSubOrchestratorWithRetryAsync``1(System.String,Microsoft.Azure.WebJobs.Extensions.DurableTask.RetryOptions,System.String,System.Object)">
+            <inheritdoc />
+        </member>
+        <member name="M:Microsoft.Azure.WebJobs.Extensions.DurableTask.DurableOrchestrationContext.Microsoft#Azure#WebJobs#Extensions#DurableTask#IDurableOrchestrationContext#CreateTimer``1(System.DateTime,``0,System.Threading.CancellationToken)">
+            <inheritdoc />
+        </member>
+        <member name="M:Microsoft.Azure.WebJobs.Extensions.DurableTask.DurableOrchestrationContext.Microsoft#Azure#WebJobs#Extensions#DurableTask#IDurableOrchestrationContext#WaitForExternalEvent``1(System.String)">
+            <inheritdoc />
+        </member>
+        <member name="M:Microsoft.Azure.WebJobs.Extensions.DurableTask.DurableOrchestrationContext.Microsoft#Azure#WebJobs#Extensions#DurableTask#IDurableOrchestrationContext#WaitForExternalEvent``1(System.String,System.TimeSpan)">
+            <inheritdoc/>
+        </member>
+        <member name="M:Microsoft.Azure.WebJobs.Extensions.DurableTask.DurableOrchestrationContext.Microsoft#Azure#WebJobs#Extensions#DurableTask#IDurableOrchestrationContext#WaitForExternalEvent``1(System.String,System.TimeSpan,``0)">
+            <inheritdoc/>
+        </member>
+        <member name="M:Microsoft.Azure.WebJobs.Extensions.DurableTask.DurableOrchestrationContext.Microsoft#Azure#WebJobs#Extensions#DurableTask#IDurableOrchestrationContext#CallActivityAsync``1(System.String,System.Object)">
+            <inheritdoc />
+        </member>
+        <member name="M:Microsoft.Azure.WebJobs.Extensions.DurableTask.DurableOrchestrationContext.Microsoft#Azure#WebJobs#Extensions#DurableTask#IDurableOrchestrationContext#CallActivityWithRetryAsync``1(System.String,Microsoft.Azure.WebJobs.Extensions.DurableTask.RetryOptions,System.Object)">
+            <inheritdoc />
+        </member>
+        <member name="M:Microsoft.Azure.WebJobs.Extensions.DurableTask.DurableOrchestrationContext.Microsoft#Azure#WebJobs#Extensions#DurableTask#IDurableOrchestrationContext#IsLocked(System.Collections.Generic.IReadOnlyList{Microsoft.Azure.WebJobs.Extensions.DurableTask.EntityId}@)">
+            <inheritdoc/>
+        </member>
+        <member name="M:Microsoft.Azure.WebJobs.Extensions.DurableTask.DurableOrchestrationContext.Microsoft#Azure#WebJobs#Extensions#DurableTask#IDurableOrchestrationContext#NewGuid">
+            <inheritdoc/>
+        </member>
+        <member name="M:Microsoft.Azure.WebJobs.Extensions.DurableTask.DurableOrchestrationContext.Microsoft#Azure#WebJobs#Extensions#DurableTask#IDurableOrchestrationContext#SignalEntity(Microsoft.Azure.WebJobs.Extensions.DurableTask.EntityId,System.String,System.Object)">
+            <inheritdoc/>
+        </member>
+        <member name="M:Microsoft.Azure.WebJobs.Extensions.DurableTask.DurableOrchestrationContext.Microsoft#Azure#WebJobs#Extensions#DurableTask#IDurableOrchestrationContext#StartNewOrchestration(System.String,System.Object,System.String)">
+            <inheritdoc/>
+        </member>
+        <member name="M:Microsoft.Azure.WebJobs.Extensions.DurableTask.DurableOrchestrationContext.Microsoft#Azure#WebJobs#Extensions#DurableTask#IDurableOrchestrationContext#ContinueAsNew(System.Object,System.Boolean)">
+            <inheritdoc />
+        </member>
+        <member name="M:Microsoft.Azure.WebJobs.Extensions.DurableTask.DurableOrchestrationContext.Microsoft#Azure#WebJobs#Extensions#DurableTask#IDurableOrchestrationContext#CallEntityAsync``1(Microsoft.Azure.WebJobs.Extensions.DurableTask.EntityId,System.String,System.Object)">
+            <inheritdoc/>
+        </member>
+        <member name="M:Microsoft.Azure.WebJobs.Extensions.DurableTask.DurableOrchestrationContext.Microsoft#Azure#WebJobs#Extensions#DurableTask#IDurableOrchestrationContext#CallEntityAsync(Microsoft.Azure.WebJobs.Extensions.DurableTask.EntityId,System.String,System.Object)">
+            <inheritdoc/>
+        </member>
+        <member name="M:Microsoft.Azure.WebJobs.Extensions.DurableTask.DurableOrchestrationContext.Microsoft#Azure#WebJobs#Extensions#DurableTask#IDurableOrchestrationContext#LockAsync(Microsoft.Azure.WebJobs.Extensions.DurableTask.EntityId[])">
+            <inheritdoc/>
+        </member>
+        <member name="T:Microsoft.Azure.WebJobs.Extensions.DurableTask.DurableContextExtensions">
+            <summary>
+            Defines convenient overloads for calling the context methods, for all the contexts.
+            </summary>
+        </member>
+        <member name="M:Microsoft.Azure.WebJobs.Extensions.DurableTask.DurableContextExtensions.CallActivityAsync(Microsoft.Azure.WebJobs.Extensions.DurableTask.IDurableOrchestrationContext,System.String,System.Object)">
+            <summary>
+            Schedules an activity function named <paramref name="functionName"/> for execution.
+            </summary>
+            <param name="context">The context object.</param>
+            <param name="functionName">The name of the activity function to call.</param>
+            <param name="input">The JSON-serializeable input to pass to the activity function.</param>
+            <returns>A durable task that completes when the called function completes or fails.</returns>
+            <exception cref="T:System.ArgumentException">
+            The specified function does not exist, is disabled, or is not an orchestrator function.
+            </exception>
+            <exception cref="T:System.InvalidOperationException">
+            The current thread is different than the thread which started the orchestrator execution.
+            </exception>
+            <exception cref="T:Microsoft.Azure.WebJobs.Extensions.DurableTask.FunctionFailedException">
+            The activity function failed with an unhandled exception.
+            </exception>
+        </member>
+        <member name="M:Microsoft.Azure.WebJobs.Extensions.DurableTask.DurableContextExtensions.CallActivityWithRetryAsync(Microsoft.Azure.WebJobs.Extensions.DurableTask.IDurableOrchestrationContext,System.String,Microsoft.Azure.WebJobs.Extensions.DurableTask.RetryOptions,System.Object)">
+            <summary>
+            Schedules an activity function named <paramref name="functionName"/> for execution with retry options.
+            </summary>
+            <param name="context">The context object.</param>
+            <param name="functionName">The name of the activity function to call.</param>
+            <param name="retryOptions">The retry option for the activity function.</param>
+            <param name="input">The JSON-serializeable input to pass to the activity function.</param>
+            <returns>A durable task that completes when the called activity function completes or fails.</returns>
+            <exception cref="T:System.ArgumentNullException">
+            The retry option object is null.
+            </exception>
+            <exception cref="T:System.ArgumentException">
+            The specified function does not exist, is disabled, or is not an orchestrator function.
+            </exception>
+            <exception cref="T:System.InvalidOperationException">
+            The current thread is different than the thread which started the orchestrator execution.
+            </exception>
+            <exception cref="T:Microsoft.Azure.WebJobs.Extensions.DurableTask.FunctionFailedException">
+            The activity function failed with an unhandled exception.
+            </exception>
+        </member>
+        <member name="M:Microsoft.Azure.WebJobs.Extensions.DurableTask.DurableContextExtensions.CallSubOrchestratorAsync(Microsoft.Azure.WebJobs.Extensions.DurableTask.IDurableOrchestrationContext,System.String,System.Object)">
+            <summary>
+            Schedules an orchestrator function named <paramref name="functionName"/> for execution.
+            </summary>
+            <param name="context">The context object.</param>
+            <param name="functionName">The name of the orchestrator function to call.</param>
+            <param name="input">The JSON-serializeable input to pass to the orchestrator function.</param>
+            <returns>A durable task that completes when the called orchestrator function completes or fails.</returns>
+            <exception cref="T:System.ArgumentException">
+            The specified function does not exist, is disabled, or is not an orchestrator function.
+            </exception>
+            <exception cref="T:System.InvalidOperationException">
+            The current thread is different than the thread which started the orchestrator execution.
+            </exception>
+            <exception cref="T:Microsoft.Azure.WebJobs.Extensions.DurableTask.FunctionFailedException">
+            The sub-orchestrator function failed with an unhandled exception.
+            </exception>
+        </member>
+        <member name="M:Microsoft.Azure.WebJobs.Extensions.DurableTask.DurableContextExtensions.CallSubOrchestratorAsync(Microsoft.Azure.WebJobs.Extensions.DurableTask.IDurableOrchestrationContext,System.String,System.String,System.Object)">
+            <summary>
+            Schedules an orchestrator function named <paramref name="functionName"/> for execution.
+            </summary>
+            <param name="context">The context object.</param>
+            <param name="functionName">The name of the orchestrator function to call.</param>
+            <param name="instanceId">A unique ID to use for the sub-orchestration instance.</param>
+            <param name="input">The JSON-serializeable input to pass to the orchestrator function.</param>
+            <returns>A durable task that completes when the called orchestrator function completes or fails.</returns>
+            <exception cref="T:System.ArgumentException">
+            The specified function does not exist, is disabled, or is not an orchestrator function.
+            </exception>
+            <exception cref="T:System.InvalidOperationException">
+            The current thread is different than the thread which started the orchestrator execution.
+            </exception>
+            <exception cref="T:Microsoft.Azure.WebJobs.Extensions.DurableTask.FunctionFailedException">
+            The activity function failed with an unhandled exception.
+            </exception>
+        </member>
+        <member name="M:Microsoft.Azure.WebJobs.Extensions.DurableTask.DurableContextExtensions.CallSubOrchestratorAsync``1(Microsoft.Azure.WebJobs.Extensions.DurableTask.IDurableOrchestrationContext,System.String,System.Object)">
+            <summary>
+            Schedules an orchestration function named <paramref name="functionName"/> for execution.
+            </summary>
+            <typeparam name="TResult">The return type of the scheduled orchestrator function.</typeparam>
+            <param name="context">The context object.</param>
+            <param name="functionName">The name of the orchestrator function to call.</param>
+            <param name="input">The JSON-serializeable input to pass to the orchestrator function.</param>
+            <returns>A durable task that completes when the called orchestrator function completes or fails.</returns>
+            <exception cref="T:System.ArgumentException">
+            The specified function does not exist, is disabled, or is not an orchestrator function.
+            </exception>
+            <exception cref="T:System.InvalidOperationException">
+            The current thread is different than the thread which started the orchestrator execution.
+            </exception>
+            <exception cref="T:Microsoft.Azure.WebJobs.Extensions.DurableTask.FunctionFailedException">
+            The activity function failed with an unhandled exception.
+            </exception>
+        </member>
+        <member name="M:Microsoft.Azure.WebJobs.Extensions.DurableTask.DurableContextExtensions.CallSubOrchestratorWithRetryAsync(Microsoft.Azure.WebJobs.Extensions.DurableTask.IDurableOrchestrationContext,System.String,Microsoft.Azure.WebJobs.Extensions.DurableTask.RetryOptions,System.Object)">
+            <summary>
+            Schedules an orchestrator function named <paramref name="functionName"/> for execution with retry options.
+            </summary>
+            <param name="context">The context object.</param>
+            <param name="functionName">The name of the orchestrator function to call.</param>
+            <param name="retryOptions">The retry option for the orchestrator function.</param>
+            <param name="input">The JSON-serializeable input to pass to the orchestrator function.</param>
+            <returns>A durable task that completes when the called orchestrator function completes or fails.</returns>
+            <exception cref="T:System.ArgumentNullException">
+            The retry option object is null.
+            </exception>
+            <exception cref="T:System.ArgumentException">
+            The specified function does not exist, is disabled, or is not an orchestrator function.
+            </exception>
+            <exception cref="T:System.InvalidOperationException">
+            The current thread is different than the thread which started the orchestrator execution.
+            </exception>
+            <exception cref="T:Microsoft.Azure.WebJobs.Extensions.DurableTask.FunctionFailedException">
+            The activity function failed with an unhandled exception.
+            </exception>
+        </member>
+        <member name="M:Microsoft.Azure.WebJobs.Extensions.DurableTask.DurableContextExtensions.CallSubOrchestratorWithRetryAsync(Microsoft.Azure.WebJobs.Extensions.DurableTask.IDurableOrchestrationContext,System.String,Microsoft.Azure.WebJobs.Extensions.DurableTask.RetryOptions,System.String,System.Object)">
+            <summary>
+            Schedules an orchestrator function named <paramref name="functionName"/> for execution with retry options.
+            </summary>
+            <param name="context">The context object.</param>
+            <param name="functionName">The name of the orchestrator function to call.</param>
+            <param name="retryOptions">The retry option for the orchestrator function.</param>
+            <param name="instanceId">A unique ID to use for the sub-orchestration instance.</param>
+            <param name="input">The JSON-serializeable input to pass to the orchestrator function.</param>
+            <returns>A durable task that completes when the called orchestrator function completes or fails.</returns>
+            <exception cref="T:System.ArgumentNullException">
+            The retry option object is null.
+            </exception>
+            <exception cref="T:System.ArgumentException">
+            The specified function does not exist, is disabled, or is not an orchestrator function.
+            </exception>
+            <exception cref="T:System.InvalidOperationException">
+            The current thread is different than the thread which started the orchestrator execution.
+            </exception>
+            <exception cref="T:Microsoft.Azure.WebJobs.Extensions.DurableTask.FunctionFailedException">
+            The activity function failed with an unhandled exception.
+            </exception>
+        </member>
+        <member name="M:Microsoft.Azure.WebJobs.Extensions.DurableTask.DurableContextExtensions.CallSubOrchestratorWithRetryAsync``1(Microsoft.Azure.WebJobs.Extensions.DurableTask.IDurableOrchestrationContext,System.String,Microsoft.Azure.WebJobs.Extensions.DurableTask.RetryOptions,System.Object)">
+            <summary>
+            Schedules an orchestrator function named <paramref name="functionName"/> for execution with retry options.
+            </summary>
+            <typeparam name="TResult">The return type of the scheduled orchestrator function.</typeparam>
+            <param name="context">The context object.</param>
+            <param name="functionName">The name of the orchestrator function to call.</param>
+            <param name="retryOptions">The retry option for the orchestrator function.</param>
+            <param name="input">The JSON-serializeable input to pass to the orchestrator function.</param>
+            <returns>A durable task that completes when the called orchestrator function completes or fails.</returns>
+            <exception cref="T:System.ArgumentNullException">
+            The retry option object is null.
+            </exception>
+            <exception cref="T:System.ArgumentException">
+            The specified function does not exist, is disabled, or is not an orchestrator function.
+            </exception>
+            <exception cref="T:System.InvalidOperationException">
+            The current thread is different than the thread which started the orchestrator execution.
+            </exception>
+            <exception cref="T:Microsoft.Azure.WebJobs.Extensions.DurableTask.FunctionFailedException">
+            The activity function failed with an unhandled exception.
+            </exception>
+        </member>
+        <member name="M:Microsoft.Azure.WebJobs.Extensions.DurableTask.DurableContextExtensions.CreateTimer(Microsoft.Azure.WebJobs.Extensions.DurableTask.IDurableOrchestrationContext,System.DateTime,System.Threading.CancellationToken)">
+            <summary>
+            Creates a durable timer that expires at a specified time.
+            </summary>
+            <remarks>
+            All durable timers created using this method must either expire or be cancelled
+            using the <paramref name="cancelToken"/> before the orchestrator function completes.
+            Otherwise the underlying framework will keep the instance alive until the timer expires.
+            </remarks>
+            <param name="context">The context object.</param>
+            <param name="fireAt">The time at which the timer should expire.</param>
+            <param name="cancelToken">The <c>CancellationToken</c> to use for cancelling the timer.</param>
+            <returns>A durable task that completes when the durable timer expires.</returns>
+        </member>
+        <member name="M:Microsoft.Azure.WebJobs.Extensions.DurableTask.DurableContextExtensions.WaitForExternalEvent(Microsoft.Azure.WebJobs.Extensions.DurableTask.IDurableOrchestrationContext,System.String)">
+            <summary>
+            Waits asynchronously for an event to be raised with name <paramref name="name"/>.
+            </summary>
+            <remarks>
+            External clients can raise events to a waiting orchestration instance using
+            <see cref="M:Microsoft.Azure.WebJobs.Extensions.DurableTask.IDurableOrchestrationClient.RaiseEventAsync(System.String,System.String,System.Object)"/> with the object parameter set to <c>null</c>.
+            </remarks>
+            <param name="context">The context object.</param>
+            <param name="name">The name of the event to wait for.</param>
+            <returns>A durable task that completes when the external event is received.</returns>
+        </member>
+        <member name="M:Microsoft.Azure.WebJobs.Extensions.DurableTask.DurableContextExtensions.WaitForExternalEvent(Microsoft.Azure.WebJobs.Extensions.DurableTask.IDurableOrchestrationContext,System.String,System.TimeSpan)">
+            <summary>
+            Waits asynchronously for an event to be raised with name <paramref name="name"/>.
+            </summary>
+            <remarks>
+            External clients can raise events to a waiting orchestration instance using
+            <see cref="M:Microsoft.Azure.WebJobs.Extensions.DurableTask.IDurableOrchestrationClient.RaiseEventAsync(System.String,System.String,System.Object)"/> with the object parameter set to <c>null</c>.
+            </remarks>
+            <param name="context">The context object.</param>
+            <param name="name">The name of the event to wait for.</param>
+            <param name="timeout">The duration after which to throw a TimeoutException.</param>
+            <returns>A durable task that completes when the external event is received.</returns>
+            <exception cref="T:System.TimeoutException">
+            The external event was not received before the timeout expired.
+            </exception>
+        </member>
+        <member name="M:Microsoft.Azure.WebJobs.Extensions.DurableTask.DurableContextExtensions.CallEntityAsync``1(Microsoft.Azure.WebJobs.Extensions.DurableTask.IDurableOrchestrationContext,Microsoft.Azure.WebJobs.Extensions.DurableTask.EntityId,System.String)">
+            <summary>
+            Calls an operation on an entity and returns the result asynchronously.
+            </summary>
+            <typeparam name="TResult">The JSON-serializable result type of the operation.</typeparam>
+            <param name="context">The context object.</param>
+            <param name="entityId">The target entity.</param>
+            <param name="operationName">The name of the operation.</param>
+            <returns>A task representing the result of the operation.</returns>
+        </member>
+        <member name="M:Microsoft.Azure.WebJobs.Extensions.DurableTask.DurableContextExtensions.CallEntityAsync(Microsoft.Azure.WebJobs.Extensions.DurableTask.IDurableOrchestrationContext,Microsoft.Azure.WebJobs.Extensions.DurableTask.EntityId,System.String)">
+            <summary>
+            Calls an operation on an entity and waits for it to complete.
+            </summary>
+            <param name="context">The context object.</param>
+            <param name="entityId">The target entity.</param>
+            <param name="operationName">The name of the operation.</param>
+            <returns>A task representing the completion of the operation on the entity.</returns>
+        </member>
+        <member name="M:Microsoft.Azure.WebJobs.Extensions.DurableTask.DurableContextExtensions.WaitForCompletionOrCreateCheckStatusResponseAsync(Microsoft.Azure.WebJobs.Extensions.DurableTask.IDurableOrchestrationClient,System.Net.Http.HttpRequestMessage,System.String)">
+            <summary>
+            Creates an HTTP response which either contains a payload of management URLs for a non-completed instance
+            or contains the payload containing the output of the completed orchestration.
+            </summary>
+            <remarks>
+            If the orchestration instance completes within the default 10 second timeout, then the HTTP response payload will
+            contain the output of the orchestration instance formatted as JSON. However, if the orchestration does not
+            complete within this timeout, then the HTTP response will be identical to that of the
+            <see cref="M:Microsoft.Azure.WebJobs.Extensions.DurableTask.IDurableOrchestrationClient.CreateCheckStatusResponse(System.Net.Http.HttpRequestMessage,System.String,System.Boolean)"/> API.
+            </remarks>
+            <param name="client">The client object.</param>
+            <param name="request">The HTTP request that triggered the current function.</param>
+            <param name="instanceId">The unique ID of the instance to check.</param>
+            <returns>An HTTP response which may include a 202 and location header or a 200 with the durable function output in the response body.</returns>
+        </member>
+        <member name="M:Microsoft.Azure.WebJobs.Extensions.DurableTask.DurableContextExtensions.WaitForCompletionOrCreateCheckStatusResponseAsync(Microsoft.Azure.WebJobs.Extensions.DurableTask.IDurableOrchestrationClient,System.Net.Http.HttpRequestMessage,System.String,System.TimeSpan)">
+            <summary>
+            Creates an HTTP response which either contains a payload of management URLs for a non-completed instance
+            or contains the payload containing the output of the completed orchestration.
+            </summary>
+            <remarks>
+            If the orchestration instance completes within the specified timeout, then the HTTP response payload will
+            contain the output of the orchestration instance formatted as JSON. However, if the orchestration does not
+            complete within the specified timeout, then the HTTP response will be identical to that of the
+            <see cref="M:Microsoft.Azure.WebJobs.Extensions.DurableTask.IDurableOrchestrationClient.CreateCheckStatusResponse(System.Net.Http.HttpRequestMessage,System.String,System.Boolean)"/> API.
+            </remarks>
+            <param name="client">The client object.</param>
+            <param name="request">The HTTP request that triggered the current function.</param>
+            <param name="instanceId">The unique ID of the instance to check.</param>
+            <param name="timeout">Total allowed timeout for output from the durable function. The default value is 10 seconds.</param>
+            <returns>An HTTP response which may include a 202 and location header or a 200 with the durable function output in the response body.</returns>
+        </member>
+        <member name="M:Microsoft.Azure.WebJobs.Extensions.DurableTask.DurableContextExtensions.StartNewAsync(Microsoft.Azure.WebJobs.Extensions.DurableTask.IDurableOrchestrationClient,System.String,System.String)">
+            <summary>
+            Starts a new execution of the specified orchestrator function.
+            </summary>
+            <param name="client">The client object.</param>
+            <param name="orchestratorFunctionName">The name of the orchestrator function to start.</param>
+            <param name="instanceId">The ID to use for the new orchestration instance.</param>
+            <returns>A task that completes when the orchestration is started. The task contains the instance id of the started
+            orchestratation instance.</returns>
+            <exception cref="T:System.ArgumentException">
+            The specified function does not exist, is disabled, or is not an orchestrator function.
+            </exception>
+        </member>
+        <member name="M:Microsoft.Azure.WebJobs.Extensions.DurableTask.DurableContextExtensions.StartNewAsync``1(Microsoft.Azure.WebJobs.Extensions.DurableTask.IDurableOrchestrationClient,System.String,``0)">
+            <summary>
+            Starts a new execution of the specified orchestrator function.
+            </summary>
+            <param name="client">The client object.</param>
+            <param name="orchestratorFunctionName">The name of the orchestrator function to start.</param>
+            <param name="input">JSON-serializeable input value for the orchestrator function.</param>
+            <typeparam name="T">The type of the input value for the orchestrator function.</typeparam>
+            <returns>A task that completes when the orchestration is started. The task contains the instance id of the started
+            orchestratation instance.</returns>
+            <exception cref="T:System.ArgumentException">
+            The specified function does not exist, is disabled, or is not an orchestrator function.
+            </exception>
+        </member>
+        <member name="M:Microsoft.Azure.WebJobs.Extensions.DurableTask.DurableContextExtensions.StartNewAsync(Microsoft.Azure.WebJobs.Extensions.DurableTask.IDurableOrchestrationClient,System.String)">
+            <summary>
+            Starts a new execution of the specified orchestrator function.
+            </summary>
+            <param name="client">The client object.</param>
+            <param name="orchestratorFunctionName">The name of the orchestrator function to start.</param>
+            <returns>A task that completes when the orchestration is started. The task contains the instance id of the started
+            orchestratation instance.</returns>
+            <exception cref="T:System.ArgumentException">
+            The specified function does not exist, is disabled, or is not an orchestrator function.
+            </exception>
+        </member>
+        <member name="M:Microsoft.Azure.WebJobs.Extensions.DurableTask.DurableContextExtensions.RaiseEventAsync(Microsoft.Azure.WebJobs.Extensions.DurableTask.IDurableOrchestrationClient,System.String,System.String)">
+            <summary>
+            Sends an event notification message to a waiting orchestration instance.
+            </summary>
+            <remarks>
+            <para>
+            In order to handle the event, the target orchestration instance must be waiting for an
+            event named <paramref name="eventName"/> using the
+            <see cref="M:Microsoft.Azure.WebJobs.Extensions.DurableTask.IDurableOrchestrationContext.WaitForExternalEvent``1(System.String)"/> API.
+            </para>
+            </remarks>
+            <exception cref="T:System.ArgumentException">The instance id does not corespond to a valid orchestration instance.</exception>
+            <exception cref="T:System.InvalidOperationException">The orchestration instance with the provided instance id is not running.</exception>
+            <param name="client">The client object.</param>
+            <param name="instanceId">The ID of the orchestration instance that will handle the event.</param>
+            <param name="eventName">The name of the event.</param>
+            <returns>A task that completes when the event notification message has been enqueued.</returns>
+        </member>
+        <member name="M:Microsoft.Azure.WebJobs.Extensions.DurableTask.DurableContextExtensions.GetStatusAsync(Microsoft.Azure.WebJobs.Extensions.DurableTask.IDurableOrchestrationClient,System.String)">
+            <summary>
+            Gets the status of the specified orchestration instance.
+            </summary>
+            <param name="client">The client object.</param>
+            <param name="instanceId">The ID of the orchestration instance to query.</param>
+            <returns>Returns a task which completes when the status has been fetched.</returns>
+        </member>
+        <member name="M:Microsoft.Azure.WebJobs.Extensions.DurableTask.DurableContextExtensions.GetStatusAsync(Microsoft.Azure.WebJobs.Extensions.DurableTask.IDurableOrchestrationClient,System.String,System.Boolean)">
+            <summary>
+            Gets the status of the specified orchestration instance.
+            </summary>
+            <param name="client">The client object.</param>
+            <param name="instanceId">The ID of the orchestration instance to query.</param>
+            <param name="showHistory">Boolean marker for including execution history in the response.</param>
+            <returns>Returns a task which completes when the status has been fetched.</returns>
+        </member>
+        <member name="M:Microsoft.Azure.WebJobs.Extensions.DurableTask.DurableContextExtensions.CreateReplaySafeLogger(Microsoft.Azure.WebJobs.Extensions.DurableTask.IDurableOrchestrationContext,Microsoft.Extensions.Logging.ILogger)">
+            <summary>
+            Returns an instance of ILogger that is replay safe, ensuring the logger logs only when the orchestrator
+            is not replaying that line of code.
+            </summary>
+            <param name="context">The context object.</param>
+            <param name="logger">An instance of ILogger.</param>
+            <returns>An instance of a replay safe ILogger.</returns>
+        </member>
+        <member name="T:Microsoft.Azure.WebJobs.Extensions.DurableTask.IDurableActivityContext">
+            <summary>
+            Provides functionality available to durable activities.
+            </summary>
+        </member>
+        <member name="P:Microsoft.Azure.WebJobs.Extensions.DurableTask.IDurableActivityContext.InstanceId">
+            <summary>
+            Gets the instance ID of the currently executing orchestration.
+            </summary>
+            <remarks>
+            The instance ID is generated and fixed when the orchestrator function is scheduled. It can be either
+            auto-generated, in which case it is formatted as a GUID, or it can be user-specified with any format.
+            </remarks>
+            <value>
+            The ID of the current orchestration instance.
+            </value>
+        </member>
+        <member name="M:Microsoft.Azure.WebJobs.Extensions.DurableTask.IDurableActivityContext.GetInput``1">
+            <summary>
+            Gets the input of the current activity function as a deserialized value.
+            </summary>
+            <typeparam name="T">Any data contract type that matches the JSON input.</typeparam>
+            <returns>The deserialized input value.</returns>
+        </member>
+        <member name="T:Microsoft.Azure.WebJobs.Extensions.DurableTask.IDurableClient">
+            <summary>
+            Provides functionality available to durable orchestration and entity clients.
+            </summary>
+        </member>
+        <member name="P:Microsoft.Azure.WebJobs.Extensions.DurableTask.IDurableClient.TaskHubName">
+            <summary>
+            Gets the name of the task hub configured on this client instance.
+            </summary>
+            <value>
+            The name of the task hub.
+            </value>
+        </member>
+        <member name="T:Microsoft.Azure.WebJobs.Extensions.DurableTask.IDurableEntityClient">
+            <summary>
+            Provides functionality available to durable entity clients.
+            </summary>
+        </member>
+        <member name="P:Microsoft.Azure.WebJobs.Extensions.DurableTask.IDurableEntityClient.TaskHubName">
+            <summary>
+            Gets the name of the task hub configured on this client instance.
+            </summary>
+            <value>
+            The name of the task hub.
+            </value>
+        </member>
+        <member name="M:Microsoft.Azure.WebJobs.Extensions.DurableTask.IDurableEntityClient.SignalEntityAsync(Microsoft.Azure.WebJobs.Extensions.DurableTask.EntityId,System.String,System.Object,System.String,System.String)">
+            <summary>
+            Signals an entity to perform an operation.
+            </summary>
+            <param name="entityId">The target entity.</param>
+            <param name="operationName">The name of the operation.</param>
+            <param name="operationInput">The input for the operation.</param>
+            <param name="taskHubName">The TaskHubName of the target entity.</param>
+            <param name="connectionName">The name of the connection string associated with <paramref name="taskHubName"/>.</param>
+            <returns>A task that completes when the message has been reliably enqueued.</returns>
+        </member>
+        <member name="M:Microsoft.Azure.WebJobs.Extensions.DurableTask.IDurableEntityClient.ReadEntityStateAsync``1(Microsoft.Azure.WebJobs.Extensions.DurableTask.EntityId,System.String,System.String)">
+            <summary>
+            Tries to read the current state of an entity. Returns default(<typeparamref name="T"/>) if the entity does not
+            exist, or if the JSON-serialized state of the entity is larger than 16KB.
+            </summary>
+            <typeparam name="T">The JSON-serializable type of the entity.</typeparam>
+            <param name="entityId">The target entity.</param>
+            <param name="taskHubName">The TaskHubName of the target entity.</param>
+            <param name="connectionName">The name of the connection string associated with <paramref name="taskHubName"/>.</param>
+            <returns>a response containing the current state of the entity.</returns>
+        </member>
+        <member name="T:Microsoft.Azure.WebJobs.Extensions.DurableTask.IDurableEntityContext">
+            <summary>
+            Provides functionality for application code implementing an entity operation.
+            </summary>
+        </member>
+        <member name="P:Microsoft.Azure.WebJobs.Extensions.DurableTask.IDurableEntityContext.EntityName">
+            <summary>
+            Gets the name of the currently executing entity.
+            </summary>
+        </member>
+        <member name="P:Microsoft.Azure.WebJobs.Extensions.DurableTask.IDurableEntityContext.EntityKey">
+            <summary>
+            Gets the key of the currently executing entity.
+            </summary>
+        </member>
+        <member name="P:Microsoft.Azure.WebJobs.Extensions.DurableTask.IDurableEntityContext.EntityId">
+            <summary>
+            Gets the id of the currently executing entity.
+            </summary>
+        </member>
+        <member name="P:Microsoft.Azure.WebJobs.Extensions.DurableTask.IDurableEntityContext.OperationName">
+            <summary>
+            Gets the name of the operation that was called.
+            </summary>
+            <remarks>
+            An operation invocation on an entity includes an operation name, which states what
+            operation to perform, and optionally an operation input.
+            </remarks>
+        </member>
+        <member name="P:Microsoft.Azure.WebJobs.Extensions.DurableTask.IDurableEntityContext.HasState">
+            <summary>
+            Whether this entity has a state.
+            </summary>
+        </member>
+        <member name="M:Microsoft.Azure.WebJobs.Extensions.DurableTask.IDurableEntityContext.GetState``1(System.Func{``0})">
+            <summary>
+            Gets the current state of this entity, for reading and/or updating.
+            If this entity has no state yet, creates it.
+            </summary>
+            <typeparam name="TState">The JSON-serializable type of the entity state.</typeparam>
+            <param name="initializer">Provides an initial value to use for the state, instead of default(<typeparamref name="TState"/>).</param>
+            <returns>The current state of this entity.</returns>
+            <exception cref="T:System.InvalidCastException">If the current state has an incompatible type.</exception>
+        </member>
+        <member name="M:Microsoft.Azure.WebJobs.Extensions.DurableTask.IDurableEntityContext.SetState(System.Object)">
+            <summary>
+            Sets the current state of this entity.
+            </summary>
+            <param name="state">The JSON-serializable state of the entity.</param>
+        </member>
+        <member name="M:Microsoft.Azure.WebJobs.Extensions.DurableTask.IDurableEntityContext.DeleteState">
+            <summary>
+            Deletes the state of this entity.
+            </summary>
+        </member>
+        <member name="M:Microsoft.Azure.WebJobs.Extensions.DurableTask.IDurableEntityContext.GetInput``1">
+            <summary>
+            Gets the input for this operation, as a deserialized value.
+            </summary>
+            <typeparam name="TInput">The JSON-serializable type used for the operation input.</typeparam>
+            <returns>The operation input, or default(<typeparamref name="TInput"/>) if none.</returns>
+            <remarks>
+            An operation invocation on an entity includes an operation name, which states what
+            operation to perform, and optionally an operation input.
+            </remarks>
+        </member>
+        <member name="M:Microsoft.Azure.WebJobs.Extensions.DurableTask.IDurableEntityContext.GetInput(System.Type)">
+            <summary>
+            Gets the input for this operation, as a deserialized value.
+            </summary>
+            <param name="inputType">The JSON-serializable type used for the operation input.</param>
+            <returns>The operation input, or default(<paramref name="inputType"/>) if none.</returns>
+            <remarks>
+            An operation invocation on an entity includes an operation name, which states what
+            operation to perform, and optionally an operation input.
+            </remarks>
+        </member>
+        <member name="M:Microsoft.Azure.WebJobs.Extensions.DurableTask.IDurableEntityContext.Return(System.Object)">
+            <summary>
+            Returns the given result to the caller of this operation.
+            </summary>
+            <param name="result">the result to return.</param>
+        </member>
+        <member name="M:Microsoft.Azure.WebJobs.Extensions.DurableTask.IDurableEntityContext.SignalEntity(Microsoft.Azure.WebJobs.Extensions.DurableTask.EntityId,System.String,System.Object)">
+            <summary>
+            Signals an entity to perform an operation, without waiting for a response. Any result or exception is ignored (fire and forget).
+            </summary>
+            <param name="entity">The target entity.</param>
+            <param name="operationName">The name of the operation.</param>
+            <param name="operationInput">The operation input.</param>
+        </member>
+        <member name="M:Microsoft.Azure.WebJobs.Extensions.DurableTask.IDurableEntityContext.StartNewOrchestration(System.String,System.Object,System.String)">
+            <summary>
+            Schedules a orchestration function named <paramref name="functionName"/> for execution./>.
+            Any result or exception is ignored (fire and forget).
+            </summary>
+            <param name="functionName">The name of the orchestrator function to call.</param>
+            <param name="input">the input to pass to the orchestrator function.</param>
+            <param name="instanceId">optionally, an instance id for the orchestration. By default, a random GUID is used.</param>
+            <exception cref="T:System.ArgumentException">
+            The specified function does not exist, is disabled, or is not an orchestrator function.
+            </exception>
+            <returns>The instance id of the new orchestration.</returns>
+        </member>
+        <member name="T:Microsoft.Azure.WebJobs.Extensions.DurableTask.IDurableOrchestrationClient">
+            <summary>
+            Provides functionality available to durable orchestration clients.
+            </summary>
+        </member>
+        <member name="P:Microsoft.Azure.WebJobs.Extensions.DurableTask.IDurableOrchestrationClient.TaskHubName">
+            <summary>
+            Gets the name of the task hub configured on this client instance.
+            </summary>
+            <value>
+            The name of the task hub.
+            </value>
+        </member>
+        <member name="M:Microsoft.Azure.WebJobs.Extensions.DurableTask.IDurableOrchestrationClient.CreateCheckStatusResponse(System.Net.Http.HttpRequestMessage,System.String,System.Boolean)">
+            <summary>
+            Creates an HTTP response that is useful for checking the status of the specified instance.
+            </summary>
+            <remarks>
+            The payload of the returned <see cref="T:System.Net.Http.HttpResponseMessage"/> contains HTTP API URLs that can
+            be used to query the status of the orchestration, raise events to the orchestration, or
+            terminate the orchestration.
+            </remarks>
+            <param name="request">The HTTP request that triggered the current orchestration instance.</param>
+            <param name="instanceId">The ID of the orchestration instance to check.</param>
+            <param name="returnInternalServerErrorOnFailure">Optional parameter that configures the http response code returned. Defaults to <c>false</c>.
+            If <c>true</c>, the returned http response code will be a 500 when the orchestrator is in a failed state, when <c>false</c> it will
+            return 200.</param>
+            <returns>An HTTP 202 response with a Location header and a payload containing instance control URLs.</returns>
+        </member>
+        <member name="M:Microsoft.Azure.WebJobs.Extensions.DurableTask.IDurableOrchestrationClient.CreateCheckStatusResponse(Microsoft.AspNetCore.Http.HttpRequest,System.String,System.Boolean)">
+            <summary>
+            Creates an HTTP response that is useful for checking the status of the specified instance.
+            </summary>
+            <remarks>
+            The payload of the returned <see cref="T:Microsoft.AspNetCore.Mvc.IActionResult"/> contains HTTP API URLs that can
+            be used to query the status of the orchestration, raise events to the orchestration, or
+            terminate the orchestration.
+            </remarks>
+            <param name="request">The HTTP request that triggered the current orchestration instance.</param>
+            <param name="instanceId">The ID of the orchestration instance to check.</param>
+            <param name="returnInternalServerErrorOnFailure">Optional parameter that configures the http response code returned. Defaults to <c>false</c>.
+            If <c>true</c>, the returned http response code will be a 500 when the orchestrator is in a failed state, when <c>false</c> it will
+            return 200.</param>
+            <returns>An HTTP 202 response with a Location header and a payload containing instance control URLs.</returns>
+        </member>
+        <member name="M:Microsoft.Azure.WebJobs.Extensions.DurableTask.IDurableOrchestrationClient.CreateHttpManagementPayload(System.String)">
+            <summary>
+            Creates a <see cref="T:Microsoft.Azure.WebJobs.Extensions.DurableTask.HttpManagementPayload"/> object that contains status, terminate and send external event HTTP endpoints.
+            </summary>
+            <param name="instanceId">The ID of the orchestration instance to check.</param>
+            <returns>Instance of the <see cref="T:Microsoft.Azure.WebJobs.Extensions.DurableTask.HttpManagementPayload"/> class.</returns>
+        </member>
+        <member name="M:Microsoft.Azure.WebJobs.Extensions.DurableTask.IDurableOrchestrationClient.WaitForCompletionOrCreateCheckStatusResponseAsync(System.Net.Http.HttpRequestMessage,System.String,System.TimeSpan,System.TimeSpan)">
+            <summary>
+            Creates an HTTP response which either contains a payload of management URLs for a non-completed instance
+            or contains the payload containing the output of the completed orchestration.
+            </summary>
+            <remarks>
+            If the orchestration instance completes within the specified timeout, then the HTTP response payload will
+            contain the output of the orchestration instance formatted as JSON. However, if the orchestration does not
+            complete within the specified timeout, then the HTTP response will be identical to that of the
+            <see cref="M:Microsoft.Azure.WebJobs.Extensions.DurableTask.IDurableOrchestrationClient.CreateCheckStatusResponse(System.Net.Http.HttpRequestMessage,System.String,System.Boolean)"/> API.
+            </remarks>
+            <param name="request">The HTTP request that triggered the current function.</param>
+            <param name="instanceId">The unique ID of the instance to check.</param>
+            <param name="timeout">Total allowed timeout for output from the durable function. The default value is 10 seconds.</param>
+            <param name="retryInterval">The timeout between checks for output from the durable function. The default value is 1 second.</param>
+            <returns>An HTTP response which may include a 202 and location header or a 200 with the durable function output in the response body.</returns>
+        </member>
+        <member name="M:Microsoft.Azure.WebJobs.Extensions.DurableTask.IDurableOrchestrationClient.WaitForCompletionOrCreateCheckStatusResponseAsync(Microsoft.AspNetCore.Http.HttpRequest,System.String,System.TimeSpan,System.TimeSpan)">
+            <summary>
+            Creates an HTTP response which either contains a payload of management URLs for a non-completed instance
+            or contains the payload containing the output of the completed orchestration.
+            </summary>
+            <remarks>
+            If the orchestration instance completes within the specified timeout, then the HTTP response payload will
+            contain the output of the orchestration instance formatted as JSON. However, if the orchestration does not
+            complete within the specified timeout, then the HTTP response will be identical to that of the
+            <see cref="M:Microsoft.Azure.WebJobs.Extensions.DurableTask.IDurableOrchestrationClient.CreateCheckStatusResponse(Microsoft.AspNetCore.Http.HttpRequest,System.String,System.Boolean)"/> API.
+            </remarks>
+            <param name="request">The HTTP request that triggered the current function.</param>
+            <param name="instanceId">The unique ID of the instance to check.</param>
+            <param name="timeout">Total allowed timeout for output from the durable function. The default value is 10 seconds.</param>
+            <param name="retryInterval">The timeout between checks for output from the durable function. The default value is 1 second.</param>
+            <returns>An HTTP response which may include a 202 and location header or a 200 with the durable function output in the response body.</returns>
+        </member>
+        <member name="M:Microsoft.Azure.WebJobs.Extensions.DurableTask.IDurableOrchestrationClient.StartNewAsync``1(System.String,System.String,``0)">
+            <summary>
+            Starts a new instance of the specified orchestrator function.
+            </summary>
+            <remarks>
+            If an orchestration instance with the specified ID already exists, the existing instance
+            will be silently replaced by this new instance.
+            </remarks>
+            <param name="orchestratorFunctionName">The name of the orchestrator function to start.</param>
+            <param name="instanceId">The ID to use for the new orchestration instance.</param>
+            <param name="input">JSON-serializeable input value for the orchestrator function.</param>
+            <typeparam name="T">The type of the input value for the orchestrator function.</typeparam>
+            <returns>A task that completes when the orchestration is started. The task contains the instance id of the started
+            orchestratation instance.</returns>
+            <exception cref="T:System.ArgumentException">
+            The specified function does not exist, is disabled, or is not an orchestrator function.
+            </exception>
+        </member>
+        <member name="M:Microsoft.Azure.WebJobs.Extensions.DurableTask.IDurableOrchestrationClient.RaiseEventAsync(System.String,System.String,System.Object)">
+            <summary>
+            Sends an event notification message to a waiting orchestration instance.
+            </summary>
+            <remarks>
+            <para>
+            In order to handle the event, the target orchestration instance must be waiting for an
+            event named <paramref name="eventName"/> using the
+            <see cref="M:Microsoft.Azure.WebJobs.Extensions.DurableTask.IDurableOrchestrationContext.WaitForExternalEvent``1(System.String)"/> API.
+            </para>
+            </remarks>
+            <exception cref="T:System.ArgumentException">The instance id does not corespond to a valid orchestration instance.</exception>
+            <exception cref="T:System.InvalidOperationException">The orchestration instance with the provided instance id is not running.</exception>
+            <param name="instanceId">The ID of the orchestration instance that will handle the event.</param>
+            <param name="eventName">The name of the event.</param>
+            <param name="eventData">The JSON-serializeable data associated with the event.</param>
+            <returns>A task that completes when the event notification message has been enqueued.</returns>
+        </member>
+        <member name="M:Microsoft.Azure.WebJobs.Extensions.DurableTask.IDurableOrchestrationClient.RaiseEventAsync(System.String,System.String,System.String,System.Object,System.String)">
+            <summary>
+            Sends an event notification message to a waiting orchestration instance.
+            </summary>
+            <remarks>
+            <para>
+            In order to handle the event, the target orchestration instance must be waiting for an
+            event named <paramref name="eventName"/> using the
+            <see cref="M:Microsoft.Azure.WebJobs.Extensions.DurableTask.IDurableOrchestrationContext.WaitForExternalEvent``1(System.String)"/> API.
+            </para><para>
+            If the specified instance is not found or not running, this operation will throw an exception.
+            </para>
+            </remarks>
+            <exception cref="T:System.ArgumentException">The instance id does not corespond to a valid orchestration instance.</exception>
+            <exception cref="T:System.InvalidOperationException">The orchestration instance with the provided instance id is not running.</exception>
+            <param name="taskHubName">The TaskHubName of the orchestration that will handle the event.</param>
+            <param name="instanceId">The ID of the orchestration instance that will handle the event.</param>
+            <param name="eventName">The name of the event.</param>
+            <param name="eventData">The JSON-serializeable data associated with the event.</param>
+            <param name="connectionName">The name of the connection string associated with <paramref name="taskHubName"/>.</param>
+            <returns>A task that completes when the event notification message has been enqueued.</returns>
+        </member>
+        <member name="M:Microsoft.Azure.WebJobs.Extensions.DurableTask.IDurableOrchestrationClient.TerminateAsync(System.String,System.String)">
+            <summary>
+            Terminates a running orchestration instance.
+            </summary>
+            <remarks>
+            <para>
+            Terminating an orchestration instance has no effect on any in-flight activity function executions
+            or sub-orchestrations that were started by the current orchestration instance.
+            </para>
+            </remarks>
+            <exception cref="T:System.ArgumentException">The instance id does not corespond to a valid orchestration instance.</exception>
+            <exception cref="T:System.InvalidOperationException">The orchestration instance with the provided instance id is not running.</exception>
+            <param name="instanceId">The ID of the orchestration instance to terminate.</param>
+            <param name="reason">The reason for terminating the orchestration instance.</param>
+            <returns>A task that completes when the terminate message is enqueued if necessary.</returns>
+        </member>
+        <member name="M:Microsoft.Azure.WebJobs.Extensions.DurableTask.IDurableOrchestrationClient.RewindAsync(System.String,System.String)">
+            <summary>
+            Rewinds the specified failed orchestration instance with a reason.
+            </summary>
+            <param name="instanceId">The ID of the orchestration instance to rewind.</param>
+            <param name="reason">The reason for rewinding the orchestration instance.</param>
+            <returns>A task that completes when the rewind message is enqueued.</returns>
+        </member>
+        <member name="M:Microsoft.Azure.WebJobs.Extensions.DurableTask.IDurableOrchestrationClient.GetStatusAsync(System.String,System.Boolean,System.Boolean,System.Boolean)">
+            <summary>
+            Gets the status of the specified orchestration instance.
+            </summary>
+            <param name="instanceId">The ID of the orchestration instance to query.</param>
+            <param name="showHistory">Boolean marker for including execution history in the response.</param>
+            <param name="showHistoryOutput">Boolean marker for including input and output in the execution history response.</param>
+            <param name="showInput">If set, fetch and return the input for the orchestration instance.</param>
+            <returns>Returns a task which completes when the status has been fetched.</returns>
+        </member>
+        <member name="M:Microsoft.Azure.WebJobs.Extensions.DurableTask.IDurableOrchestrationClient.GetStatusAsync(System.Threading.CancellationToken)">
+            <summary>
+            Gets all the status of the orchestration instances.
+            </summary>
+            <param name="cancellationToken">Cancellation token that can be used to cancel the status query operation.</param>
+            <returns>Returns orchestration status for all instances.</returns>
+        </member>
+        <member name="M:Microsoft.Azure.WebJobs.Extensions.DurableTask.IDurableOrchestrationClient.GetStatusAsync(System.DateTime,System.Nullable{System.DateTime},System.Collections.Generic.IEnumerable{Microsoft.Azure.WebJobs.Extensions.DurableTask.OrchestrationRuntimeStatus},System.Threading.CancellationToken)">
+            <summary>
+            Gets the status of all orchestration instances that match the specified conditions.
+            </summary>
+            <param name="createdTimeFrom">Return orchestration instances which were created after this DateTime.</param>
+            <param name="createdTimeTo">Return orchestration instances which were created before this DateTime.</param>
+            <param name="runtimeStatus">Return orchestration instances which matches the runtimeStatus.</param>
+            <param name="cancellationToken">Cancellation token that can be used to cancel the status query operation.</param>
+            <returns>Returns orchestration status for all instances.</returns>
+        </member>
+        <member name="M:Microsoft.Azure.WebJobs.Extensions.DurableTask.IDurableOrchestrationClient.PurgeInstanceHistoryAsync(System.String)">
+            <summary>
+            Purge the history for a concrete instance.
+            </summary>
+            <param name="instanceId">The ID of the orchestration instance to purge.</param>
+            <returns>Returns an instance of <see cref="T:Microsoft.Azure.WebJobs.Extensions.DurableTask.PurgeHistoryResult"/>.</returns>
+        </member>
+        <member name="M:Microsoft.Azure.WebJobs.Extensions.DurableTask.IDurableOrchestrationClient.PurgeInstanceHistoryAsync(System.DateTime,System.Nullable{System.DateTime},System.Collections.Generic.IEnumerable{DurableTask.Core.OrchestrationStatus})">
+            <summary>
+            Purge the orchestration history for instances that match the conditions.
+            </summary>
+            <param name="createdTimeFrom">Start creation time for querying instances for purging.</param>
+            <param name="createdTimeTo">End creation time for querying instances for purging.</param>
+            <param name="runtimeStatus">List of runtime status for querying instances for purging. Only Completed, Terminated, or Failed will be processed.</param>
+            <returns>Returns an instance of <see cref="T:Microsoft.Azure.WebJobs.Extensions.DurableTask.PurgeHistoryResult"/>.</returns>
+        </member>
+        <member name="M:Microsoft.Azure.WebJobs.Extensions.DurableTask.IDurableOrchestrationClient.GetStatusAsync(Microsoft.Azure.WebJobs.Extensions.DurableTask.OrchestrationStatusQueryCondition,System.Threading.CancellationToken)">
+            <summary>
+            Gets the status of all orchestration instances with paging that match the specified conditions.
+            </summary>
+            <param name="condition">Return orchestration instances that match the specified conditions.</param>
+            <param name="cancellationToken">Cancellation token that can be used to cancel the status query operation.</param>
+            <returns>Returns each page of orchestration status for all instances and continuation token of next page.</returns>
+        </member>
+        <member name="T:Microsoft.Azure.WebJobs.Extensions.DurableTask.IDurableOrchestrationContext">
+            <summary>
+            Provides functionality available to orchestration code.
+            </summary>
+        </member>
+        <member name="P:Microsoft.Azure.WebJobs.Extensions.DurableTask.IDurableOrchestrationContext.Name">
+            <summary>
+            Gets the name of the current orchestration function.
+            </summary>
+        </member>
+        <member name="P:Microsoft.Azure.WebJobs.Extensions.DurableTask.IDurableOrchestrationContext.InstanceId">
+            <summary>
+            Gets the instance ID of the currently executing orchestration.
+            </summary>
+            <remarks>
+            The instance ID is generated and fixed when the orchestrator function is scheduled. It can be either
+            auto-generated, in which case it is formatted as a GUID, or it can be user-specified with any format.
+            </remarks>
+            <value>
+            The ID of the current orchestration instance.
+            </value>
+        </member>
+        <member name="P:Microsoft.Azure.WebJobs.Extensions.DurableTask.IDurableOrchestrationContext.ParentInstanceId">
+            <summary>
+            Gets the parent instance ID of the currently executing sub-orchestration.
+            </summary>
+            <remarks>
+            The parent instance ID is generated and fixed when the parent orchestrator function is scheduled. It can be either
+            auto-generated, in which case it is formatted as a GUID, or it can be user-specified with any format.
+            </remarks>
+            <value>
+            The ID of the parent orchestration of the current sub-orchestration instance. The value will be available only in sub-orchestrations.
+            </value>
+        </member>
+        <member name="P:Microsoft.Azure.WebJobs.Extensions.DurableTask.IDurableOrchestrationContext.CurrentUtcDateTime">
+            <summary>
+            Gets the current date/time in a way that is safe for use in orchestrations and entity operations.
+            </summary>
+            <remarks>
+            This date/time value is derived from the orchestration or entity history. It always returns the same value
+            at specific points in the orchestrator function code, making it deterministic and safe for replay.
+            </remarks>
+            <value>The orchestration or entity's current date/time in UTC.</value>
+        </member>
+        <member name="P:Microsoft.Azure.WebJobs.Extensions.DurableTask.IDurableOrchestrationContext.IsReplaying">
+            <summary>
+            Gets a value indicating whether the orchestration or operation is currently replaying itself.
+            </summary>
+            <remarks>
+            This property is useful when there is logic that needs to run only when *not* replaying. For example, certain types of application logging may become too noisy when duplicated
+            as part of replay. The application code could check to see whether the function is
+            being replayed and then issue the log statements when this value is <c>false</c>.
+            </remarks>
+            <value>
+            <c>true</c> if the orchestration or operation is currently being replayed; otherwise <c>false</c>.
+            </value>
+        </member>
+        <member name="M:Microsoft.Azure.WebJobs.Extensions.DurableTask.IDurableOrchestrationContext.GetInput``1">
+            <summary>
+            Gets the input of the current orchestrator function as a deserialized value.
+            </summary>
+            <typeparam name="TInput">Any data contract type that matches the JSON input.</typeparam>
+            <returns>The deserialized input value.</returns>
+        </member>
+        <member name="M:Microsoft.Azure.WebJobs.Extensions.DurableTask.IDurableOrchestrationContext.SetOutput(System.Object)">
+            <summary>
+            Sets the output for the current orchestration.
+            </summary>
+            <param name="output">The JSON-serializeable output of the orchestration.</param>
+        </member>
+        <member name="M:Microsoft.Azure.WebJobs.Extensions.DurableTask.IDurableOrchestrationContext.ContinueAsNew(System.Object,System.Boolean)">
+            <summary>
+            Restarts the orchestration by clearing its history.
+            </summary>
+            <remarks>
+            <para>Large orchestration histories can consume a lot of memory and cause delays in
+            instance load times. This method can be used to periodically truncate the stored
+            history of an orchestration instance.</para>
+            <para>Note that any unprocessed external events will be discarded when an orchestration
+            instance restarts itself using this method.</para>
+            </remarks>
+            <param name="input">The JSON-serializeable data to re-initialize the instance with.</param>
+            <param name="preserveUnprocessedEvents">
+            If set to <c>true</c>, re-adds any unprocessed external events into the new execution
+            history when the orchestration instance restarts. If <c>false</c>, any unprocessed
+            external events will be discarded when the orchestration instance restarts.
+            </param>
+        </member>
+        <member name="M:Microsoft.Azure.WebJobs.Extensions.DurableTask.IDurableOrchestrationContext.SetCustomStatus(System.Object)">
+            <summary>
+            Sets the JSON-serializeable status of the current orchestrator function.
+            </summary>
+            <remarks>
+            The <paramref name="customStatusObject"/> value is serialized to JSON and will
+            be made available to the orchestration status query APIs. The serialized JSON
+            value must not exceed 16 KB of UTF-16 encoded text.
+            </remarks>
+            <param name="customStatusObject">The JSON-serializeable value to use as the orchestrator function's custom status.</param>
+        </member>
+        <member name="M:Microsoft.Azure.WebJobs.Extensions.DurableTask.IDurableOrchestrationContext.CallHttpAsync(System.Net.Http.HttpMethod,System.Uri,System.String)">
+            <summary>
+            Makes an HTTP call to the specified uri.
+            </summary>
+            <param name="method">HttpMethod used for api call.</param>
+            <param name="uri">uri used to make the HTTP call.</param>
+            <param name="content">Content passed in the HTTP request.</param>
+            <returns>A <see cref="T:System.Threading.Tasks.Task`1"/>Result of the HTTP call.</returns>
+        </member>
+        <member name="M:Microsoft.Azure.WebJobs.Extensions.DurableTask.IDurableOrchestrationContext.CallHttpAsync(Microsoft.Azure.WebJobs.Extensions.DurableTask.DurableHttpRequest)">
+            <summary>
+            Makes an HTTP call using the information in the DurableHttpRequest.
+            </summary>
+            <param name="req">The DurableHttpRequest used to make the HTTP call.</param>
+            <returns>A <see cref="T:System.Threading.Tasks.Task`1"/>Result of the HTTP call.</returns>
+        </member>
+        <member name="M:Microsoft.Azure.WebJobs.Extensions.DurableTask.IDurableOrchestrationContext.CallEntityAsync``1(Microsoft.Azure.WebJobs.Extensions.DurableTask.EntityId,System.String,System.Object)">
+            <summary>
+            Calls an operation on an entity, passing an argument, and returns the result asynchronously.
+            </summary>
+            <typeparam name="TResult">The JSON-serializable result type of the operation.</typeparam>
+            <param name="entityId">The target entity.</param>
+            <param name="operationName">The name of the operation.</param>
+            <param name="operationInput">The input for the operation.</param>
+            <returns>A task representing the result of the operation.</returns>
+            <exception cref="T:Microsoft.Azure.WebJobs.Extensions.DurableTask.LockingRulesViolationException">if the context already holds some locks, but not the one for <paramref name="entityId"/>.</exception>
+        </member>
+        <member name="M:Microsoft.Azure.WebJobs.Extensions.DurableTask.IDurableOrchestrationContext.CallEntityAsync(Microsoft.Azure.WebJobs.Extensions.DurableTask.EntityId,System.String,System.Object)">
+            <summary>
+            Calls an operation on an entity, passing an argument, and waits for it to complete.
+            </summary>
+            <param name="entityId">The target entity.</param>
+            <param name="operationName">The name of the operation.</param>
+            <param name="operationInput">The input for the operation.</param>
+            <returns>A task representing the completion of the operation on the entity.</returns>
+            <exception cref="T:Microsoft.Azure.WebJobs.Extensions.DurableTask.LockingRulesViolationException">if the context already holds some locks, but not the one for <paramref name="entityId"/>.</exception>
+        </member>
+        <member name="M:Microsoft.Azure.WebJobs.Extensions.DurableTask.IDurableOrchestrationContext.CallSubOrchestratorAsync``1(System.String,System.String,System.Object)">
+            <summary>
+            Schedules an orchestration function named <paramref name="functionName"/> for execution.
+            </summary>
+            <typeparam name="TResult">The return type of the scheduled orchestrator function.</typeparam>
+            <param name="functionName">The name of the orchestrator function to call.</param>
+            <param name="instanceId">A unique ID to use for the sub-orchestration instance.</param>
+            <param name="input">The JSON-serializeable input to pass to the orchestrator function.</param>
+            <returns>A durable task that completes when the called orchestrator function completes or fails.</returns>
+            <exception cref="T:System.ArgumentException">
+            The specified function does not exist, is disabled, or is not an orchestrator function.
+            </exception>
+            <exception cref="T:System.InvalidOperationException">
+            The current thread is different than the thread which started the orchestrator execution.
+            </exception>
+            <exception cref="T:Microsoft.Azure.WebJobs.Extensions.DurableTask.FunctionFailedException">
+            The activity function failed with an unhandled exception.
+            </exception>
+        </member>
+        <member name="M:Microsoft.Azure.WebJobs.Extensions.DurableTask.IDurableOrchestrationContext.CallSubOrchestratorWithRetryAsync``1(System.String,Microsoft.Azure.WebJobs.Extensions.DurableTask.RetryOptions,System.String,System.Object)">
+            <summary>
+            Schedules an orchestrator function named <paramref name="functionName"/> for execution with retry options.
+            </summary>
+            <typeparam name="TResult">The return type of the scheduled orchestrator function.</typeparam>
+            <param name="functionName">The name of the orchestrator function to call.</param>
+            <param name="retryOptions">The retry option for the orchestrator function.</param>
+            <param name="instanceId">A unique ID to use for the sub-orchestration instance.</param>
+            <param name="input">The JSON-serializeable input to pass to the orchestrator function.</param>
+            <returns>A durable task that completes when the called orchestrator function completes or fails.</returns>
+            <exception cref="T:System.ArgumentNullException">
+            The retry option object is null.
+            </exception>
+            <exception cref="T:System.ArgumentException">
+            The specified function does not exist, is disabled, or is not an orchestrator function.
+            </exception>
+            <exception cref="T:System.InvalidOperationException">
+            The current thread is different than the thread which started the orchestrator execution.
+            </exception>
+            <exception cref="T:Microsoft.Azure.WebJobs.Extensions.DurableTask.FunctionFailedException">
+            The activity function failed with an unhandled exception.
+            </exception>
+        </member>
+        <member name="M:Microsoft.Azure.WebJobs.Extensions.DurableTask.IDurableOrchestrationContext.CreateTimer``1(System.DateTime,``0,System.Threading.CancellationToken)">
+            <summary>
+            Creates a durable timer that expires at a specified time.
+            </summary>
+            <remarks>
+            All durable timers created using this method must either expire or be cancelled
+            using the <paramref name="cancelToken"/> before the orchestrator function completes.
+            Otherwise the underlying framework will keep the instance alive until the timer expires.
+            </remarks>
+            <typeparam name="T">The type of <paramref name="state"/>.</typeparam>
+            <param name="fireAt">The time at which the timer should expire.</param>
+            <param name="state">Any state to be preserved by the timer.</param>
+            <param name="cancelToken">The <c>CancellationToken</c> to use for cancelling the timer.</param>
+            <returns>A durable task that completes when the durable timer expires.</returns>
+        </member>
+        <member name="M:Microsoft.Azure.WebJobs.Extensions.DurableTask.IDurableOrchestrationContext.WaitForExternalEvent``1(System.String)">
+            <summary>
+            Waits asynchronously for an event to be raised with name <paramref name="name"/> and returns the event data.
+            </summary>
+            <remarks>
+            External clients can raise events to a waiting orchestration instance using
+            <see cref="M:Microsoft.Azure.WebJobs.Extensions.DurableTask.IDurableOrchestrationClient.RaiseEventAsync(System.String,System.String,System.Object)"/>.
+            </remarks>
+            <param name="name">The name of the event to wait for.</param>
+            <typeparam name="T">Any serializeable type that represents the JSON event payload.</typeparam>
+            <returns>A durable task that completes when the external event is received.</returns>
+        </member>
+        <member name="M:Microsoft.Azure.WebJobs.Extensions.DurableTask.IDurableOrchestrationContext.WaitForExternalEvent``1(System.String,System.TimeSpan)">
+            <summary>
+            Waits asynchronously for an event to be raised with name <paramref name="name"/> and returns the event data.
+            </summary>
+            <remarks>
+            External clients can raise events to a waiting orchestration instance using
+            <see cref="M:Microsoft.Azure.WebJobs.Extensions.DurableTask.IDurableOrchestrationClient.RaiseEventAsync(System.String,System.String,System.Object)"/>.
+            </remarks>
+            <param name="name">The name of the event to wait for.</param>
+            <param name="timeout">The duration after which to throw a TimeoutException.</param>
+            <typeparam name="T">Any serializeable type that represents the JSON event payload.</typeparam>
+            <returns>A durable task that completes when the external event is received.</returns>
+            <exception cref="T:System.TimeoutException">
+            The external event was not received before the timeout expired.
+            </exception>
+        </member>
+        <member name="M:Microsoft.Azure.WebJobs.Extensions.DurableTask.IDurableOrchestrationContext.WaitForExternalEvent``1(System.String,System.TimeSpan,``0)">
+            <summary>
+            Waits asynchronously for an event to be raised with name <paramref name="name"/> and returns the event data.
+            </summary>
+            <remarks>
+            External clients can raise events to a waiting orchestration instance using
+            <see cref="M:Microsoft.Azure.WebJobs.Extensions.DurableTask.IDurableOrchestrationClient.RaiseEventAsync(System.String,System.String,System.Object)"/>.
+            </remarks>
+            <param name="name">The name of the event to wait for.</param>
+            <param name="timeout">The duration after which to return the value in the <paramref name="defaultValue"/> parameter.</param>
+            <param name="defaultValue">The default value to return if the timeout expires before the external event is received.</param>
+            <typeparam name="T">Any serializeable type that represents the JSON event payload.</typeparam>
+            <returns>A durable task that completes when the external event is received, or returns the value of <paramref name="defaultValue"/>
+            if the timeout expires.</returns>
+        </member>
+        <member name="M:Microsoft.Azure.WebJobs.Extensions.DurableTask.IDurableOrchestrationContext.LockAsync(Microsoft.Azure.WebJobs.Extensions.DurableTask.EntityId[])">
+            <summary>
+            Acquires one or more locks, for the specified entities.
+            </summary>
+            <remarks>
+            Locks can only be acquired if the current context does not hold any locks already.
+            </remarks>
+            <param name="entities">The entities whose locks should be acquired.</param>
+            <returns>An IDisposable that releases the lock when disposed.</returns>
+            <exception cref="T:Microsoft.Azure.WebJobs.Extensions.DurableTask.LockingRulesViolationException">if the context already holds some locks.</exception>
+        </member>
+        <member name="M:Microsoft.Azure.WebJobs.Extensions.DurableTask.IDurableOrchestrationContext.IsLocked(System.Collections.Generic.IReadOnlyList{Microsoft.Azure.WebJobs.Extensions.DurableTask.EntityId}@)">
+            <summary>
+            Determines whether the current context is locked, and if so, what locks are currently owned.
+            </summary>
+            <param name="ownedLocks">The collection of owned locks.</param>
+            <remarks>
+            Note that the collection of owned locks can be empty even if the context is locked. This happens
+            if an orchestration calls a suborchestration without lending any locks.
+            </remarks>
+            <returns><c>true</c> if the context already holds some locks.</returns>
+        </member>
+        <member name="M:Microsoft.Azure.WebJobs.Extensions.DurableTask.IDurableOrchestrationContext.NewGuid">
+            <summary>
+            Creates a new GUID that is safe for replay within an orchestration or operation.
+            </summary>
+            <remarks>
+            The default implementation of this method creates a name-based UUID using the algorithm from
+            RFC 4122 §4.3. The name input used to generate this value is a combination of the orchestration
+            instance ID and an internally managed sequence number.
+            </remarks>
+            <returns>The new <see cref="T:System.Guid"/> value.</returns>
+        </member>
+        <member name="M:Microsoft.Azure.WebJobs.Extensions.DurableTask.IDurableOrchestrationContext.CallActivityAsync``1(System.String,System.Object)">
+            <summary>
+            Schedules an activity function named <paramref name="functionName"/> for execution.
+            </summary>
+            <typeparam name="TResult">The return type of the scheduled activity function.</typeparam>
+            <param name="functionName">The name of the activity function to call.</param>
+            <param name="input">The JSON-serializeable input to pass to the activity function.</param>
+            <returns>A durable task that completes when the called activity function completes or fails.</returns>
+            <exception cref="T:System.ArgumentException">
+            The specified function does not exist, is disabled, or is not an orchestrator function.
+            </exception>
+            <exception cref="T:System.InvalidOperationException">
+            The current thread is different than the thread which started the orchestrator execution.
+            </exception>
+            <exception cref="T:Microsoft.Azure.WebJobs.Extensions.DurableTask.FunctionFailedException">
+            The activity function failed with an unhandled exception.
+            </exception>
+        </member>
+        <member name="M:Microsoft.Azure.WebJobs.Extensions.DurableTask.IDurableOrchestrationContext.CallActivityWithRetryAsync``1(System.String,Microsoft.Azure.WebJobs.Extensions.DurableTask.RetryOptions,System.Object)">
+            <summary>
+            Schedules an activity function named <paramref name="functionName"/> for execution with retry options.
+            </summary>
+            <typeparam name="TResult">The return type of the scheduled activity function.</typeparam>
+            <param name="functionName">The name of the activity function to call.</param>
+            <param name="retryOptions">The retry option for the activity function.</param>
+            <param name="input">The JSON-serializeable input to pass to the activity function.</param>
+            <returns>A durable task that completes when the called activity function completes or fails.</returns>
+            <exception cref="T:System.ArgumentNullException">
+            The retry option object is null.
+            </exception>
+            <exception cref="T:System.ArgumentException">
+            The specified function does not exist, is disabled, or is not an orchestrator function.
+            </exception>
+            <exception cref="T:System.InvalidOperationException">
+            The current thread is different than the thread which started the orchestrator execution.
+            </exception>
+            <exception cref="T:Microsoft.Azure.WebJobs.Extensions.DurableTask.FunctionFailedException">
+            The activity function failed with an unhandled exception.
+            </exception>
+        </member>
+        <member name="M:Microsoft.Azure.WebJobs.Extensions.DurableTask.IDurableOrchestrationContext.SignalEntity(Microsoft.Azure.WebJobs.Extensions.DurableTask.EntityId,System.String,System.Object)">
+            <summary>
+            Signals an entity to perform an operation, without waiting for a response. Any result or exception is ignored (fire and forget).
+            </summary>
+            <param name="entity">The target entity.</param>
+            <param name="operationName">The name of the operation.</param>
+            <param name="operationInput">The input for the operation.</param>
+        </member>
+        <member name="M:Microsoft.Azure.WebJobs.Extensions.DurableTask.IDurableOrchestrationContext.StartNewOrchestration(System.String,System.Object,System.String)">
+            <summary>
+            Schedules a orchestration function named <paramref name="functionName"/> for execution./>.
+            Any result or exception is ignored (fire and forget).
+            </summary>
+            <param name="functionName">The name of the orchestrator function to call.</param>
+            <param name="input">the input to pass to the orchestrator function.</param>
+            <param name="instanceId">optionally, an instance id for the orchestration. By default, a random GUID is used.</param>
+            <exception cref="T:System.ArgumentException">
+            The specified function does not exist, is disabled, or is not an orchestrator function.
+            </exception>
+            <returns>The instance id of the new orchestration.</returns>
+        </member>
+        <member name="T:Microsoft.Azure.WebJobs.Extensions.DurableTask.DurableOrchestrationContextBase">
+            <summary>
+            Formerly, the abstract base class for DurableOrchestrationContext.
+            Now obsolete: use <see cref="T:Microsoft.Azure.WebJobs.Extensions.DurableTask.IDurableOrchestrationContext"/> instead.
+            </summary>
+        </member>
+        <member name="T:Microsoft.Azure.WebJobs.Extensions.DurableTask.DurableActivityContextBase">
+            <summary>
+            Formerly, the abstract base class for DurableActivityContext.
+            Now obsolete: use <see cref="T:Microsoft.Azure.WebJobs.Extensions.DurableTask.IDurableActivityContext"/> instead.
+            </summary>
+        </member>
+        <member name="T:Microsoft.Azure.WebJobs.Extensions.DurableTask.DurableOrchestrationClientBase">
+            <summary>
+            Formerly, the abstract base class for DurableOrchestrationClient.
+            Now obsolete: use <see cref="T:Microsoft.Azure.WebJobs.Extensions.DurableTask.IDurableOrchestrationClient"/> instead.
+            </summary>
+        </member>
+        <member name="T:Microsoft.Azure.WebJobs.Extensions.DurableTask.DeterministicAttribute">
+            <summary>
+            Attribute used with the Durable Functions Analyzer to label a method as Deterministic. This allows the method to be called in an Orchestration function without causing a compiler warning.
+            </summary>
+        </member>
+        <member name="T:Microsoft.Azure.WebJobs.Extensions.DurableTask.DurabilityProvider">
+            <summary>
+            The backend storage provider that provides the actual durability of Durable Functions.
+            This is functionally a superset of <see cref="T:DurableTask.Core.IOrchestrationService"/> and <see cref="T:DurableTask.Core.IOrchestrationServiceClient"/>.
+            If the storage provider does not require any of the Durable Functions specific operations, they can use this class
+            directly with the expectation that only those interfaces will be implemented. All of the Durable Functions specific
+            methods/operations are virtual and can be overridden by creating a subclass.
+            </summary>
+        </member>
+        <member name="M:Microsoft.Azure.WebJobs.Extensions.DurableTask.DurabilityProvider.#ctor(System.String,DurableTask.Core.IOrchestrationService,DurableTask.Core.IOrchestrationServiceClient,System.String)">
+            <summary>
+            Creates the default <see cref="T:Microsoft.Azure.WebJobs.Extensions.DurableTask.DurabilityProvider"/>.
+            </summary>
+            <param name="storageProviderName">The name of the storage backend providing the durability.</param>
+            <param name="service">The internal <see cref="T:DurableTask.Core.IOrchestrationService"/> that provides functionality
+            for this classes implementions of <see cref="T:DurableTask.Core.IOrchestrationService"/>.</param>
+            <param name="serviceClient">The internal <see cref="T:DurableTask.Core.IOrchestrationServiceClient"/> that provides functionality
+            for this classes implementions of <see cref="T:DurableTask.Core.IOrchestrationServiceClient"/>.</param>
+            <param name="connectionName">The name of the app setting that stores connection details for the storage provider.</param>
+        </member>
+        <member name="P:Microsoft.Azure.WebJobs.Extensions.DurableTask.DurabilityProvider.ConnectionName">
+            <summary>
+            The name of the environment variable that contains connection details for how to connect to storage providers.
+            Corresponds to the <see cref="P:Microsoft.Azure.WebJobs.Extensions.DurableTask.DurableClientAttribute.ConnectionName"/> for binding data.
+            </summary>
+        </member>
+        <member name="P:Microsoft.Azure.WebJobs.Extensions.DurableTask.DurabilityProvider.SupportsEntities">
+            <summary>
+            Specifies whether the durability provider supports Durable Entities.
+            </summary>
+        </member>
+        <member name="P:Microsoft.Azure.WebJobs.Extensions.DurableTask.DurabilityProvider.TaskOrchestrationDispatcherCount">
+            <inheritdoc/>
+        </member>
+        <member name="P:Microsoft.Azure.WebJobs.Extensions.DurableTask.DurabilityProvider.MaxConcurrentTaskOrchestrationWorkItems">
+            <inheritdoc/>
+        </member>
+        <member name="P:Microsoft.Azure.WebJobs.Extensions.DurableTask.DurabilityProvider.EventBehaviourForContinueAsNew">
+            <inheritdoc/>
+        </member>
+        <member name="P:Microsoft.Azure.WebJobs.Extensions.DurableTask.DurabilityProvider.TaskActivityDispatcherCount">
+            <inheritdoc/>
+        </member>
+        <member name="P:Microsoft.Azure.WebJobs.Extensions.DurableTask.DurabilityProvider.MaxConcurrentTaskActivityWorkItems">
+            <inheritdoc/>
+        </member>
+        <member name="M:Microsoft.Azure.WebJobs.Extensions.DurableTask.DurabilityProvider.AbandonTaskActivityWorkItemAsync(DurableTask.Core.TaskActivityWorkItem)">
+            <inheritdoc/>
+        </member>
+        <member name="M:Microsoft.Azure.WebJobs.Extensions.DurableTask.DurabilityProvider.AbandonTaskOrchestrationWorkItemAsync(DurableTask.Core.TaskOrchestrationWorkItem)">
+            <inheritdoc/>
+        </member>
+        <member name="M:Microsoft.Azure.WebJobs.Extensions.DurableTask.DurabilityProvider.CompleteTaskActivityWorkItemAsync(DurableTask.Core.TaskActivityWorkItem,DurableTask.Core.TaskMessage)">
+            <inheritdoc/>
+        </member>
+        <member name="M:Microsoft.Azure.WebJobs.Extensions.DurableTask.DurabilityProvider.CompleteTaskOrchestrationWorkItemAsync(DurableTask.Core.TaskOrchestrationWorkItem,DurableTask.Core.OrchestrationRuntimeState,System.Collections.Generic.IList{DurableTask.Core.TaskMessage},System.Collections.Generic.IList{DurableTask.Core.TaskMessage},System.Collections.Generic.IList{DurableTask.Core.TaskMessage},DurableTask.Core.TaskMessage,DurableTask.Core.OrchestrationState)">
+            <inheritdoc/>
+        </member>
+        <member name="M:Microsoft.Azure.WebJobs.Extensions.DurableTask.DurabilityProvider.CreateAsync">
+            <inheritdoc/>
+        </member>
+        <member name="M:Microsoft.Azure.WebJobs.Extensions.DurableTask.DurabilityProvider.CreateAsync(System.Boolean)">
+            <inheritdoc/>
+        </member>
+        <member name="M:Microsoft.Azure.WebJobs.Extensions.DurableTask.DurabilityProvider.CreateIfNotExistsAsync">
+            <inheritdoc/>
+        </member>
+        <member name="M:Microsoft.Azure.WebJobs.Extensions.DurableTask.DurabilityProvider.DeleteAsync">
+            <inheritdoc/>
+        </member>
+        <member name="M:Microsoft.Azure.WebJobs.Extensions.DurableTask.DurabilityProvider.DeleteAsync(System.Boolean)">
+            <inheritdoc/>
+        </member>
+        <member name="M:Microsoft.Azure.WebJobs.Extensions.DurableTask.DurabilityProvider.GetDelayInSecondsAfterOnFetchException(System.Exception)">
+            <inheritdoc/>
+        </member>
+        <member name="M:Microsoft.Azure.WebJobs.Extensions.DurableTask.DurabilityProvider.GetDelayInSecondsAfterOnProcessException(System.Exception)">
+            <inheritdoc/>
+        </member>
+        <member name="M:Microsoft.Azure.WebJobs.Extensions.DurableTask.DurabilityProvider.IsMaxMessageCountExceeded(System.Int32,DurableTask.Core.OrchestrationRuntimeState)">
+            <inheritdoc/>
+        </member>
+        <member name="M:Microsoft.Azure.WebJobs.Extensions.DurableTask.DurabilityProvider.LockNextTaskActivityWorkItem(System.TimeSpan,System.Threading.CancellationToken)">
+            <inheritdoc/>
+        </member>
+        <member name="M:Microsoft.Azure.WebJobs.Extensions.DurableTask.DurabilityProvider.LockNextTaskOrchestrationWorkItemAsync(System.TimeSpan,System.Threading.CancellationToken)">
+            <inheritdoc/>
+        </member>
+        <member name="M:Microsoft.Azure.WebJobs.Extensions.DurableTask.DurabilityProvider.ReleaseTaskOrchestrationWorkItemAsync(DurableTask.Core.TaskOrchestrationWorkItem)">
+            <inheritdoc/>
+        </member>
+        <member name="M:Microsoft.Azure.WebJobs.Extensions.DurableTask.DurabilityProvider.RenewTaskActivityWorkItemLockAsync(DurableTask.Core.TaskActivityWorkItem)">
+            <inheritdoc/>
+        </member>
+        <member name="M:Microsoft.Azure.WebJobs.Extensions.DurableTask.DurabilityProvider.RenewTaskOrchestrationWorkItemLockAsync(DurableTask.Core.TaskOrchestrationWorkItem)">
+            <inheritdoc/>
+        </member>
+        <member name="M:Microsoft.Azure.WebJobs.Extensions.DurableTask.DurabilityProvider.StartAsync">
+            <inheritdoc/>
+        </member>
+        <member name="M:Microsoft.Azure.WebJobs.Extensions.DurableTask.DurabilityProvider.StopAsync">
+            <inheritdoc/>
+        </member>
+        <member name="M:Microsoft.Azure.WebJobs.Extensions.DurableTask.DurabilityProvider.StopAsync(System.Boolean)">
+            <inheritdoc/>
+        </member>
+        <member name="M:Microsoft.Azure.WebJobs.Extensions.DurableTask.DurabilityProvider.GetAllOrchestrationStates(System.Threading.CancellationToken)">
+            <summary>
+            Gets the status of all orchestration instances.
+            </summary>
+            <param name="cancellationToken">A token to cancel the request.</param>
+            <returns>Returns a task which completes when the status has been fetched.</returns>
+        </member>
+        <member name="M:Microsoft.Azure.WebJobs.Extensions.DurableTask.DurabilityProvider.GetAllOrchestrationStatesWithFilters(System.DateTime,System.Nullable{System.DateTime},System.Collections.Generic.IEnumerable{Microsoft.Azure.WebJobs.Extensions.DurableTask.OrchestrationRuntimeStatus},System.Threading.CancellationToken)">
+            <summary>
+            Gets the status of all orchestration instances within the specified parameters.
+            </summary>
+            <param name="createdTimeFrom">Return orchestration instances which were created after this DateTime.</param>
+            <param name="createdTimeTo">Return orchestration instances which were created before this DateTime.</param>
+            <param name="runtimeStatus">Return orchestration instances which matches the runtimeStatus.</param>
+            <param name="cancellationToken">A token to cancel the request.</param>
+            <returns>Returns a task which completes when the status has been fetched.</returns>
+        </member>
+        <member name="M:Microsoft.Azure.WebJobs.Extensions.DurableTask.DurabilityProvider.GetOrchestrationStateWithInputsAsync(System.String,System.Boolean)">
+            <summary>
+            Gets the state of the specified orchestration instance.
+            </summary>
+            <param name="instanceId">The ID of the orchestration instance to query.</param>
+            <param name="showInput">If set, fetch and return the input for the orchestration instance.</param>
+            <returns>Returns a task which completes when the state has been fetched.</returns>
+        </member>
+        <member name="M:Microsoft.Azure.WebJobs.Extensions.DurableTask.DurabilityProvider.GetOrchestrationStateWithPagination(Microsoft.Azure.WebJobs.Extensions.DurableTask.OrchestrationStatusQueryCondition,System.Threading.CancellationToken)">
+            <summary>
+            Gets paginated result of all orchestration instances that match query status parameters.
+            </summary>
+            <param name="condition">The filtering conditions of the query.</param>
+            <param name="cancellationToken">A token to cancel the request.</param>
+            <returns>Paginated result of orchestration state.</returns>
+        </member>
+        <member name="M:Microsoft.Azure.WebJobs.Extensions.DurableTask.DurabilityProvider.PurgeHistoryByFilters(System.DateTime,System.Nullable{System.DateTime},System.Collections.Generic.IEnumerable{DurableTask.Core.OrchestrationStatus})">
+            <summary>
+            Purges history that meet the required parameters.
+            </summary>
+            <param name="createdTimeFrom">Purge the history of orchestration instances which were created after this DateTime.</param>
+            <param name="createdTimeTo">Purge the history of orchestration instances which were created before this DateTime.</param>
+            <param name="runtimeStatus">Purge the history of orchestration instances which matches the runtimeStatus.</param>
+            <returns>The number of instances purged.</returns>
+        </member>
+        <member name="M:Microsoft.Azure.WebJobs.Extensions.DurableTask.DurabilityProvider.PurgeInstanceHistoryByInstanceId(System.String)">
+            <summary>
+            Purges the instance history for the provided instance id.
+            </summary>
+            <param name="instanceId">The instance id for the instance history to purge.</param>
+            <returns>The number of instances purged.</returns>
+        </member>
+        <member name="M:Microsoft.Azure.WebJobs.Extensions.DurableTask.DurabilityProvider.RetrieveSerializedEntityState(Microsoft.Azure.WebJobs.Extensions.DurableTask.EntityId)">
+            <summary>
+            Retrieves the state for a serialized entity.
+            </summary>
+            <param name="entityId">Entity id to fetch state for.</param>
+            <returns>State for the entity.</returns>
+        </member>
+        <member name="M:Microsoft.Azure.WebJobs.Extensions.DurableTask.DurabilityProvider.RewindAsync(System.String,System.String)">
+            <summary>
+            Rewinds the specified failed orchestration instance with a reason.
+            </summary>
+            <param name="instanceId">The ID of the orchestration instance to rewind.</param>
+            <param name="reason">The reason for rewinding the orchestration instance.</param>
+            <returns>A task that completes when the rewind message is enqueued.</returns>
+        </member>
+        <member name="M:Microsoft.Azure.WebJobs.Extensions.DurableTask.DurabilityProvider.CreateTaskOrchestrationAsync(DurableTask.Core.TaskMessage)">
+            <inheritdoc />
+        </member>
+        <member name="M:Microsoft.Azure.WebJobs.Extensions.DurableTask.DurabilityProvider.CreateTaskOrchestrationAsync(DurableTask.Core.TaskMessage,DurableTask.Core.OrchestrationStatus[])">
+            <inheritdoc />
+        </member>
+        <member name="M:Microsoft.Azure.WebJobs.Extensions.DurableTask.DurabilityProvider.SendTaskOrchestrationMessageAsync(DurableTask.Core.TaskMessage)">
+            <inheritdoc />
+        </member>
+        <member name="M:Microsoft.Azure.WebJobs.Extensions.DurableTask.DurabilityProvider.SendTaskOrchestrationMessageBatchAsync(DurableTask.Core.TaskMessage[])">
+            <inheritdoc />
+        </member>
+        <member name="M:Microsoft.Azure.WebJobs.Extensions.DurableTask.DurabilityProvider.WaitForOrchestrationAsync(System.String,System.String,System.TimeSpan,System.Threading.CancellationToken)">
+            <inheritdoc />
+        </member>
+        <member name="M:Microsoft.Azure.WebJobs.Extensions.DurableTask.DurabilityProvider.ForceTerminateTaskOrchestrationAsync(System.String,System.String)">
+            <inheritdoc />
+        </member>
+        <member name="M:Microsoft.Azure.WebJobs.Extensions.DurableTask.DurabilityProvider.GetOrchestrationStateAsync(System.String,System.Boolean)">
+            <inheritdoc />
+        </member>
+        <member name="M:Microsoft.Azure.WebJobs.Extensions.DurableTask.DurabilityProvider.GetOrchestrationStateAsync(System.String,System.String)">
+            <inheritdoc />
+        </member>
+        <member name="M:Microsoft.Azure.WebJobs.Extensions.DurableTask.DurabilityProvider.GetOrchestrationHistoryAsync(System.String,System.String)">
+            <inheritdoc />
+        </member>
+        <member name="M:Microsoft.Azure.WebJobs.Extensions.DurableTask.DurabilityProvider.PurgeOrchestrationHistoryAsync(System.DateTime,DurableTask.Core.OrchestrationStateTimeRangeFilterType)">
+            <inheritdoc />
+        </member>
+        <member name="M:Microsoft.Azure.WebJobs.Extensions.DurableTask.DurabilityProvider.ValidateDelayTime(System.TimeSpan,System.String@)">
+            <summary>
+            Uses durability provider specific logic to verify whether a timespan for a timer, timeout
+            or retry interval is allowed by the provider.
+            </summary>
+            <param name="timespan">The timespan that the code will have to wait for.</param>
+            <param name="errorMessage">The error message if the timespan is invalid.</param>
+            <returns>A boolean indicating whether the time interval is valid.</returns>
+        </member>
+        <member name="T:Microsoft.Azure.WebJobs.Extensions.DurableTask.DurableClientAttribute">
+            <summary>
+            Attribute used to bind a function parameter to a <see cref="T:Microsoft.Azure.WebJobs.Extensions.DurableTask.IDurableClient"/>, <see cref="T:Microsoft.Azure.WebJobs.Extensions.DurableTask.IDurableEntityClient"/>, or <see cref="T:Microsoft.Azure.WebJobs.Extensions.DurableTask.IDurableOrchestrationClient"/> instance.
+            </summary>
+        </member>
+        <member name="P:Microsoft.Azure.WebJobs.Extensions.DurableTask.DurableClientAttribute.TaskHub">
+            <summary>
+            Optional. Gets or sets the name of the task hub in which the orchestration data lives.
+            </summary>
+            <value>The task hub used by this binding.</value>
+            <remarks>
+            The default behavior is to use the task hub name specified in <see cref="P:Microsoft.Azure.WebJobs.Extensions.DurableTask.DurableTaskOptions.HubName"/>.
+            If no value exists there, then a default value will be used.
+            </remarks>
+        </member>
+        <member name="P:Microsoft.Azure.WebJobs.Extensions.DurableTask.DurableClientAttribute.ConnectionName">
+            <summary>
+            Optional. Gets or sets the setting name for the app setting containing connection details used by this binding to connect
+            to instances of the storage provider other than the default one this application communicates with.
+            </summary>
+            <value>The name of an app setting containing connection details.</value>
+            <remarks>
+            For Azure Storage the default behavior is to use the value of <see cref="P:Microsoft.Azure.WebJobs.Extensions.DurableTask.AzureStorageOptions.ConnectionStringName"/>.
+            If no value exists there, then the default behavior is to use the standard `AzureWebJobsStorage` connection string for all storage usage.
+            </remarks>
+        </member>
+        <member name="M:Microsoft.Azure.WebJobs.Extensions.DurableTask.DurableClientAttribute.GetHashCode">
+            <summary>
+            Returns a hash code for this attribute.
+            </summary>
+            <returns>A hash code for this attribute.</returns>
+        </member>
+        <member name="M:Microsoft.Azure.WebJobs.Extensions.DurableTask.DurableClientAttribute.Equals(System.Object)">
+            <summary>
+            Compares two <see cref="T:Microsoft.Azure.WebJobs.Extensions.DurableTask.DurableClientAttribute"/> instances for value equality.
+            </summary>
+            <param name="obj">The <see cref="T:Microsoft.Azure.WebJobs.Extensions.DurableTask.DurableClientAttribute"/> object to compare with.</param>
+            <returns><c>true</c> if the two attributes have the same configuration; otherwise <c>false</c>.</returns>
+        </member>
+        <member name="M:Microsoft.Azure.WebJobs.Extensions.DurableTask.DurableClientAttribute.Equals(Microsoft.Azure.WebJobs.Extensions.DurableTask.DurableClientAttribute)">
+            <summary>
+            Compares two <see cref="T:Microsoft.Azure.WebJobs.Extensions.DurableTask.DurableClientAttribute"/> instances for value equality.
+            </summary>
+            <param name="other">The <see cref="T:Microsoft.Azure.WebJobs.Extensions.DurableTask.DurableClientAttribute"/> object to compare with.</param>
+            <returns><c>true</c> if the two attributes have the same configuration; otherwise <c>false</c>.</returns>
+        </member>
+        <member name="T:Microsoft.Azure.WebJobs.Extensions.DurableTask.DurableHttpRequest">
+            <summary>
+            Request used to make an HTTP call through Durable Functions.
+            </summary>
+        </member>
+        <member name="M:Microsoft.Azure.WebJobs.Extensions.DurableTask.DurableHttpRequest.#ctor(System.Net.Http.HttpMethod,System.Uri,System.Collections.Generic.IDictionary{System.String,Microsoft.Extensions.Primitives.StringValues},System.String,Microsoft.Azure.WebJobs.Extensions.DurableTask.ITokenSource,System.Boolean)">
+            <summary>
+            Initializes a new instance of the <see cref="T:Microsoft.Azure.WebJobs.Extensions.DurableTask.DurableHttpRequest"/> class.
+            </summary>
+            <param name="method">Method used for HTTP request.</param>
+            <param name="uri">Uri used to make the HTTP request.</param>
+            <param name="headers">Headers added to the HTTP request.</param>
+            <param name="content">Content added to the body of the HTTP request.</param>
+            <param name="tokenSource">AAD authentication attached to the HTTP request.</param>
+            <param name="asynchronousPatternEnabled">Specifies whether the DurableHttpRequest should handle the asynchronous pattern.</param>
+        </member>
+        <member name="P:Microsoft.Azure.WebJobs.Extensions.DurableTask.DurableHttpRequest.Method">
+            <summary>
+            HttpMethod used in the HTTP request made by the Durable Function.
+            </summary>
+        </member>
+        <member name="P:Microsoft.Azure.WebJobs.Extensions.DurableTask.DurableHttpRequest.Uri">
+            <summary>
+            Uri used in the HTTP request made by the Durable Function.
+            </summary>
+        </member>
+        <member name="P:Microsoft.Azure.WebJobs.Extensions.DurableTask.DurableHttpRequest.Headers">
+            <summary>
+            Headers passed with the HTTP request made by the Durable Function.
+            </summary>
+        </member>
+        <member name="P:Microsoft.Azure.WebJobs.Extensions.DurableTask.DurableHttpRequest.Content">
+            <summary>
+            Content passed with the HTTP request made by the Durable Function.
+            </summary>
+        </member>
+        <member name="P:Microsoft.Azure.WebJobs.Extensions.DurableTask.DurableHttpRequest.TokenSource">
+            <summary>
+            Mechanism for attaching an OAuth token to the request.
+            </summary>
+        </member>
+        <member name="P:Microsoft.Azure.WebJobs.Extensions.DurableTask.DurableHttpRequest.AsynchronousPatternEnabled">
+            <summary>
+            Specifies whether the Durable HTTP APIs should automatically
+            handle the asynchronous HTTP pattern.
+            </summary>
+        </member>
+        <member name="T:Microsoft.Azure.WebJobs.Extensions.DurableTask.DurableHttpResponse">
+            <summary>
+            Response received from the HTTP request made by the Durable Function.
+            </summary>
+        </member>
+        <member name="M:Microsoft.Azure.WebJobs.Extensions.DurableTask.DurableHttpResponse.#ctor(System.Net.HttpStatusCode,System.Collections.Generic.IDictionary{System.String,Microsoft.Extensions.Primitives.StringValues},System.String)">
+            <summary>
+            Initializes a new instance of the <see cref="T:Microsoft.Azure.WebJobs.Extensions.DurableTask.DurableHttpResponse"/> class.
+            </summary>
+            <param name="statusCode">HTTP Status code returned from the HTTP call.</param>
+            <param name="headers">Headers returned from the HTTP call.</param>
+            <param name="content">Content returned from the HTTP call.</param>
+        </member>
+        <member name="P:Microsoft.Azure.WebJobs.Extensions.DurableTask.DurableHttpResponse.StatusCode">
+            <summary>
+            Status code returned from an HTTP request.
+            </summary>
+        </member>
+        <member name="P:Microsoft.Azure.WebJobs.Extensions.DurableTask.DurableHttpResponse.Headers">
+            <summary>
+            Headers in the response from an HTTP request.
+            </summary>
+        </member>
+        <member name="P:Microsoft.Azure.WebJobs.Extensions.DurableTask.DurableHttpResponse.Content">
+            <summary>
+            Content returned from an HTTP request.
+            </summary>
+        </member>
+        <member name="M:Microsoft.Azure.WebJobs.Extensions.DurableTask.DurableHttpResponse.CreateDurableHttpResponseWithHttpResponseMessage(System.Net.Http.HttpResponseMessage)">
+            <summary>
+            Creates a DurableHttpResponse from an HttpResponseMessage.
+            </summary>
+            <param name="httpResponseMessage">HttpResponseMessage returned from the HTTP call.</param>
+            <returns>A <see cref="T:System.Threading.Tasks.Task`1"/> representing the result of the asynchronous operation.</returns>
+        </member>
+        <member name="T:Microsoft.Azure.WebJobs.Extensions.DurableTask.DurableOrchestrationStatus">
+            <summary>
+            Represents the status of a durable orchestration instance.
+            </summary>
+            <remarks>
+            An external client can fetch the status of an orchestration instance using
+            <see cref="M:Microsoft.Azure.WebJobs.Extensions.DurableTask.IDurableOrchestrationClient.GetStatusAsync(System.String,System.Boolean,System.Boolean,System.Boolean)"/>.
+            </remarks>
+        </member>
+        <member name="P:Microsoft.Azure.WebJobs.Extensions.DurableTask.DurableOrchestrationStatus.Name">
+            <summary>
+            Gets the name of the queried orchestrator function.
+            </summary>
+            <value>
+            The orchestrator function name.
+            </value>
+        </member>
+        <member name="P:Microsoft.Azure.WebJobs.Extensions.DurableTask.DurableOrchestrationStatus.InstanceId">
+            <summary>
+            Gets the ID of the queried orchestration instance.
+            </summary>
+            <remarks>
+            The instance ID is generated and fixed when the orchestrator function is scheduled. It can be either
+            auto-generated, in which case it is formatted as a GUID, or it can be user-specified with any format.
+            </remarks>
+            <value>
+            The unique ID of the instance.
+            </value>
+        </member>
+        <member name="P:Microsoft.Azure.WebJobs.Extensions.DurableTask.DurableOrchestrationStatus.CreatedTime">
+            <summary>
+            Gets the time at which the orchestration instance was created.
+            </summary>
+            <remarks>
+            If the orchestration instance is in the <see cref="F:Microsoft.Azure.WebJobs.Extensions.DurableTask.OrchestrationRuntimeStatus.Pending"/>
+            status, this time represents the time at which the orchestration instance was scheduled.
+            </remarks>
+            <value>
+            The instance creation time in UTC.
+            </value>
+        </member>
+        <member name="P:Microsoft.Azure.WebJobs.Extensions.DurableTask.DurableOrchestrationStatus.LastUpdatedTime">
+            <summary>
+            Gets the time at which the orchestration instance last updated its execution history.
+            </summary>
+            <value>
+            The last-updated time in UTC.
+            </value>
+        </member>
+        <member name="P:Microsoft.Azure.WebJobs.Extensions.DurableTask.DurableOrchestrationStatus.Input">
+            <summary>
+            Gets the input of the orchestrator function instance.
+            </summary>
+            <value>
+            The input as either a <c>JToken</c> or <c>null</c> if no input was provided.
+            </value>
+        </member>
+        <member name="P:Microsoft.Azure.WebJobs.Extensions.DurableTask.DurableOrchestrationStatus.Output">
+            <summary>
+            Gets the output of the queried orchestration instance.
+            </summary>
+            <value>
+            The output as either a <c>JToken</c> object or <c>null</c> if it has not yet completed.
+            </value>
+        </member>
+        <member name="P:Microsoft.Azure.WebJobs.Extensions.DurableTask.DurableOrchestrationStatus.RuntimeStatus">
+            <summary>
+            Gets the runtime status of the queried orchestration instance.
+            </summary>
+            <value>
+            Expected values include `Running`, `Pending`, `Failed`, `Canceled`, `Terminated`, `Completed`.
+            </value>
+        </member>
+        <member name="P:Microsoft.Azure.WebJobs.Extensions.DurableTask.DurableOrchestrationStatus.CustomStatus">
+            <summary>
+            Gets the custom status payload (if any) that was set by the orchestrator function.
+            </summary>
+            <remarks>
+            Orchestrator functions can set a custom status using <see cref="M:Microsoft.Azure.WebJobs.Extensions.DurableTask.IDurableOrchestrationContext.SetCustomStatus(System.Object)"/>.
+            </remarks>
+            <value>
+            The custom status as either a <c>JToken</c> object or <c>null</c> if no custom status has been set.
+            </value>
+        </member>
+        <member name="P:Microsoft.Azure.WebJobs.Extensions.DurableTask.DurableOrchestrationStatus.History">
+            <summary>
+            Gets the execution history of the orchestration instance.
+            </summary>
+            <remarks>
+            The history log can be large and is therefore <c>null</c> by default.
+            It is populated only when explicitly requested in the call to
+            <see cref="M:Microsoft.Azure.WebJobs.Extensions.DurableTask.IDurableOrchestrationClient.GetStatusAsync(System.String,System.Boolean,System.Boolean,System.Boolean)"/>.
+            </remarks>
+            <value>
+            The output as a <c>JArray</c> object or <c>null</c>.
+            </value>
+        </member>
+        <member name="T:Microsoft.Azure.WebJobs.Extensions.DurableTask.DurableTaskExtension">
+            <summary>
+            Configuration for the Durable Functions extension.
+            </summary>
+        </member>
+        <member name="M:Microsoft.Azure.WebJobs.Extensions.DurableTask.DurableTaskExtension.#ctor">
+            <summary>
+            Obsolete. Please use an alternate constructor overload.
+            </summary>
+        </member>
+        <member name="M:Microsoft.Azure.WebJobs.Extensions.DurableTask.DurableTaskExtension.#ctor(Microsoft.Extensions.Options.IOptions{Microsoft.Azure.WebJobs.Extensions.DurableTask.DurableTaskOptions},Microsoft.Extensions.Logging.ILoggerFactory,Microsoft.Azure.WebJobs.INameResolver,Microsoft.Azure.WebJobs.Extensions.DurableTask.IDurabilityProviderFactory,Microsoft.Azure.WebJobs.Extensions.DurableTask.IDurableHttpMessageHandlerFactory,Microsoft.Azure.WebJobs.Extensions.DurableTask.ILifeCycleNotificationHelper)">
+            <summary>
+            Initializes a new instance of the <see cref="T:Microsoft.Azure.WebJobs.Extensions.DurableTask.DurableTaskExtension"/>.
+            </summary>
+            <param name="options">The configuration options for this extension.</param>
+            <param name="loggerFactory">The logger factory used for extension-specific logging and orchestration tracking.</param>
+            <param name="nameResolver">The name resolver to use for looking up application settings.</param>
+            <param name="orchestrationServiceFactory">The factory used to create orchestration service based on the configured storage provider.</param>
+            <param name="durableHttpMessageHandlerFactory">The HTTP message handler that handles HTTP requests and HTTP responses.</param>
+            <param name="lifeCycleNotificationHelper">The lifecycle notification helper used for custom orchestration tracking.</param>
+        </member>
+        <member name="P:Microsoft.Azure.WebJobs.Extensions.DurableTask.DurableTaskExtension.HubName">
+            <summary>
+            Gets or sets default task hub name to be used by all <see cref="T:Microsoft.Azure.WebJobs.Extensions.DurableTask.IDurableClient"/>, <see cref="T:Microsoft.Azure.WebJobs.Extensions.DurableTask.IDurableOrchestrationClient"/>, <see cref="T:Microsoft.Azure.WebJobs.Extensions.DurableTask.IDurableEntityClient"/>,
+            <see cref="T:Microsoft.Azure.WebJobs.Extensions.DurableTask.IDurableOrchestrationContext"/>, and <see cref="T:Microsoft.Azure.WebJobs.Extensions.DurableTask.IDurableActivityContext"/> instances.
+            </summary>
+            <remarks>
+            A task hub is a logical grouping of storage resources. Alternate task hub names can be used to isolate
+            multiple Durable Functions applications from each other, even if they are using the same storage backend.
+            </remarks>
+            <value>The name of the default task hub.</value>
+        </member>
+        <member name="M:Microsoft.Azure.WebJobs.Extensions.DurableTask.DurableTaskExtension.Microsoft#Azure#WebJobs#Host#Config#IExtensionConfigProvider#Initialize(Microsoft.Azure.WebJobs.Host.Config.ExtensionConfigContext)">
+            <summary>
+            Internal initialization call from the WebJobs host.
+            </summary>
+            <param name="context">Extension context provided by WebJobs.</param>
+        </member>
+        <member name="M:Microsoft.Azure.WebJobs.Extensions.DurableTask.DurableTaskExtension.DeleteTaskHubAsync">
+            <summary>
+            Deletes all data stored in the current task hub.
+            </summary>
+            <returns>A task representing the async delete operation.</returns>
+        </member>
+        <member name="M:Microsoft.Azure.WebJobs.Extensions.DurableTask.DurableTaskExtension.DurableTask#Core#INameVersionObjectManager{DurableTask#Core#TaskOrchestration}#Add(DurableTask.Core.ObjectCreator{DurableTask.Core.TaskOrchestration})">
+            <summary>
+            Called by the Durable Task Framework: Not used.
+            </summary>
+            <param name="creator">This parameter is not used.</param>
+        </member>
+        <member name="M:Microsoft.Azure.WebJobs.Extensions.DurableTask.DurableTaskExtension.DurableTask#Core#INameVersionObjectManager{DurableTask#Core#TaskOrchestration}#GetObject(System.String,System.String)">
+            <summary>
+            Called by the Durable Task Framework: Returns the specified <see cref="T:DurableTask.Core.TaskOrchestration"/>.
+            </summary>
+            <param name="name">The name of the orchestration to return.</param>
+            <param name="version">Not used.</param>
+            <returns>An orchestration shim that delegates execution to an orchestrator function.</returns>
+        </member>
+        <member name="M:Microsoft.Azure.WebJobs.Extensions.DurableTask.DurableTaskExtension.DurableTask#Core#INameVersionObjectManager{DurableTask#Core#TaskActivity}#Add(DurableTask.Core.ObjectCreator{DurableTask.Core.TaskActivity})">
+            <summary>
+            Called by the durable task framework: Not used.
+            </summary>
+            <param name="creator">This parameter is not used.</param>
+        </member>
+        <member name="M:Microsoft.Azure.WebJobs.Extensions.DurableTask.DurableTaskExtension.DurableTask#Core#INameVersionObjectManager{DurableTask#Core#TaskActivity}#GetObject(System.String,System.String)">
+            <summary>
+            Called by the Durable Task Framework: Returns the specified <see cref="T:DurableTask.Core.TaskActivity"/>.
+            </summary>
+            <param name="name">The name of the activity to return.</param>
+            <param name="version">Not used.</param>
+            <returns>An activity shim that delegates execution to an activity function.</returns>
+        </member>
+        <member name="M:Microsoft.Azure.WebJobs.Extensions.DurableTask.DurableTaskExtension.GetClient(Microsoft.Azure.WebJobs.Extensions.DurableTask.DurableClientAttribute)">
+            <summary>
+            Gets a <see cref="T:Microsoft.Azure.WebJobs.Extensions.DurableTask.IDurableClient"/> using configuration from a <see cref="T:Microsoft.Azure.WebJobs.Extensions.DurableTask.DurableClientAttribute"/> instance.
+            </summary>
+            <param name="attribute">The attribute containing the client configuration parameters.</param>
+            <returns>Returns a <see cref="T:Microsoft.Azure.WebJobs.Extensions.DurableTask.IDurableClient"/> instance. The returned instance may be a cached instance.</returns>
+        </member>
+        <member name="M:Microsoft.Azure.WebJobs.Extensions.DurableTask.DurableTaskExtension.Microsoft#Azure#WebJobs#IAsyncConverter{System#Net#Http#HttpRequestMessage,System#Net#Http#HttpResponseMessage}#ConvertAsync(System.Net.Http.HttpRequestMessage,System.Threading.CancellationToken)">
+            <inheritdoc/>
+        </member>
+        <member name="T:Microsoft.Azure.WebJobs.Extensions.DurableTask.DurableTaskJobHostConfigurationExtensions">
+            <summary>
+            Extension for registering a Durable Functions configuration with <c>JobHostConfiguration</c>.
+            </summary>
+        </member>
+        <member name="M:Microsoft.Azure.WebJobs.Extensions.DurableTask.DurableTaskJobHostConfigurationExtensions.UseDurableTask(Microsoft.Azure.WebJobs.JobHostConfiguration,Microsoft.Azure.WebJobs.Extensions.DurableTask.DurableTaskExtension)">
+            <summary>
+            Enable running durable orchestrations implemented as functions.
+            </summary>
+            <param name="hostConfig">Configuration settings of the current <c>JobHost</c> instance.</param>
+            <param name="listenerConfig">Durable Functions configuration.</param>
+        </member>
+        <member name="T:Microsoft.Azure.WebJobs.Extensions.DurableTask.Entity">
+            <summary>
+            Statically accessible context for entity operations.
+            </summary>
+        </member>
+        <member name="P:Microsoft.Azure.WebJobs.Extensions.DurableTask.Entity.Current">
+            <summary>
+            The context of the currently executing entity.
+            </summary>
+        </member>
+        <member name="M:Microsoft.Azure.WebJobs.Extensions.DurableTask.Entity.SetMockContext(Microsoft.Azure.WebJobs.Extensions.DurableTask.IDurableEntityContext)">
+            <summary>
+            Sets the current context to a mocked context for unit testing.
+            </summary>
+            <param name="mockContext">The mocked context.</param>
+        </member>
+        <member name="T:Microsoft.Azure.WebJobs.Extensions.DurableTask.EntityCurrentOperationStatus">
+            <summary>
+            Information about the current status of an operation executing on an entity.
+            Excludes potentially large data (such as the operation input) so it can be read with low latency.
+            </summary>
+        </member>
+        <member name="P:Microsoft.Azure.WebJobs.Extensions.DurableTask.EntityCurrentOperationStatus.Operation">
+            <summary>
+            The name of the operation.
+            </summary>
+        </member>
+        <member name="P:Microsoft.Azure.WebJobs.Extensions.DurableTask.EntityCurrentOperationStatus.Id">
+            <summary>
+            The unique identifier for this operation.
+            </summary>
+        </member>
+        <member name="P:Microsoft.Azure.WebJobs.Extensions.DurableTask.EntityCurrentOperationStatus.ParentInstanceId">
+            <summary>
+            The parent instance that called this operation.
+            </summary>
+        </member>
+        <member name="P:Microsoft.Azure.WebJobs.Extensions.DurableTask.EntityCurrentOperationStatus.StartTime">
+            <summary>
+            The UTC time at which the entity started processing this operation.
+            </summary>
+        </member>
+        <member name="T:Microsoft.Azure.WebJobs.Extensions.DurableTask.EntityId">
+            <summary>
+            A unique identifier for an entity, consisting of entity name and entity key.
+            </summary>
+        </member>
+        <member name="M:Microsoft.Azure.WebJobs.Extensions.DurableTask.EntityId.#ctor(System.String,System.String)">
+            <summary>
+            Create an entity id for an entity.
+            </summary>
+            <param name="entityName">The name of this class of entities.</param>
+            <param name="entityKey">The entity key.</param>
+        </member>
+        <member name="P:Microsoft.Azure.WebJobs.Extensions.DurableTask.EntityId.EntityName">
+            <summary>
+            The name for this class of entities.
+            </summary>
+        </member>
+        <member name="P:Microsoft.Azure.WebJobs.Extensions.DurableTask.EntityId.EntityKey">
+            <summary>
+            The entity key. Uniquely identifies an entity among all entities of the same name.
+            </summary>
+        </member>
+        <member name="M:Microsoft.Azure.WebJobs.Extensions.DurableTask.EntityId.ToString">
+            <inheritdoc/>
+        </member>
+        <member name="M:Microsoft.Azure.WebJobs.Extensions.DurableTask.EntityId.Equals(System.Object)">
+            <inheritdoc/>
+        </member>
+        <member name="M:Microsoft.Azure.WebJobs.Extensions.DurableTask.EntityId.Equals(Microsoft.Azure.WebJobs.Extensions.DurableTask.EntityId)">
+            <inheritdoc/>
+        </member>
+        <member name="M:Microsoft.Azure.WebJobs.Extensions.DurableTask.EntityId.GetHashCode">
+            <inheritdoc/>
+        </member>
+        <member name="M:Microsoft.Azure.WebJobs.Extensions.DurableTask.EntityId.CompareTo(System.Object)">
+            <inheritdoc/>
+        </member>
+        <member name="T:Microsoft.Azure.WebJobs.Extensions.DurableTask.EntitySchedulerException">
+            <summary>
+            Exception used to describe various issues encountered by the entity scheduler.
+            </summary>
+        </member>
+        <member name="M:Microsoft.Azure.WebJobs.Extensions.DurableTask.EntitySchedulerException.#ctor">
+            <summary>
+            Initializes a new instance of the <see cref="T:Microsoft.Azure.WebJobs.Extensions.DurableTask.EntitySchedulerException"/> class.
+            </summary>
+        </member>
+        <member name="M:Microsoft.Azure.WebJobs.Extensions.DurableTask.EntitySchedulerException.#ctor(System.String,System.Exception)">
+            <summary>
+            Initializes an new instance of the <see cref="T:Microsoft.Azure.WebJobs.Extensions.DurableTask.EntitySchedulerException"/> class.
+            </summary>
+            <param name="errorMessage">The message that describes the error.</param>
+            <param name="innerException">The exception that was caught.</param>
+        </member>
+        <member name="M:Microsoft.Azure.WebJobs.Extensions.DurableTask.EntitySchedulerException.#ctor(System.Runtime.Serialization.SerializationInfo,System.Runtime.Serialization.StreamingContext)">
+            <summary>
+            Initializes a new instance of the <see cref="T:Microsoft.Azure.WebJobs.Extensions.DurableTask.EntitySchedulerException"/> class with serialized data.
+            </summary>
+            <param name="info">The System.Runtime.Serialization.SerializationInfo that holds the serialized object data about the exception being thrown.</param>
+            <param name="context">The System.Runtime.Serialization.StreamingContext that contains contextual information about the source or destination.</param>
+        </member>
+        <member name="T:Microsoft.Azure.WebJobs.Extensions.DurableTask.EntityStateResponse`1">
+            <summary>
+            The response returned by <see cref="M:Microsoft.Azure.WebJobs.Extensions.DurableTask.IDurableEntityClient.ReadEntityStateAsync``1(Microsoft.Azure.WebJobs.Extensions.DurableTask.EntityId,System.String,System.String)"/>.
+            </summary>
+            <typeparam name="T">The JSON-serializable type of the entity.</typeparam>
+        </member>
+        <member name="P:Microsoft.Azure.WebJobs.Extensions.DurableTask.EntityStateResponse`1.EntityExists">
+            <summary>
+            Whether this entity exists or not.
+            </summary>
+        </member>
+        <member name="P:Microsoft.Azure.WebJobs.Extensions.DurableTask.EntityStateResponse`1.EntityState">
+            <summary>
+            The current state of the entity, if it exists, or default(<typeparamref name="T"/>) otherwise.
+            </summary>
+        </member>
+        <member name="T:Microsoft.Azure.WebJobs.Extensions.DurableTask.EntityStatus">
+            <summary>
+            Information about the current status of an entity. Excludes potentially large data
+            (such as the entity state, or the contents of the queue) so it can always be read with low latency.
+            </summary>
+        </member>
+        <member name="P:Microsoft.Azure.WebJobs.Extensions.DurableTask.EntityStatus.EntityExists">
+            <summary>
+            Whether this entity exists or not.
+            </summary>
+        </member>
+        <member name="P:Microsoft.Azure.WebJobs.Extensions.DurableTask.EntityStatus.QueueSize">
+            <summary>
+            The size of the queue, i.e. the number of operations that are waiting for the current operation to complete.
+            </summary>
+        </member>
+        <member name="P:Microsoft.Azure.WebJobs.Extensions.DurableTask.EntityStatus.LockedBy">
+            <summary>
+            The instance id of the orchestration that currently holds the lock of this entity.
+            </summary>
+        </member>
+        <member name="P:Microsoft.Azure.WebJobs.Extensions.DurableTask.EntityStatus.CurrentOperation">
+            <summary>
+            The operation that is currently executing on this entity.
+            </summary>
+        </member>
+        <member name="T:Microsoft.Azure.WebJobs.Extensions.DurableTask.LockingRulesViolationException">
+            <summary>
+            The exception that is thrown when application code violates the locking rules.
+            </summary>
+        </member>
+        <member name="T:Microsoft.Azure.WebJobs.Extensions.DurableTask.MessageSorter">
+            <summary>
+            provides message ordering and deduplication of request messages (operations or lock requests)
+            that are sent to entities, from other entities, or from orchestrations.
+            </summary>
+        </member>
+        <member name="P:Microsoft.Azure.WebJobs.Extensions.DurableTask.MessageSorter.NumberBufferedRequests">
+            <summary>
+            Used for testing purposes.
+            </summary>
+        </member>
+        <member name="M:Microsoft.Azure.WebJobs.Extensions.DurableTask.MessageSorter.LabelOutgoingMessage(Microsoft.Azure.WebJobs.Extensions.DurableTask.RequestMessage,System.String,System.DateTime,System.TimeSpan)">
+            <summary>
+            Called on the sending side, to fill in timestamp and predecessor fields.
+            </summary>
+        </member>
+        <member name="M:Microsoft.Azure.WebJobs.Extensions.DurableTask.MessageSorter.ReceiveInOrder(Microsoft.Azure.WebJobs.Extensions.DurableTask.RequestMessage,System.TimeSpan)">
+            <summary>
+            Called on the receiving side, to reorder and deduplicate within the window.
+            </summary>
+        </member>
+        <member name="T:Microsoft.Azure.WebJobs.Extensions.DurableTask.OperationErrorException">
+            <summary>
+            Exception result representing an operation that failed, in case
+            the original exception is not serializable, or out-of-proc.
+            </summary>
+        </member>
+        <member name="M:Microsoft.Azure.WebJobs.Extensions.DurableTask.OperationErrorException.#ctor">
+            <summary>
+            Initializes a new instance of the <see cref="T:Microsoft.Azure.WebJobs.Extensions.DurableTask.OperationErrorException"/> class.
+            </summary>
+        </member>
+        <member name="M:Microsoft.Azure.WebJobs.Extensions.DurableTask.OperationErrorException.#ctor(System.String)">
+            <summary>
+            Initializes an new instance of the <see cref="T:Microsoft.Azure.WebJobs.Extensions.DurableTask.OperationErrorException"/> class.
+            </summary>
+            <param name="errorMessage">The message that describes the error.</param>
+        </member>
+        <member name="M:Microsoft.Azure.WebJobs.Extensions.DurableTask.OperationErrorException.#ctor(System.Runtime.Serialization.SerializationInfo,System.Runtime.Serialization.StreamingContext)">
+            <summary>
+            Initializes a new instance of the <see cref="T:Microsoft.Azure.WebJobs.Extensions.DurableTask.OperationErrorException"/> class with serialized data.
+            </summary>
+            <param name="info">The System.Runtime.Serialization.SerializationInfo that holds the serialized object data about the exception being thrown.</param>
+            <param name="context">The System.Runtime.Serialization.StreamingContext that contains contextual information about the source or destination.</param>
+        </member>
+        <member name="T:Microsoft.Azure.WebJobs.Extensions.DurableTask.DurableEntityProxyExtensions">
+            <summary>
+            Defines convenient overloads for creating entity proxy, for all the contexts.
+            </summary>
+        </member>
+        <member name="M:Microsoft.Azure.WebJobs.Extensions.DurableTask.DurableEntityProxyExtensions.SignalEntityAsync``1(Microsoft.Azure.WebJobs.Extensions.DurableTask.IDurableEntityClient,System.String,System.Action{``0})">
+            <summary>
+            Signals an entity to perform an operation.
+            </summary>
+            <typeparam name="TEntityInterface">Entity interface.</typeparam>
+            <param name="client">orchestration client.</param>
+            <param name="entityKey">The target entity key.</param>
+            <param name="operation">A delegate that performs the desired operation on the entity.</param>
+            <returns>A task that completes when the message has been reliably enqueued.</returns>
+        </member>
+        <member name="M:Microsoft.Azure.WebJobs.Extensions.DurableTask.DurableEntityProxyExtensions.SignalEntityAsync``1(Microsoft.Azure.WebJobs.Extensions.DurableTask.IDurableEntityClient,Microsoft.Azure.WebJobs.Extensions.DurableTask.EntityId,System.Action{``0})">
+            <summary>
+            Signals an entity to perform an operation.
+            </summary>
+            <typeparam name="TEntityInterface">Entity interface.</typeparam>
+            <param name="client">orchestration client.</param>
+            <param name="entityId">The target entity.</param>
+            <param name="operation">A delegate that performs the desired operation on the entity.</param>
+            <returns>A task that completes when the message has been reliably enqueued.</returns>
+        </member>
+        <member name="M:Microsoft.Azure.WebJobs.Extensions.DurableTask.DurableEntityProxyExtensions.CreateEntityProxy``1(Microsoft.Azure.WebJobs.Extensions.DurableTask.IDurableOrchestrationContext,System.String)">
+            <summary>
+            Create an entity proxy.
+            </summary>
+            <param name="context">orchestration context.</param>
+            <param name="entityKey">The target entity key.</param>
+            <typeparam name="TEntityInterface">Entity interface.</typeparam>
+            <returns>Entity proxy.</returns>
+        </member>
+        <member name="M:Microsoft.Azure.WebJobs.Extensions.DurableTask.DurableEntityProxyExtensions.CreateEntityProxy``1(Microsoft.Azure.WebJobs.Extensions.DurableTask.IDurableOrchestrationContext,Microsoft.Azure.WebJobs.Extensions.DurableTask.EntityId)">
+            <summary>
+            Create an entity proxy.
+            </summary>
+            <param name="context">orchestration context.</param>
+            <param name="entityId">The target entity.</param>
+            <typeparam name="TEntityInterface">Entity interface.</typeparam>
+            <returns>Entity proxy.</returns>
+        </member>
+        <member name="M:Microsoft.Azure.WebJobs.Extensions.DurableTask.DurableEntityProxyExtensions.SignalEntity``1(Microsoft.Azure.WebJobs.Extensions.DurableTask.IDurableEntityContext,System.String,System.Action{``0})">
+            <summary>
+            Signals an entity to perform an operation.
+            </summary>
+            <param name="context">entity context.</param>
+            <param name="entityKey">The target entity key.</param>
+            <param name="operation">A delegate that performs the desired operation on the entity.</param>
+            <typeparam name="TEntityInterface">Entity interface.</typeparam>
+        </member>
+        <member name="M:Microsoft.Azure.WebJobs.Extensions.DurableTask.DurableEntityProxyExtensions.SignalEntity``1(Microsoft.Azure.WebJobs.Extensions.DurableTask.IDurableEntityContext,Microsoft.Azure.WebJobs.Extensions.DurableTask.EntityId,System.Action{``0})">
+            <summary>
+            Signals an entity to perform an operation.
+            </summary>
+            <param name="context">entity context.</param>
+            <param name="entityId">The target entity.</param>
+            <param name="operation">A delegate that performs the desired operation on the entity.</param>
+            <typeparam name="TEntityInterface">Entity interface.</typeparam>
+        </member>
+        <member name="T:Microsoft.Azure.WebJobs.Extensions.DurableTask.EntityProxy">
+            <summary>
+            Provides the base implementation for the entity proxy.
+            </summary>
+        </member>
+        <member name="M:Microsoft.Azure.WebJobs.Extensions.DurableTask.EntityProxy.#ctor(Microsoft.Azure.WebJobs.Extensions.DurableTask.IEntityProxyContext,Microsoft.Azure.WebJobs.Extensions.DurableTask.EntityId)">
+            <summary>
+            Create an entity proxy.
+            </summary>
+            <param name="context">context.</param>
+            <param name="entityId">Entity id.</param>
+        </member>
+        <member name="M:Microsoft.Azure.WebJobs.Extensions.DurableTask.EntityProxy.CallAsync(System.String,System.Object)">
+            <summary>
+            Call entity function.
+            </summary>
+            <param name="operationName">The name of the operation.</param>
+            <param name="operationInput">The input for the operation.</param>
+            <returns>A <see cref="T:System.Threading.Tasks.Task"/> representing the result of the asynchronous operation.</returns>
+        </member>
+        <member name="M:Microsoft.Azure.WebJobs.Extensions.DurableTask.EntityProxy.CallAsync``1(System.String,System.Object)">
+            <summary>
+            Call entity function.
+            </summary>
+            <typeparam name="TResult">The return type of the called entity function.</typeparam>
+            <param name="operationName">The name of the operation.</param>
+            <param name="operationInput">The input for the operation.</param>
+            <returns>A <see cref="T:System.Threading.Tasks.Task`1"/> representing the result of the asynchronous operation.</returns>
+        </member>
+        <member name="M:Microsoft.Azure.WebJobs.Extensions.DurableTask.EntityProxy.Signal(System.String,System.Object)">
+            <summary>
+            Signal entity function.
+            </summary>
+            <param name="operationName">The name of the operation.</param>
+            <param name="operationInput">The input for the operation.</param>
+        </member>
+        <member name="T:Microsoft.Azure.WebJobs.Extensions.DurableTask.IEntityProxyContext">
+            <summary>
+            Abstract entity proxy context.
+            </summary>
+        </member>
+        <member name="M:Microsoft.Azure.WebJobs.Extensions.DurableTask.IEntityProxyContext.CallAsync(Microsoft.Azure.WebJobs.Extensions.DurableTask.EntityId,System.String,System.Object)">
+            <summary>
+            Call entity function.
+            </summary>
+            <param name="entityId">Entity id.</param>
+            <param name="operationName">Entity operation name.</param>
+            <param name="operationInput">Entity input value.</param>
+            <returns>A <see cref="T:System.Threading.Tasks.Task"/> representing the result of the asynchronous operation.</returns>
+        </member>
+        <member name="M:Microsoft.Azure.WebJobs.Extensions.DurableTask.IEntityProxyContext.CallAsync``1(Microsoft.Azure.WebJobs.Extensions.DurableTask.EntityId,System.String,System.Object)">
+            <summary>
+            Call entity function.
+            </summary>
+            <typeparam name="TResult">Result type.</typeparam>
+            <param name="entityId">Entity id.</param>
+            <param name="operationName">Entity operation name.</param>
+            <param name="operationInput">Entity input value.</param>
+            <returns>A <see cref="T:System.Threading.Tasks.Task`1"/> representing the result of the asynchronous operation.</returns>
+        </member>
+        <member name="M:Microsoft.Azure.WebJobs.Extensions.DurableTask.IEntityProxyContext.Signal(Microsoft.Azure.WebJobs.Extensions.DurableTask.EntityId,System.String,System.Object)">
+            <summary>
+            Signal entity function.
+            </summary>
+            <param name="entityId">Entity id.</param>
+            <param name="operationName">Entity operation name.</param>
+            <param name="operationInput">Entity input value.</param>
+        </member>
+        <member name="T:Microsoft.Azure.WebJobs.Extensions.DurableTask.RequestMessage">
+            <summary>
+            A message that represents an operation request or a lock request.
+            </summary>
+        </member>
+        <member name="P:Microsoft.Azure.WebJobs.Extensions.DurableTask.RequestMessage.Operation">
+            <summary>
+            The name of the operation being called (if this is an operation message) or <c>null</c>
+            (if this is a lock request).
+            </summary>
+        </member>
+        <member name="P:Microsoft.Azure.WebJobs.Extensions.DurableTask.RequestMessage.IsSignal">
+            <summary>
+            Whether or not this is a one-way message.
+            </summary>
+        </member>
+        <member name="P:Microsoft.Azure.WebJobs.Extensions.DurableTask.RequestMessage.Input">
+            <summary>
+            The operation input.
+            </summary>
+        </member>
+        <member name="P:Microsoft.Azure.WebJobs.Extensions.DurableTask.RequestMessage.Id">
+            <summary>
+            A unique identifier for this operation.
+            </summary>
+        </member>
+        <member name="P:Microsoft.Azure.WebJobs.Extensions.DurableTask.RequestMessage.ParentInstanceId">
+            <summary>
+            The parent instance that called this operation.
+            </summary>
+        </member>
+        <member name="P:Microsoft.Azure.WebJobs.Extensions.DurableTask.RequestMessage.Timestamp">
+            <summary>
+            A timestamp for this request.
+            Used for duplicate filtering and in-order delivery.
+            </summary>
+        </member>
+        <member name="P:Microsoft.Azure.WebJobs.Extensions.DurableTask.RequestMessage.Predecessor">
+            <summary>
+            A timestamp for the predecessor request in the stream, or DateTime.MinValue if none.
+            Used for duplicate filtering and in-order delivery.
+            </summary>
+        </member>
+        <member name="P:Microsoft.Azure.WebJobs.Extensions.DurableTask.RequestMessage.LockSet">
+            <summary>
+            For lock requests, the set of locks being acquired. Is sorted,
+            contains at least one element, and has no repetitions.
+            </summary>
+        </member>
+        <member name="P:Microsoft.Azure.WebJobs.Extensions.DurableTask.RequestMessage.Position">
+            <summary>
+            For lock requests involving multiple locks, the message number.
+            </summary>
+        </member>
+        <member name="T:Microsoft.Azure.WebJobs.Extensions.DurableTask.SchedulerState">
+            <summary>
+            The persisted state of an entity scheduler, as handed forward between ContinueAsNew instances.
+            </summary>
+        </member>
+        <member name="P:Microsoft.Azure.WebJobs.Extensions.DurableTask.SchedulerState.EntityExists">
+            <summary>
+            Whether this entity exists or not.
+            </summary>
+        </member>
+        <member name="P:Microsoft.Azure.WebJobs.Extensions.DurableTask.SchedulerState.EntityState">
+            <summary>
+            The serialized entity state. This can be stale while CurrentStateView != null.
+            </summary>
+        </member>
+        <member name="P:Microsoft.Azure.WebJobs.Extensions.DurableTask.SchedulerState.Queue">
+            <summary>
+            The queue of waiting operations, or null if none.
+            </summary>
+        </member>
+        <member name="P:Microsoft.Azure.WebJobs.Extensions.DurableTask.SchedulerState.LockedBy">
+            <summary>
+            The instance id of the orchestration that currently holds the lock of this entity.
+            </summary>
+        </member>
+        <member name="P:Microsoft.Azure.WebJobs.Extensions.DurableTask.SchedulerState.MessageSorter">
+            <summary>
+            The metadata used for reordering and deduplication of messages sent to entities.
+            </summary>
+        </member>
+        <member name="T:Microsoft.Azure.WebJobs.Extensions.DurableTask.TypedInvocationExtensions">
+            <summary>
+            Extends the durable entity context to support reflection-based invocation of entity operations.
+            </summary>
+        </member>
+        <member name="M:Microsoft.Azure.WebJobs.Extensions.DurableTask.TypedInvocationExtensions.DispatchAsync``1(Microsoft.Azure.WebJobs.Extensions.DurableTask.IDurableEntityContext,System.Object[])">
+            <summary>
+            Dynamically dispatches the incoming entity operation using reflection.
+            </summary>
+            <typeparam name="T">The class to use for entity instances.</typeparam>
+            <returns>A task that completes when the dispatched operation has finished.</returns>
+            <exception cref="T:System.Reflection.AmbiguousMatchException">If there is more than one method with the given operation name.</exception>
+            <exception cref="T:System.MissingMethodException">If there is no method with the given operation name.</exception>
+            <exception cref="T:System.InvalidOperationException">If the method has more than one argument.</exception>
+            <remarks>
+            If the entity's state is null, an object of type <typeparamref name="T"/> is created first. Then, reflection
+            is used to try to find a matching method. This match is based on the method name
+            (which is the operation name) and the argument list (which is the operation content, deserialized into
+            an object array).
+            </remarks>
+            <param name="context">Context object to use to dispatch entity operations.</param>
+            <param name="constructorParameters">Parameters to feed to the entity constructor. Should be primarily used for
+            output bindings. Parameters must match the order in the constructor after ignoring parameters populated on
+            constructor via dependency injection.</param>
+        </member>
+        <member name="T:Microsoft.Azure.WebJobs.Extensions.DurableTask.EtwEventSource">
+            <summary>
+            ETW Event Provider for the WebJobs.Extensions.DurableTask extension.
+            </summary>
+        </member>
+        <member name="P:Microsoft.Azure.WebJobs.Extensions.DurableTask.EventSourcedDurabilityProvider.ConnectionName">
+            <summary>
+            The app setting containing the Azure Storage connection string.
+            </summary>
+        </member>
+        <member name="M:Microsoft.Azure.WebJobs.Extensions.DurableTask.EventSourcedDurabilityProvider.RetrieveSerializedEntityState(Microsoft.Azure.WebJobs.Extensions.DurableTask.EntityId)">
+            <inheritdoc/>
+        </member>
+        <member name="T:Microsoft.Azure.WebJobs.Extensions.DurableTask.FunctionFailedException">
+            <summary>
+            The exception that is thrown when a sub-orchestrator or activity function fails
+            with an error.
+            </summary>
+            <remarks>
+            The `InnerException` property of this instance will contain additional information
+            about the failed sub-orchestrator or activity function.
+            </remarks>
+        </member>
+        <member name="M:Microsoft.Azure.WebJobs.Extensions.DurableTask.FunctionFailedException.#ctor(System.String)">
+            <summary>
+            Initializes a new instance of a <see cref="T:Microsoft.Azure.WebJobs.Extensions.DurableTask.FunctionFailedException"/>.
+            </summary>
+            <param name="message">A message describing where to look for more details.</param>
+        </member>
+        <member name="M:Microsoft.Azure.WebJobs.Extensions.DurableTask.FunctionFailedException.#ctor(System.String,System.Exception)">
+            <summary>
+            Initializes a new instance of a <see cref="T:Microsoft.Azure.WebJobs.Extensions.DurableTask.FunctionFailedException"/>.
+            </summary>
+            <param name="message">A message describing where to look for more details.</param>
+            <param name="innerException">The exception that caused the function to fail.</param>
+        </member>
+        <member name="T:Microsoft.Azure.WebJobs.Extensions.DurableTask.FunctionName">
+            <summary>
+            The name of a durable function.
+            </summary>
+        </member>
+        <member name="M:Microsoft.Azure.WebJobs.Extensions.DurableTask.FunctionName.#ctor(System.String)">
+            <summary>
+            Initializes a new instance of the <see cref="T:Microsoft.Azure.WebJobs.Extensions.DurableTask.FunctionName"/> struct.
+            </summary>
+            <param name="name">The name of the function.</param>
+        </member>
+        <member name="P:Microsoft.Azure.WebJobs.Extensions.DurableTask.FunctionName.Name">
+            <summary>
+            Gets the name of the function without the version.
+            </summary>
+            <value>
+            The name of the activity function without the version.
+            </value>
+        </member>
+        <member name="M:Microsoft.Azure.WebJobs.Extensions.DurableTask.FunctionName.op_Equality(Microsoft.Azure.WebJobs.Extensions.DurableTask.FunctionName,Microsoft.Azure.WebJobs.Extensions.DurableTask.FunctionName)">
+            <summary>
+            Compares two <see cref="T:Microsoft.Azure.WebJobs.Extensions.DurableTask.FunctionName"/> objects for equality.
+            </summary>
+            <param name="a">The first <see cref="T:Microsoft.Azure.WebJobs.Extensions.DurableTask.FunctionName"/> to compare.</param>
+            <param name="b">The second <see cref="T:Microsoft.Azure.WebJobs.Extensions.DurableTask.FunctionName"/> to compare.</param>
+            <returns><c>true</c> if the two <see cref="T:Microsoft.Azure.WebJobs.Extensions.DurableTask.FunctionName"/> objects are equal; otherwise <c>false</c>.</returns>
+        </member>
+        <member name="M:Microsoft.Azure.WebJobs.Extensions.DurableTask.FunctionName.op_Inequality(Microsoft.Azure.WebJobs.Extensions.DurableTask.FunctionName,Microsoft.Azure.WebJobs.Extensions.DurableTask.FunctionName)">
+            <summary>
+            Compares two <see cref="T:Microsoft.Azure.WebJobs.Extensions.DurableTask.FunctionName"/> objects for inequality.
+            </summary>
+            <param name="a">The first <see cref="T:Microsoft.Azure.WebJobs.Extensions.DurableTask.FunctionName"/> to compare.</param>
+            <param name="b">The second <see cref="T:Microsoft.Azure.WebJobs.Extensions.DurableTask.FunctionName"/> to compare.</param>
+            <returns><c>true</c> if the two <see cref="T:Microsoft.Azure.WebJobs.Extensions.DurableTask.FunctionName"/> objects are not equal; otherwise <c>false</c>.</returns>
+        </member>
+        <member name="M:Microsoft.Azure.WebJobs.Extensions.DurableTask.FunctionName.Equals(Microsoft.Azure.WebJobs.Extensions.DurableTask.FunctionName)">
+            <summary>
+            Gets a value indicating whether to <see cref="T:Microsoft.Azure.WebJobs.Extensions.DurableTask.FunctionName"/> objects
+            are equal using value semantics.
+            </summary>
+            <param name="other">The other object to compare to.</param>
+            <returns><c>true</c> if the two objects are equal using value semantics; otherwise <c>false</c>.</returns>
+        </member>
+        <member name="M:Microsoft.Azure.WebJobs.Extensions.DurableTask.FunctionName.Equals(System.Object)">
+            <summary>
+            Gets a value indicating whether to <see cref="T:Microsoft.Azure.WebJobs.Extensions.DurableTask.FunctionName"/> objects
+            are equal using value semantics.
+            </summary>
+            <param name="other">The other object to compare to.</param>
+            <returns><c>true</c> if the two objects are equal using value semantics; otherwise <c>false</c>.</returns>
+        </member>
+        <member name="M:Microsoft.Azure.WebJobs.Extensions.DurableTask.FunctionName.GetHashCode">
+            <summary>
+            Calculates a hash code value for the current <see cref="T:Microsoft.Azure.WebJobs.Extensions.DurableTask.FunctionName"/> instance.
+            </summary>
+            <returns>A 32-bit hash code value.</returns>
+        </member>
+        <member name="M:Microsoft.Azure.WebJobs.Extensions.DurableTask.FunctionName.ToString">
+            <summary>
+            Gets the string value of the current <see cref="T:Microsoft.Azure.WebJobs.Extensions.DurableTask.FunctionName"/> instance.
+            </summary>
+            <returns>The name and optional version of the current <see cref="T:Microsoft.Azure.WebJobs.Extensions.DurableTask.FunctionName"/> instance.</returns>
+        </member>
+        <member name="T:Microsoft.Azure.WebJobs.Extensions.DurableTask.FunctionType">
+            <summary>
+            The type of a function.
+            </summary>
+        </member>
+        <member name="T:Microsoft.Azure.WebJobs.Extensions.DurableTask.GuidManager">
+            <summary>
+            Class for creating deterministic <see cref="T:System.Guid"/>.
+            </summary>
+        </member>
+        <member name="T:Microsoft.Azure.WebJobs.Extensions.DurableTask.HttpCreationPayload">
+            <summary>
+            Data structure containing orchestration instance creation HTTP endpoints.
+            </summary>
+        </member>
+        <member name="P:Microsoft.Azure.WebJobs.Extensions.DurableTask.HttpCreationPayload.CreateNewInstancePostUri">
+            <summary>
+            Gets the HTTP POST orchestration instance creation endpoint URL.
+            </summary>
+            <value>
+            The HTTP URL for creating a new orchestration instance.
+            </value>
+        </member>
+        <member name="P:Microsoft.Azure.WebJobs.Extensions.DurableTask.HttpCreationPayload.CreateAndWaitOnNewInstancePostUri">
+            <summary>
+            Gets the HTTP POST orchestration instance create-and-wait endpoint URL.
+            </summary>
+            <value>
+            The HTTP URL for creating a new orchestration instance and waiting on its completion.
+            </value>
+        </member>
+        <member name="T:Microsoft.Azure.WebJobs.Extensions.DurableTask.HttpManagementPayload">
+            <summary>
+            Data structure containing status, terminate and send external event HTTP endpoints.
+            </summary>
+        </member>
+        <member name="P:Microsoft.Azure.WebJobs.Extensions.DurableTask.HttpManagementPayload.Id">
+            <summary>
+            Gets the ID of the orchestration instance.
+            </summary>
+            <value>
+            The ID of the orchestration instance.
+            </value>
+        </member>
+        <member name="P:Microsoft.Azure.WebJobs.Extensions.DurableTask.HttpManagementPayload.StatusQueryGetUri">
+            <summary>
+            Gets the HTTP GET status query endpoint URL.
+            </summary>
+            <value>
+            The HTTP URL for fetching the instance status.
+            </value>
+        </member>
+        <member name="P:Microsoft.Azure.WebJobs.Extensions.DurableTask.HttpManagementPayload.SendEventPostUri">
+            <summary>
+            Gets the HTTP POST external event sending endpoint URL.
+            </summary>
+            <value>
+            The HTTP URL for posting external event notifications.
+            </value>
+        </member>
+        <member name="P:Microsoft.Azure.WebJobs.Extensions.DurableTask.HttpManagementPayload.TerminatePostUri">
+            <summary>
+            Gets the HTTP POST instance termination endpoint.
+            </summary>
+            <value>
+            The HTTP URL for posting instance termination commands.
+            </value>
+        </member>
+        <member name="P:Microsoft.Azure.WebJobs.Extensions.DurableTask.HttpManagementPayload.RewindPostUri">
+            <summary>
+            Gets the HTTP POST instance rewind endpoint.
+            </summary>
+            <value>
+            The HTTP URL for rewinding orchestration instances.
+            </value>
+        </member>
+        <member name="P:Microsoft.Azure.WebJobs.Extensions.DurableTask.HttpManagementPayload.PurgeHistoryDeleteUri">
+            <summary>
+            Gets the HTTP DELETE purge instance history by instance ID endpoint.
+            </summary>
+            <value>
+            The HTTP URL for purging instance history by instance ID.
+            </value>
+        </member>
+        <member name="T:Microsoft.Azure.WebJobs.Extensions.DurableTask.IConnectionStringResolver">
+            <summary>
+            Interface defining methods to resolve connection strings.
+            </summary>
+        </member>
+        <member name="M:Microsoft.Azure.WebJobs.Extensions.DurableTask.IConnectionStringResolver.Resolve(System.String)">
+            <summary>
+            Looks up a connection string value given a name.
+            </summary>
+            <param name="connectionStringName">The name of the connection string.</param>
+            <returns>Returns the resolved connection string value.</returns>
+        </member>
+        <member name="T:Microsoft.Azure.WebJobs.Extensions.DurableTask.IDurabilityProviderFactory">
+            <summary>
+            Interface defining methods to build instances of <see cref="T:Microsoft.Azure.WebJobs.Extensions.DurableTask.DurabilityProvider"/>.
+            </summary>
+        </member>
+        <member name="M:Microsoft.Azure.WebJobs.Extensions.DurableTask.IDurabilityProviderFactory.GetDurabilityProvider">
+            <summary>
+            Creates or retrieves a durability provider to be used throughout the extension.
+            </summary>
+            <returns>An durability provider to be used by the Durable Task Extension.</returns>
+        </member>
+        <member name="M:Microsoft.Azure.WebJobs.Extensions.DurableTask.IDurabilityProviderFactory.GetDurabilityProvider(Microsoft.Azure.WebJobs.Extensions.DurableTask.DurableClientAttribute)">
+            <summary>
+            Creates or retrieves a cached durability provider to be used in a given function execution.
+            </summary>
+            <param name="attribute">A durable client attribute with parameters for the durability provider.</param>
+            <returns>A durability provider to be used by a client function.</returns>
+        </member>
+        <member name="T:Microsoft.Azure.WebJobs.Extensions.DurableTask.IDurableHttpMessageHandlerFactory">
+            <summary>
+            Interface used for testing Durable HTTP.
+            </summary>
+        </member>
+        <member name="M:Microsoft.Azure.WebJobs.Extensions.DurableTask.IDurableHttpMessageHandlerFactory.CreateHttpMessageHandler">
+            <summary>
+            Creates an HttpClientHandler and returns it.
+            </summary>
+            <returns>Returns an HttpClientHandler.</returns>
+        </member>
+        <member name="T:Microsoft.Azure.WebJobs.Extensions.DurableTask.ILifeCycleNotificationHelper">
+            <summary>
+            Interface defining methods to life cycle notifications.
+            </summary>
+        </member>
+        <member name="M:Microsoft.Azure.WebJobs.Extensions.DurableTask.ILifeCycleNotificationHelper.OrchestratorStartingAsync(System.String,System.String,System.String,System.Boolean)">
+            <summary>
+            The orchestrator was starting.
+            </summary>
+            <param name="hubName">The name of the task hub.</param>
+            <param name="functionName">The name of the orchestrator function to call.</param>
+            <param name="instanceId">The ID to use for the orchestration instance.</param>
+            <param name="isReplay">The orchestrator function is currently replaying itself.</param>
+            <returns>A task that completes when the lifecycle notification message has been sent.</returns>
+        </member>
+        <member name="M:Microsoft.Azure.WebJobs.Extensions.DurableTask.ILifeCycleNotificationHelper.OrchestratorCompletedAsync(System.String,System.String,System.String,System.Boolean,System.Boolean)">
+            <summary>
+            The orchestrator was completed.
+            </summary>
+            <param name="hubName">The name of the task hub.</param>
+            <param name="functionName">The name of the orchestrator function to call.</param>
+            <param name="instanceId">The ID to use for the orchestration instance.</param>
+            <param name="continuedAsNew">The orchestration completed with ContinueAsNew as is in the process of restarting.</param>
+            <param name="isReplay">The orchestrator function is currently replaying itself.</param>
+            <returns>A task that completes when the lifecycle notification message has been sent.</returns>
+        </member>
+        <member name="M:Microsoft.Azure.WebJobs.Extensions.DurableTask.ILifeCycleNotificationHelper.OrchestratorFailedAsync(System.String,System.String,System.String,System.String,System.Boolean)">
+            <summary>
+            The orchestrator was failed.
+            </summary>
+            <param name="hubName">The name of the task hub.</param>
+            <param name="functionName">The name of the orchestrator function to call.</param>
+            <param name="instanceId">The ID to use for the orchestration instance.</param>
+            <param name="reason">Additional data associated with the tracking event.</param>
+            <param name="isReplay">The orchestrator function is currently replaying itself.</param>
+            <returns>A task that completes when the lifecycle notification message has been sent.</returns>
+        </member>
+        <member name="M:Microsoft.Azure.WebJobs.Extensions.DurableTask.ILifeCycleNotificationHelper.OrchestratorTerminatedAsync(System.String,System.String,System.String,System.String)">
+            <summary>
+            The orchestrator was terminated.
+            </summary>
+            <param name="hubName">The name of the task hub.</param>
+            <param name="functionName">The name of the orchestrator function to call.</param>
+            <param name="instanceId">The ID to use for the orchestration instance.</param>
+            <param name="reason">Additional data associated with the tracking event.</param>
+            <returns>A task that completes when the lifecycle notification message has been sent.</returns>
+        </member>
+        <member name="T:Microsoft.Azure.WebJobs.Extensions.DurableTask.ITokenSource">
+            <summary>
+            Implementations of this interface can be used to provide authorization tokens for outbound HTTP requests.
+            </summary>
+        </member>
+        <member name="M:Microsoft.Azure.WebJobs.Extensions.DurableTask.ITokenSource.GetTokenAsync">
+            <summary>
+            Gets a token for a resource.
+            </summary>
+            <returns>A <see cref="T:System.Threading.Tasks.Task`1"/> representing the result of the asynchronous operation.</returns>
+        </member>
+        <member name="T:Microsoft.Azure.WebJobs.Extensions.DurableTask.OutOfProcOrchestrationShim">
+            <summary>
+            Not intended for public consumption.
+            </summary>
+        </member>
+        <member name="M:Microsoft.Azure.WebJobs.Extensions.DurableTask.OutOfProcOrchestrationShim.#ctor(Microsoft.Azure.WebJobs.Extensions.DurableTask.IDurableOrchestrationContext)">
+            <summary>
+            Initializes a new instance of the <see cref="T:Microsoft.Azure.WebJobs.Extensions.DurableTask.OutOfProcOrchestrationShim"/> class.
+            </summary>
+            <param name="context">The orchestration execution context.</param>
+        </member>
+        <member name="M:Microsoft.Azure.WebJobs.Extensions.DurableTask.OutOfProcOrchestrationShim.ExecuteAsync(Newtonsoft.Json.Linq.JObject)">
+            <summary>
+            Not intended for public consumption.
+            </summary>
+            <param name="executionJson">The result of the out-of-proc execution.</param>
+            <returns><c>true</c> if there are more executions to process; <c>false</c> otherwise.</returns>
+        </member>
+        <member name="T:Microsoft.Azure.WebJobs.Extensions.DurableTask.TaskActivityShim">
+            <summary>
+            Task activity implementation which delegates the implementation to a function.
+            </summary>
+        </member>
+        <member name="T:Microsoft.Azure.WebJobs.Extensions.DurableTask.TaskCommonShim">
+            <summary>
+            Common functionality of <see cref="T:Microsoft.Azure.WebJobs.Extensions.DurableTask.TaskEntityShim"/> and <see cref="T:Microsoft.Azure.WebJobs.Extensions.DurableTask.TaskOrchestrationShim"/>.
+            </summary>
+        </member>
+        <member name="T:Microsoft.Azure.WebJobs.Extensions.DurableTask.TaskEntityShim">
+            <summary>
+            Implements the entity scheduler as a looping orchestration.
+            There is one such orchestration per entity.
+            The orchestration terminates if the entity is deleted and idle.
+            The orchestration calls ContinueAsNew when it is idle, but not deleted.
+            </summary>
+        </member>
+        <member name="T:Microsoft.Azure.WebJobs.Extensions.DurableTask.TaskEntityShim.OutOfProcResult">
+            <summary>
+            The results of executing a batch of operations on the entity out of process.
+            </summary>
+        </member>
+        <member name="P:Microsoft.Azure.WebJobs.Extensions.DurableTask.TaskEntityShim.OutOfProcResult.EntityExists">
+            <summary>
+            Whether the entity exists after executing the batch.
+            This is false if the last operation in the batch deletes the entity,
+            and true otherwise.
+            </summary>
+        </member>
+        <member name="P:Microsoft.Azure.WebJobs.Extensions.DurableTask.TaskEntityShim.OutOfProcResult.EntityState">
+            <summary>
+            The state of the entity after executing the batch.
+            Should be null if <see cref="P:Microsoft.Azure.WebJobs.Extensions.DurableTask.TaskEntityShim.OutOfProcResult.EntityExists"/> is false.
+            </summary>
+        </member>
+        <member name="P:Microsoft.Azure.WebJobs.Extensions.DurableTask.TaskEntityShim.OutOfProcResult.Results">
+            <summary>
+            The results of executing the operations. The length of this list must always match
+            the size of the batch, even if there were exceptions.
+            </summary>
+        </member>
+        <member name="P:Microsoft.Azure.WebJobs.Extensions.DurableTask.TaskEntityShim.OutOfProcResult.Signals">
+            <summary>
+            The list of signals sent by the entity. Can be empty.
+            </summary>
+        </member>
+        <member name="T:Microsoft.Azure.WebJobs.Extensions.DurableTask.TaskEntityShim.OutOfProcResult.OperationResult">
+            <summary>
+            The results of executing an operation.
+            </summary>
+        </member>
+        <member name="P:Microsoft.Azure.WebJobs.Extensions.DurableTask.TaskEntityShim.OutOfProcResult.OperationResult.Result">
+            <summary>
+            The returned value or error/exception.
+            </summary>
+        </member>
+        <member name="P:Microsoft.Azure.WebJobs.Extensions.DurableTask.TaskEntityShim.OutOfProcResult.OperationResult.IsError">
+            <summary>
+            Determines whether <see cref="P:Microsoft.Azure.WebJobs.Extensions.DurableTask.TaskEntityShim.OutOfProcResult.OperationResult.Result"/> is a normal result, or an error/exception.
+            </summary>
+        </member>
+        <member name="P:Microsoft.Azure.WebJobs.Extensions.DurableTask.TaskEntityShim.OutOfProcResult.OperationResult.DurationInMilliseconds">
+            <summary>
+            The measured duration of this operation's execution, in milliseconds.
+            </summary>
+        </member>
+        <member name="T:Microsoft.Azure.WebJobs.Extensions.DurableTask.TaskEntityShim.OutOfProcResult.Signal">
+            <summary>
+            Describes a signal that was emitted by one of the operations in the batch.
+            </summary>
+        </member>
+        <member name="P:Microsoft.Azure.WebJobs.Extensions.DurableTask.TaskEntityShim.OutOfProcResult.Signal.Target">
+            <summary>
+            The destination of the signal.
+            </summary>
+        </member>
+        <member name="P:Microsoft.Azure.WebJobs.Extensions.DurableTask.TaskEntityShim.OutOfProcResult.Signal.Name">
+            <summary>
+            The name of the operation being signaled.
+            </summary>
+        </member>
+        <member name="P:Microsoft.Azure.WebJobs.Extensions.DurableTask.TaskEntityShim.OutOfProcResult.Signal.Input">
+            <summary>
+            The input of the operation being signaled.
+            </summary>
+        </member>
+        <member name="T:Microsoft.Azure.WebJobs.Extensions.DurableTask.TaskOrchestrationShim">
+            <summary>
+            Task orchestration implementation which delegates the orchestration implementation to a function.
+            </summary>
+        </member>
+        <member name="T:Microsoft.Azure.WebJobs.Extensions.DurableTask.ManagedIdentityTokenSource">
+            <summary>
+            Token Source implementation for Azure Managed Identities.
+            </summary>
+        </member>
+        <member name="M:Microsoft.Azure.WebJobs.Extensions.DurableTask.ManagedIdentityTokenSource.#ctor(System.String)">
+            <summary>
+            Initializes a new instance of the <see cref="T:Microsoft.Azure.WebJobs.Extensions.DurableTask.ManagedIdentityTokenSource"/> class.
+            </summary>
+            <param name="resource">
+            The Azure Active Directory resource identifier of the web API being invoked.
+            For example, <c>https://management.core.windows.net/</c> or <c>https://graph.microsoft.com/</c>.
+            </param>
+        </member>
+        <member name="P:Microsoft.Azure.WebJobs.Extensions.DurableTask.ManagedIdentityTokenSource.Resource">
+            <summary>
+            Gets the Azure Active Directory resource identifier of the web API being invoked.
+            For example, <c>https://management.core.windows.net/</c> or <c>https://graph.microsoft.com/</c>.
+            </summary>
+        </member>
+        <member name="M:Microsoft.Azure.WebJobs.Extensions.DurableTask.ManagedIdentityTokenSource.GetTokenAsync">
+            <inheritdoc/>
+        </member>
+        <member name="M:Microsoft.Azure.WebJobs.Extensions.DurableTask.MessagePayloadDataConverter.Serialize(System.Object)">
+            <summary>
+            JSON-serializes the specified object.
+            </summary>
+        </member>
+        <member name="M:Microsoft.Azure.WebJobs.Extensions.DurableTask.MessagePayloadDataConverter.Serialize(System.Object,System.Int32)">
+            <summary>
+            JSON-serializes the specified object and throws a <see cref="T:System.ArgumentException"/> if the
+            resulting JSON exceeds the maximum size specified by <paramref name="maxSizeInKB"/>.
+            </summary>
+        </member>
+        <member name="T:Microsoft.Azure.WebJobs.Extensions.DurableTask.AzureStorageOptions">
+            <summary>
+            Configuration options for the Azure Storage storage provider.
+            </summary>
+        </member>
+        <member name="P:Microsoft.Azure.WebJobs.Extensions.DurableTask.AzureStorageOptions.ConnectionStringName">
+            <summary>
+            Gets or sets the name of the Azure Storage connection string used to manage the underlying Azure Storage resources.
+            </summary>
+            <remarks>
+            If not specified, the default behavior is to use the standard `AzureWebJobsStorage` connection string for all storage usage.
+            </remarks>
+            <value>The name of a connection string that exists in the app's application settings.</value>
+        </member>
+        <member name="P:Microsoft.Azure.WebJobs.Extensions.DurableTask.AzureStorageOptions.ControlQueueBatchSize">
+            <summary>
+            Gets or sets the number of messages to pull from the control queue at a time.
+            </summary>
+            <remarks>
+            Messages pulled from the control queue are buffered in memory until the internal
+            dispatcher is ready to process them.
+            </remarks>
+            <value>A positive integer configured by the host. The default value is <c>32</c>.</value>
+        </member>
+        <member name="P:Microsoft.Azure.WebJobs.Extensions.DurableTask.AzureStorageOptions.PartitionCount">
+            <summary>
+            Gets or sets the partition count for the control queue.
+            </summary>
+            <remarks>
+            Increasing the number of partitions will increase the number of workers
+            that can concurrently execute orchestrator functions. However, increasing
+            the partition count can also increase the amount of load placed on the storage
+            account and on the thread pool if the number of workers is smaller than the
+            number of partitions.
+            </remarks>
+            <value>A positive integer between 1 and 16. The default value is <c>4</c>.</value>
+        </member>
+        <member name="P:Microsoft.Azure.WebJobs.Extensions.DurableTask.AzureStorageOptions.ControlQueueBufferThreshold">
+            <summary>
+            Gets or set the number of control queue messages that can be buffered in memory
+            at a time, at which point the dispatcher will wait before dequeuing any additional
+            messages. The default is 64.
+            </summary>
+            <remarks>This has historically always been fixed to 64, but increasing it may increase
+            throughput.</remarks>
+        </member>
+        <member name="P:Microsoft.Azure.WebJobs.Extensions.DurableTask.AzureStorageOptions.ControlQueueVisibilityTimeout">
+            <summary>
+            Gets or sets the visibility timeout of dequeued control queue messages.
+            </summary>
+            <value>
+            A <c>TimeSpan</c> configured by the host. The default is 5 minutes.
+            </value>
+        </member>
+        <member name="P:Microsoft.Azure.WebJobs.Extensions.DurableTask.AzureStorageOptions.WorkItemQueueVisibilityTimeout">
+            <summary>
+            Gets or sets the visibility timeout of dequeued work item queue messages.
+            </summary>
+            <value>
+            A <c>TimeSpan</c> configured by the host. The default is 5 minutes.
+            </value>
+        </member>
+        <member name="P:Microsoft.Azure.WebJobs.Extensions.DurableTask.AzureStorageOptions.TrackingStoreConnectionStringName">
+            <summary>
+            Gets or sets the name of the Azure Storage connection string to use for the
+            durable tracking store (History and Instances tables).
+            </summary>
+            <remarks><para>
+            If not specified, the <see cref="P:Microsoft.Azure.WebJobs.Extensions.DurableTask.AzureStorageOptions.ConnectionStringName"/> connection string
+            is used for the durable tracking store.
+            </para><para>
+            This property is primarily useful when deploying multiple apps that need to share the same
+            tracking infrastructure. For example, when deploying two versions of an app side by side, using
+            the same tracking store allows both versions to save history into the same table, which allows
+            clients to query for instance status across all versions.
+            </para></remarks>
+            <value>The name of a connection string that exists in the app's application settings.</value>
+        </member>
+        <member name="P:Microsoft.Azure.WebJobs.Extensions.DurableTask.AzureStorageOptions.TrackingStoreNamePrefix">
+            <summary>
+            Gets or sets the name prefix to use for history and instance tables in Azure Storage.
+            </summary>
+            <remarks>
+            This property is only used when <see cref="P:Microsoft.Azure.WebJobs.Extensions.DurableTask.AzureStorageOptions.TrackingStoreConnectionStringName"/> is specified.
+            If no prefix is specified, the default prefix value is "DurableTask".
+            </remarks>
+            <value>The prefix to use when naming the generated Azure tables.</value>
+        </member>
+        <member name="P:Microsoft.Azure.WebJobs.Extensions.DurableTask.AzureStorageOptions.FetchLargeMessagesAutomatically">
+            <summary>
+            Gets or sets whether the extension will automatically fetch large messages in orchestration status
+            queries. If set to false, the extension will return large messages as a blob url.
+            </summary>
+            <value>A boolean indicating whether will automatically fetch large messages .</value>
+        </member>
+        <member name="P:Microsoft.Azure.WebJobs.Extensions.DurableTask.AzureStorageOptions.MaxQueuePollingInterval">
+            <summary>
+            Gets or sets the maximum queue polling interval.
+            </summary>
+            <value>Maximum interval for polling control and work-item queues.</value>
+        </member>
+        <member name="M:Microsoft.Azure.WebJobs.Extensions.DurableTask.AzureStorageOptions.ValidateHubName(System.String)">
+            <summary>
+            Throws an exception if the provided hub name violates any naming conventions for the storage provider.
+            </summary>
+        </member>
+        <member name="M:Microsoft.Azure.WebJobs.Extensions.DurableTask.AzureStorageOptions.Validate">
+            <summary>
+            Throws an exception if any of the settings of the storage provider are invalid.
+            </summary>
+        </member>
+        <member name="T:Microsoft.Azure.WebJobs.Extensions.DurableTask.DurableTaskOptions">
+            <summary>
+            Configuration options for the Durable Task extension.
+            </summary>
+        </member>
+        <member name="P:Microsoft.Azure.WebJobs.Extensions.DurableTask.DurableTaskOptions.HttpSettings">
+            <summary>
+            Settings used for Durable HTTP functionality.
+            </summary>
+        </member>
+        <member name="P:Microsoft.Azure.WebJobs.Extensions.DurableTask.DurableTaskOptions.HubName">
+            <summary>
+            Gets or sets default task hub name to be used by all <see cref="T:Microsoft.Azure.WebJobs.Extensions.DurableTask.IDurableClient"/>, <see cref="T:Microsoft.Azure.WebJobs.Extensions.DurableTask.IDurableEntityClient"/>, <see cref="T:Microsoft.Azure.WebJobs.Extensions.DurableTask.IDurableOrchestrationClient"/>,
+            <see cref="T:Microsoft.Azure.WebJobs.Extensions.DurableTask.IDurableOrchestrationContext"/>, and <see cref="T:Microsoft.Azure.WebJobs.Extensions.DurableTask.IDurableActivityContext"/> instances.
+            </summary>
+            <remarks>
+            A task hub is a logical grouping of storage resources. Alternate task hub names can be used to isolate
+            multiple Durable Functions applications from each other, even if they are using the same storage backend.
+            </remarks>
+            <value>The name of the default task hub.</value>
+        </member>
+        <member name="P:Microsoft.Azure.WebJobs.Extensions.DurableTask.DurableTaskOptions.StorageProvider">
+            <summary>
+            The section of configuration related to storage providers. If using Azure Storage provider, the schema should match
+            <see cref="T:Microsoft.Azure.WebJobs.Extensions.DurableTask.AzureStorageOptions"/>.
+            </summary>
+        </member>
+        <member name="P:Microsoft.Azure.WebJobs.Extensions.DurableTask.DurableTaskOptions.Tracing">
+            <summary>
+            The section of configuration related to tracing.
+            </summary>
+        </member>
+        <member name="P:Microsoft.Azure.WebJobs.Extensions.DurableTask.DurableTaskOptions.Notifications">
+            <summary>
+            The section of configuration related to notifications.
+            </summary>
+        </member>
+        <member name="P:Microsoft.Azure.WebJobs.Extensions.DurableTask.DurableTaskOptions.MaxConcurrentActivityFunctions">
+            <summary>
+            Gets or sets the maximum number of activity functions that can be processed concurrently on a single host instance.
+            </summary>
+            <remarks>
+            Increasing activity function concurrent can result in increased throughput but can
+            also increase the total CPU and memory usage on a single worker instance.
+            </remarks>
+            <value>
+            A positive integer configured by the host. The default value is 10X the number of processors on the current machine.
+            </value>
+        </member>
+        <member name="P:Microsoft.Azure.WebJobs.Extensions.DurableTask.DurableTaskOptions.MaxConcurrentOrchestratorFunctions">
+            <summary>
+            Gets or sets the maximum number of orchestrator functions that can be processed concurrently on a single host instance.
+            </summary>
+            <value>
+            A positive integer configured by the host. The default value is 10X the number of processors on the current machine.
+            </value>
+        </member>
+        <member name="P:Microsoft.Azure.WebJobs.Extensions.DurableTask.DurableTaskOptions.NotificationUrl">
+            <summary>
+            Gets or sets the base URL for the HTTP APIs managed by this extension.
+            </summary>
+            <remarks>
+            This property is intended for use only by runtime hosts.
+            </remarks>
+            <value>
+            A URL pointing to the hosted function app that responds to status polling requests.
+            </value>
+        </member>
+        <member name="P:Microsoft.Azure.WebJobs.Extensions.DurableTask.DurableTaskOptions.ExtendedSessionsEnabled">
+            <summary>
+            Gets or sets a flag indicating whether to enable extended sessions.
+            </summary>
+            <remarks>
+            <para>Extended sessions can improve the performance of orchestrator functions by allowing them to skip
+            replays when new messages are received within short periods of time.</para>
+            <para>Note that orchestrator functions which are extended this way will continue to count against the
+            <see cref="P:Microsoft.Azure.WebJobs.Extensions.DurableTask.DurableTaskOptions.MaxConcurrentOrchestratorFunctions"/> limit. To avoid starvation, only half of the maximum
+            number of allowed concurrent orchestrator functions can be concurrently extended at any given time.
+            The <see cref="P:Microsoft.Azure.WebJobs.Extensions.DurableTask.DurableTaskOptions.ExtendedSessionIdleTimeoutInSeconds"/> property can also be used to control how long an idle
+            orchestrator function is allowed to be extended.</para>
+            <para>It is recommended that this property be set to <c>false</c> during development to help
+            ensure that the orchestrator code correctly obeys the idempotency rules.</para>
+            </remarks>
+            <value>
+            <c>true</c> to enable extended sessions; otherwise <c>false</c>.
+            </value>
+        </member>
+        <member name="P:Microsoft.Azure.WebJobs.Extensions.DurableTask.DurableTaskOptions.ExtendedSessionIdleTimeoutInSeconds">
+            <summary>
+            Gets or sets the amount of time in seconds before an idle session times out. The default value is 30 seconds.
+            </summary>
+            <remarks>
+            This setting is applicable when <see cref="P:Microsoft.Azure.WebJobs.Extensions.DurableTask.DurableTaskOptions.ExtendedSessionsEnabled"/> is set to <c>true</c>.
+            </remarks>
+            <value>
+            The number of seconds before an idle session times out.
+            </value>
+        </member>
+        <member name="P:Microsoft.Azure.WebJobs.Extensions.DurableTask.DurableTaskOptions.MaxOrchestrationActions">
+            <summary>
+            Gets or sets the maximum number of orchestration actions. The default value is 100,000.
+            </summary>
+        </member>
+        <member name="P:Microsoft.Azure.WebJobs.Extensions.DurableTask.DurableTaskOptions.OverridableExistingInstanceStates">
+            <summary>
+             States that will override an existing orchestrator when attempting to start a new orchestrator with the same instance Id.
+            </summary>
+        </member>
+        <member name="P:Microsoft.Azure.WebJobs.Extensions.DurableTask.DurableTaskOptions.EntityMessageReorderWindowInMinutes">
+            <summary>
+            Gets or sets the time window within which entity messages get deduplicated and reordered.
+            </summary>
+        </member>
+        <member name="M:Microsoft.Azure.WebJobs.Extensions.DurableTask.DurableTaskOptions.SetDefaultHubName(System.String)">
+            <summary>
+            Sets HubName to a value that is considered a default value.
+            </summary>
+            <param name="hubName">TaskHub name that is considered the default.</param>
+        </member>
+        <member name="T:Microsoft.Azure.WebJobs.Extensions.DurableTask.EventGridNotificationOptions">
+            <summary>
+            Configuration of the Event Grid notification options
+            for the Durable Task Extension.
+            </summary>
+        </member>
+        <member name="P:Microsoft.Azure.WebJobs.Extensions.DurableTask.EventGridNotificationOptions.TopicEndpoint">
+            <summary>
+            Gets or sets the URL of an Azure Event Grid custom topic endpoint.
+            When set, orchestration life cycle notification events will be automatically
+            published to this endpoint.
+            </summary>
+            <remarks>
+            Azure Event Grid topic URLs are generally expected to be in the form
+            https://{topic_name}.{region}.eventgrid.azure.net/api/events.
+            </remarks>
+            <value>
+            The Azure Event Grid custom topic URL.
+            </value>
+        </member>
+        <member name="P:Microsoft.Azure.WebJobs.Extensions.DurableTask.EventGridNotificationOptions.KeySettingName">
+            <summary>
+            Gets or sets the name of the app setting containing the key used for authenticating with the Azure Event Grid custom topic at <see cref="P:Microsoft.Azure.WebJobs.Extensions.DurableTask.EventGridNotificationOptions.TopicEndpoint"/>.
+            </summary>
+            <value>
+            The name of the app setting that stores the Azure Event Grid key.
+            </value>
+        </member>
+        <member name="P:Microsoft.Azure.WebJobs.Extensions.DurableTask.EventGridNotificationOptions.PublishRetryCount">
+            <summary>
+            Gets or sets the Event Grid publish request retry count.
+            </summary>
+            <value>The number of retry attempts.</value>
+        </member>
+        <member name="P:Microsoft.Azure.WebJobs.Extensions.DurableTask.EventGridNotificationOptions.PublishRetryInterval">
+            <summary>
+            Gets orsets the Event Grid publish request retry interval.
+            </summary>
+            <value>A <see cref="T:System.TimeSpan"/> representing the retry interval. The default value is 5 minutes.</value>
+        </member>
+        <member name="P:Microsoft.Azure.WebJobs.Extensions.DurableTask.EventGridNotificationOptions.PublishRetryHttpStatus">
+            <summary>
+            Gets or sets the Event Grid publish request http status.
+            </summary>
+            <value>A list of HTTP status codes, e.g. 400, 403.</value>
+        </member>
+        <member name="P:Microsoft.Azure.WebJobs.Extensions.DurableTask.EventGridNotificationOptions.PublishEventTypes">
+            <summary>
+            Gets or sets the event types that will be published to Event Grid.
+            </summary>
+            <value>
+            A list of strings. Possible values 'Started', 'Completed', 'Failed', 'Terminated'.
+            </value>
+        </member>
+        <member name="T:Microsoft.Azure.WebJobs.Extensions.DurableTask.EventSourcedStorageOptions">
+            <summary>
+            Configuration options for the EventSourced storage provider.
+            </summary>
+        </member>
+        <member name="P:Microsoft.Azure.WebJobs.Extensions.DurableTask.EventSourcedStorageOptions.ConnectionStringName">
+            <summary>
+            Gets or sets the name of the Azure Storage connection string used to manage the underlying Azure Storage resources.
+            </summary>
+            <remarks>
+            If not specified, the default behavior is to use the standard `AzureWebJobsStorage` connection string for all storage usage.
+            </remarks>
+            <value>The name of a connection string that exists in the app's application settings.</value>
+        </member>
+        <member name="P:Microsoft.Azure.WebJobs.Extensions.DurableTask.EventSourcedStorageOptions.EventHubsConnectionStringName">
+            <summary>
+            Gets or sets the name of the environment variable or configuration setting for the event-sourced backend.
+            </summary>
+        </member>
+        <member name="P:Microsoft.Azure.WebJobs.Extensions.DurableTask.EventSourcedStorageOptions.RunningInTestEnvironment">
+            <summary>
+             Whether we are running in a test environment. In that case, we reset storage before the first test,
+             and we keep the event processor running between tests.
+            </summary>
+        </member>
+        <member name="T:Microsoft.Azure.WebJobs.Extensions.DurableTask.HttpOptions">
+            <summary>
+            Used for Durable HTTP functionality.
+            </summary>
+        </member>
+        <member name="F:Microsoft.Azure.WebJobs.Extensions.DurableTask.HttpOptions.HttpTaskActivityReservedName">
+            <summary>
+            Reserved name to know when a TaskActivity should be an HTTP activity.
+            </summary>
+        </member>
+        <member name="P:Microsoft.Azure.WebJobs.Extensions.DurableTask.HttpOptions.DefaultAsyncRequestSleepTimeMilliseconds">
+            <summary>
+            Gets or sets the default number of milliseconds between async HTTP status poll requests.
+            </summary>
+        </member>
+        <member name="T:Microsoft.Azure.WebJobs.Extensions.DurableTask.NotificationOptions">
+            <summary>
+            Configuration of the notification options
+            for the Durable Task Extension.
+            </summary>
+        </member>
+        <member name="P:Microsoft.Azure.WebJobs.Extensions.DurableTask.NotificationOptions.EventGrid">
+            <summary>
+            The section of configuration related to Event Grid notifications.
+            </summary>
+        </member>
+        <member name="T:Microsoft.Azure.WebJobs.Extensions.DurableTask.TraceOptions">
+            <summary>
+            Configuration of the trace options
+            for the Durable Task Extension.
+            </summary>
+        </member>
+        <member name="P:Microsoft.Azure.WebJobs.Extensions.DurableTask.TraceOptions.TraceInputsAndOutputs">
+            <summary>
+            Gets or sets a value indicating whether to trace the inputs and outputs of function calls.
+            </summary>
+            <remarks>
+            The default behavior when tracing function execution events is to include the number of bytes in the serialized
+            inputs and outputs for function calls. This provides minimal information about what the inputs and outputs look
+            like without bloating the logs or inadvertently exposing sensitive information to the logs. Setting
+            <see cref="P:Microsoft.Azure.WebJobs.Extensions.DurableTask.TraceOptions.TraceInputsAndOutputs"/> to <c>true</c> will instead cause the default function logging to log
+            the entire contents of function inputs and outputs.
+            </remarks>
+            <value>
+            <c>true</c> to trace the raw values of inputs and outputs; otherwise <c>false</c>.
+            </value>
+        </member>
+        <member name="P:Microsoft.Azure.WebJobs.Extensions.DurableTask.TraceOptions.TraceReplayEvents">
+            <summary>
+            Gets or sets if logs for replay events need to be recorded.
+            </summary>
+            <remarks>
+            The default value is false, which disables the logging of replay events.
+            </remarks>
+            <value>
+            Boolean value specifying if the replay events should be logged.
+            </value>
+        </member>
+        <member name="T:Microsoft.Azure.WebJobs.Extensions.DurableTask.OrchestrationRuntimeStatus">
+            <summary>
+            Represents the possible runtime execution status values for an orchestration instance.
+            </summary>
+        </member>
+        <member name="F:Microsoft.Azure.WebJobs.Extensions.DurableTask.OrchestrationRuntimeStatus.Unknown">
+            <summary>
+            The status of the orchestration could not be determined.
+            </summary>
+        </member>
+        <member name="F:Microsoft.Azure.WebJobs.Extensions.DurableTask.OrchestrationRuntimeStatus.Running">
+            <summary>
+            The orchestration is running (it may be actively running or waiting for input).
+            </summary>
+        </member>
+        <member name="F:Microsoft.Azure.WebJobs.Extensions.DurableTask.OrchestrationRuntimeStatus.Completed">
+            <summary>
+            The orchestration ran to completion.
+            </summary>
+        </member>
+        <member name="F:Microsoft.Azure.WebJobs.Extensions.DurableTask.OrchestrationRuntimeStatus.ContinuedAsNew">
+            <summary>
+            The orchestration completed with ContinueAsNew as is in the process of restarting.
+            </summary>
+        </member>
+        <member name="F:Microsoft.Azure.WebJobs.Extensions.DurableTask.OrchestrationRuntimeStatus.Failed">
+            <summary>
+            The orchestration failed with an error.
+            </summary>
+        </member>
+        <member name="F:Microsoft.Azure.WebJobs.Extensions.DurableTask.OrchestrationRuntimeStatus.Canceled">
+            <summary>
+            The orchestration was canceled.
+            </summary>
+        </member>
+        <member name="F:Microsoft.Azure.WebJobs.Extensions.DurableTask.OrchestrationRuntimeStatus.Terminated">
+            <summary>
+            The orchestration was terminated via an API call.
+            </summary>
+        </member>
+        <member name="F:Microsoft.Azure.WebJobs.Extensions.DurableTask.OrchestrationRuntimeStatus.Pending">
+            <summary>
+            The orchestration was scheduled but has not yet started.
+            </summary>
+        </member>
+        <member name="T:Microsoft.Azure.WebJobs.Extensions.DurableTask.OrchestrationStatusQueryCondition">
+            <summary>
+            Query condition for searching the status of orchestration instances.
+            </summary>
+        </member>
+        <member name="P:Microsoft.Azure.WebJobs.Extensions.DurableTask.OrchestrationStatusQueryCondition.RuntimeStatus">
+            <summary>
+            Return orchestration instances which matches the runtimeStatus.
+            </summary>
+        </member>
+        <member name="P:Microsoft.Azure.WebJobs.Extensions.DurableTask.OrchestrationStatusQueryCondition.CreatedTimeFrom">
+            <summary>
+            Return orchestration instances which were created after this DateTime.
+            </summary>
+        </member>
+        <member name="P:Microsoft.Azure.WebJobs.Extensions.DurableTask.OrchestrationStatusQueryCondition.CreatedTimeTo">
+            <summary>
+            Return orchestration instances which were created before this DateTime.
+            </summary>
+        </member>
+        <member name="P:Microsoft.Azure.WebJobs.Extensions.DurableTask.OrchestrationStatusQueryCondition.TaskHubNames">
+            <summary>
+            Return orchestration instances which matches the TaskHubNames.
+            </summary>
+        </member>
+        <member name="P:Microsoft.Azure.WebJobs.Extensions.DurableTask.OrchestrationStatusQueryCondition.PageSize">
+            <summary>
+            Number of records per one request. The default value is 100.
+            </summary>
+        </member>
+        <member name="P:Microsoft.Azure.WebJobs.Extensions.DurableTask.OrchestrationStatusQueryCondition.ContinuationToken">
+            <summary>
+            ContinuationToken of the pager.
+            </summary>
+        </member>
+        <member name="T:Microsoft.Azure.WebJobs.Extensions.DurableTask.OrchestrationStatusQueryResult">
+            <summary>
+            The status of all orchestration instances with paging for a given query.
+            </summary>
+        </member>
+        <member name="P:Microsoft.Azure.WebJobs.Extensions.DurableTask.OrchestrationStatusQueryResult.DurableOrchestrationState">
+            <summary>
+            Gets or sets a collection of statuses of orchestration instances matching the query description.
+            </summary>
+            <value>A collection of orchestration instance status values.</value>
+        </member>
+        <member name="P:Microsoft.Azure.WebJobs.Extensions.DurableTask.OrchestrationStatusQueryResult.ContinuationToken">
+            <summary>
+            Gets or sets a token that can be used to resume the query with data not already returned by this query.
+            </summary>
+            <value>A server-generated continuation token or <c>null</c> if there are no further continuations.</value>
+        </member>
+        <member name="T:Microsoft.Azure.WebJobs.Extensions.DurableTask.OverridableStates">
+            <summary>
+            Represents options for different states that an existing orchestrator can be in to be able to be overwritten by
+            an attempt to start a new instance with the same instance Id.
+            </summary>
+        </member>
+        <member name="F:Microsoft.Azure.WebJobs.Extensions.DurableTask.OverridableStates.AnyState">
+            <summary>
+            Option to start a new orchestrator instance with an existing instnace Id when the existing
+            instance is in any state.
+            </summary>
+        </member>
+        <member name="F:Microsoft.Azure.WebJobs.Extensions.DurableTask.OverridableStates.NonRunningStates">
+            <summary>
+            Option to only start a new orchestrator instance with an existing instance Id when the existing
+            instance is in a terminated, failed, or completed state.
+            </summary>
+        </member>
+        <member name="T:Microsoft.Azure.WebJobs.Extensions.DurableTask.PurgeHistoryResult">
+            <summary>
+            Class to hold statistics about this execution of purge history.
+            </summary>
+        </member>
+        <member name="M:Microsoft.Azure.WebJobs.Extensions.DurableTask.PurgeHistoryResult.#ctor(System.Int32)">
+            <summary>
+            Constructor for purge history statistics.
+            </summary>
+            <param name="instancesDeleted">Number of instances deleted.</param>
+        </member>
+        <member name="P:Microsoft.Azure.WebJobs.Extensions.DurableTask.PurgeHistoryResult.InstancesDeleted">
+            <summary>
+            Gets the number of deleted instances.
+            </summary>
+            <value>The number of deleted instances.</value>
+        </member>
+        <member name="T:Microsoft.Azure.WebJobs.Extensions.DurableTask.RetryOptions">
+            <summary>
+            Defines retry policies that can be passed as parameters to various operations.
+            </summary>
+        </member>
+        <member name="M:Microsoft.Azure.WebJobs.Extensions.DurableTask.RetryOptions.#ctor(System.TimeSpan,System.Int32)">
+            <summary>
+            Creates a new instance RetryOptions with the supplied first retry and max attempts.
+            </summary>
+            <param name="firstRetryInterval">Timespan to wait for the first retry.</param>
+            <param name="maxNumberOfAttempts">Max number of attempts to retry.</param>
+            <exception cref="T:System.ArgumentException">
+            The <paramref name="firstRetryInterval"/> value must be greater than <see cref="F:System.TimeSpan.Zero"/>.
+            </exception>
+        </member>
+        <member name="P:Microsoft.Azure.WebJobs.Extensions.DurableTask.RetryOptions.FirstRetryInterval">
+            <summary>
+            Gets or sets the first retry interval.
+            </summary>
+            <value>
+            The TimeSpan to wait for the first retries.
+            </value>
+        </member>
+        <member name="P:Microsoft.Azure.WebJobs.Extensions.DurableTask.RetryOptions.MaxRetryInterval">
+            <summary>
+            Gets or sets the max retry interval.
+            </summary>
+            <value>
+            The TimeSpan of the max retry interval, defaults to <see cref="F:System.TimeSpan.MaxValue"/>.
+            </value>
+        </member>
+        <member name="P:Microsoft.Azure.WebJobs.Extensions.DurableTask.RetryOptions.BackoffCoefficient">
+            <summary>
+            Gets or sets the backoff coefficient.
+            </summary>
+            <value>
+            The backoff coefficient used to determine rate of increase of backoff. Defaults to 1.
+            </value>
+        </member>
+        <member name="P:Microsoft.Azure.WebJobs.Extensions.DurableTask.RetryOptions.RetryTimeout">
+            <summary>
+            Gets or sets the timeout for retries.
+            </summary>
+            <value>
+            The TimeSpan timeout for retries, defaults to <see cref="F:System.TimeSpan.MaxValue"/>.
+            </value>
+        </member>
+        <member name="P:Microsoft.Azure.WebJobs.Extensions.DurableTask.RetryOptions.MaxNumberOfAttempts">
+            <summary>
+            Gets or sets the max number of attempts.
+            </summary>
+            <value>
+            The maximum number of retry attempts.
+            </value>
+        </member>
+        <member name="P:Microsoft.Azure.WebJobs.Extensions.DurableTask.RetryOptions.Handle">
+            <summary>
+            Gets or sets a delegate to call on exception to determine if retries should proceed.
+            </summary>
+            <value>
+            The delegate to handle exception to determie if retries should proceed.
+            </value>
+        </member>
+        <member name="T:Microsoft.Azure.WebJobs.Extensions.DurableTask.StartOrchestrationArgs">
+            <summary>
+            Parameters for starting a new instance of an orchestration.
+            </summary>
+            <remarks>
+            This class is primarily intended for use with <c>IAsyncCollector&lt;T&gt;</c>.
+            </remarks>
+        </member>
+        <member name="M:Microsoft.Azure.WebJobs.Extensions.DurableTask.StartOrchestrationArgs.#ctor(System.String,System.Object)">
+            <summary>
+            Initializes a new instance of the <see cref="T:Microsoft.Azure.WebJobs.Extensions.DurableTask.StartOrchestrationArgs"/> class.
+            </summary>
+            <param name="functionName">The name of the orchestrator function to start.</param>
+            <param name="input">The JSON-serializeable input for the orchestrator function.</param>
+        </member>
+        <member name="M:Microsoft.Azure.WebJobs.Extensions.DurableTask.StartOrchestrationArgs.#ctor">
+            <summary>
+            Initializes a new instance of the <see cref="T:Microsoft.Azure.WebJobs.Extensions.DurableTask.StartOrchestrationArgs"/> class.
+            </summary>
+        </member>
+        <member name="P:Microsoft.Azure.WebJobs.Extensions.DurableTask.StartOrchestrationArgs.FunctionName">
+            <summary>
+            Gets or sets the name of the orchestrator function to start.
+            </summary>
+            <value>The name of the orchestrator function to start.</value>
+        </member>
+        <member name="P:Microsoft.Azure.WebJobs.Extensions.DurableTask.StartOrchestrationArgs.InstanceId">
+            <summary>
+            Gets or sets the instance ID to assign to the started orchestration.
+            </summary>
+            <remarks>
+            If this property value is null (the default), then a randomly generated instance ID will be assigned automatically.
+            </remarks>
+            <value>The instance ID to assign.</value>
+        </member>
+        <member name="P:Microsoft.Azure.WebJobs.Extensions.DurableTask.StartOrchestrationArgs.Input">
+            <summary>
+            Gets or sets the JSON-serializeable input data for the orchestrator function.
+            </summary>
+            <value>JSON-serializeable input value for the orchestrator function.</value>
+        </member>
+        <member name="T:Microsoft.Azure.WebJobs.Extensions.DurableTask.StatusResponsePayload">
+            <summary>
+            Response for Orchestration Status Query.
+            </summary>
+        </member>
+        <member name="P:Microsoft.Azure.WebJobs.Extensions.DurableTask.StatusResponsePayload.Name">
+            <summary>
+            Name.
+            </summary>
+        </member>
+        <member name="P:Microsoft.Azure.WebJobs.Extensions.DurableTask.StatusResponsePayload.InstanceId">
+            <summary>
+            InstanceId.
+            </summary>
+        </member>
+        <member name="P:Microsoft.Azure.WebJobs.Extensions.DurableTask.StatusResponsePayload.RuntimeStatus">
+            <summary>
+            Runtime status.
+            </summary>
+        </member>
+        <member name="P:Microsoft.Azure.WebJobs.Extensions.DurableTask.StatusResponsePayload.Input">
+            <summary>
+            Input.
+            </summary>
+        </member>
+        <member name="P:Microsoft.Azure.WebJobs.Extensions.DurableTask.StatusResponsePayload.CustomStatus">
+            <summary>
+            Custom status.
+            </summary>
+        </member>
+        <member name="P:Microsoft.Azure.WebJobs.Extensions.DurableTask.StatusResponsePayload.Output">
+            <summary>
+            Output.
+            </summary>
+        </member>
+        <member name="P:Microsoft.Azure.WebJobs.Extensions.DurableTask.StatusResponsePayload.CreatedTime">
+            <summary>
+            Created time value.
+            </summary>
+        </member>
+        <member name="P:Microsoft.Azure.WebJobs.Extensions.DurableTask.StatusResponsePayload.LastUpdatedTime">
+            <summary>
+            Last updated time.
+            </summary>
+        </member>
+        <member name="P:Microsoft.Azure.WebJobs.Extensions.DurableTask.StatusResponsePayload.HistoryEvents">
+            <summary>
+            JSON object representing history for an orchestration execution.
+            </summary>
+        </member>
+        <member name="T:Microsoft.Azure.WebJobs.Extensions.DurableTask.ActivityTriggerAttribute">
+            <summary>
+            Trigger attribute used for durable activity functions.
+            </summary>
+        </member>
+        <member name="P:Microsoft.Azure.WebJobs.Extensions.DurableTask.ActivityTriggerAttribute.Activity">
+            <summary>
+            Gets or sets the name of the activity function.
+            </summary>
+            <value>
+            The name of the activity function or <c>null</c> to use the function name.
+            </value>
+        </member>
+        <member name="T:Microsoft.Azure.WebJobs.Extensions.DurableTask.EntityTriggerAttribute">
+            <summary>
+            Trigger attribute used for durable entity functions.
+            </summary>
+        </member>
+        <member name="P:Microsoft.Azure.WebJobs.Extensions.DurableTask.EntityTriggerAttribute.EntityName">
+            <summary>
+            Gets or sets the name of the entity.
+            </summary>
+            <remarks>
+            If not specified, the function name is used as the name of the entity.
+            </remarks>
+            <value>
+            The name of the entity or <c>null</c> to use the function name.
+            </value>
+        </member>
+        <member name="T:Microsoft.Azure.WebJobs.Extensions.DurableTask.OrchestrationTriggerAttribute">
+            <summary>
+            Trigger attribute used for durable orchestrator functions.
+            </summary>
+        </member>
+        <member name="P:Microsoft.Azure.WebJobs.Extensions.DurableTask.OrchestrationTriggerAttribute.Orchestration">
+            <summary>
+            Gets or sets the name of the orchestrator function.
+            </summary>
+            <remarks>
+            If not specified, the function name is used as the name of the orchestration.
+            </remarks>
+            <value>
+            The name of the orchestrator function or <c>null</c> to use the function name.
+            </value>
+        </member>
+        <member name="T:Microsoft.Azure.WebJobs.Extensions.DurableTask.WebJobsConnectionStringProvider">
+            <summary>
+            Connection string provider which resolves connection strings from the WebJobs context.
+            </summary>
+        </member>
+        <member name="M:Microsoft.Azure.WebJobs.Extensions.DurableTask.WebJobsConnectionStringProvider.Resolve(System.String)">
+            <inheritdoc />
+        </member>
+    </members>
+</doc>