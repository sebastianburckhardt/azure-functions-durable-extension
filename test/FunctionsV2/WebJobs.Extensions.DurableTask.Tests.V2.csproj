--- conflicted
+++ resolved
@@ -1,63 +1,58 @@
-﻿<Project Sdk="Microsoft.NET.Sdk">
-
-  <PropertyGroup>
-    <TargetFrameworks>netcoreapp2.0</TargetFrameworks>
-    <Company>Microsoft Corporation</Company>
-    <NoWarn>SA0001;SA1600;SA1615</NoWarn>
-    <SignAssembly>true</SignAssembly>
-    <AssemblyOriginatorKeyFile>..\..\sign.snk</AssemblyOriginatorKeyFile>
-  </PropertyGroup>
-
-  <PropertyGroup Condition="'$(Configuration)|$(TargetFramework)|$(Platform)'=='Release|netcoreapp2.0|AnyCPU'">
-    <TreatWarningsAsErrors>true</TreatWarningsAsErrors>
-    <WarningsAsErrors />
-    <StyleCopTreatErrorsAsWarnings>true</StyleCopTreatErrorsAsWarnings>
-  </PropertyGroup>
-
-  <ItemGroup>
-    <PackageReference Include="FluentAssertions" Version="4.19.4" />
-<<<<<<< HEAD
-    <PackageReference Include="Microsoft.Azure.DurableTask.AzureStorage" Version="2.1.5-tag143" />
-    <PackageReference Include="Microsoft.Azure.WebJobs" Version="3.0.12" />
-    <PackageReference Include="Microsoft.Azure.DurableTask.EventSourced" Version="2.1.5-tag143" />
-=======
-    <PackageReference Include="Microsoft.Azure.DurableTask.AzureStorage" Version="1.6.5" />
-    <PackageReference Include="Microsoft.Azure.WebJobs" Version="3.0.14" />
->>>>>>> e2a62820
-    <PackageReference Include="Microsoft.Azure.WebJobs.Extensions.Storage" Version="3.0.0" />
-    <PackageReference Include="Microsoft.Azure.WebJobs.Logging.ApplicationInsights" Version="3.0.0" />
-    <PackageReference Include="Microsoft.Diagnostics.Tracing.TraceEvent" Version="2.0.33" />
-    <PackageReference Include="Microsoft.Extensions.Logging.Abstractions" Version="2.2.0" />
-    <PackageReference Include="Microsoft.NET.Test.Sdk" Version="15.9.0" />
-    <PackageReference Include="Moq" Version="4.7.145" />
-    <PackageReference Include="xunit" Version="2.4.1" />
-    <PackageReference Include="xunit.runner.visualstudio" Version="2.4.1" />
-    <PackageReference Include="StyleCop.Analyzers" Version="1.1.*" PrivateAssets="All" />
-    <PackageReference Include="Microsoft.Azure.DurableTask.Emulator" Version="2.1.3" />
-    <PackageReference Include="Microsoft.Azure.DurableTask.Redis" Version="0.1.1-alpha" />
-  </ItemGroup>
-
-  <ItemGroup>
-    <Compile Include="..\Common\*.cs" />
-  </ItemGroup>
-
-  <ItemGroup>
-    <Compile Remove="..\Common\DurableOptionsConfigurationTests.cs" />
-  </ItemGroup>
-  
-  <ItemGroup>
-    <ProjectReference Include="..\..\src\WebJobs.Extensions.DurableTask\WebJobs.Extensions.DurableTask.csproj" />
-  </ItemGroup>
-
-  <ItemGroup>
-    <None Update="xunit.runner.json">
-      <CopyToOutputDirectory>PreserveNewest</CopyToOutputDirectory>
-    </None>
-  </ItemGroup>
-
-  <ItemGroup>
-    <AdditionalFiles Include="..\..\.stylecop\stylecop.json" Link="stylecop.json" />
-    <Compile Include="..\..\.stylecop\GlobalSuppressions.cs" Link="GlobalSuppressions.cs" />
-  </ItemGroup>
-
-</Project>+﻿<Project Sdk="Microsoft.NET.Sdk">
+
+  <PropertyGroup>
+    <TargetFrameworks>netcoreapp2.0</TargetFrameworks>
+    <Company>Microsoft Corporation</Company>
+    <NoWarn>SA0001;SA1600;SA1615</NoWarn>
+    <SignAssembly>true</SignAssembly>
+    <AssemblyOriginatorKeyFile>..\..\sign.snk</AssemblyOriginatorKeyFile>
+  </PropertyGroup>
+
+  <PropertyGroup Condition="'$(Configuration)|$(TargetFramework)|$(Platform)'=='Release|netcoreapp2.0|AnyCPU'">
+    <TreatWarningsAsErrors>true</TreatWarningsAsErrors>
+    <WarningsAsErrors />
+    <StyleCopTreatErrorsAsWarnings>true</StyleCopTreatErrorsAsWarnings>
+  </PropertyGroup>
+
+  <ItemGroup>
+    <PackageReference Include="FluentAssertions" Version="4.19.4" />
+    <PackageReference Include="Microsoft.Azure.DurableTask.AzureStorage" Version="2.1.5-tag38" />
+    <PackageReference Include="Microsoft.Azure.DurableTask.EventSourced" Version="2.1.5-tag38" />
+    <PackageReference Include="Microsoft.Azure.DurableTask.Emulator" Version="2.1.5-tag38" />
+    <PackageReference Include="Microsoft.Azure.DurableTask.Redis" Version="2.1.5-tag38" />
+    <PackageReference Include="Microsoft.Azure.WebJobs" Version="3.0.14" />
+    <PackageReference Include="Microsoft.Azure.WebJobs.Extensions.Storage" Version="3.0.0" />
+    <PackageReference Include="Microsoft.Azure.WebJobs.Logging.ApplicationInsights" Version="3.0.0" />
+    <PackageReference Include="Microsoft.Diagnostics.Tracing.TraceEvent" Version="2.0.33" />
+    <PackageReference Include="Microsoft.Extensions.Logging.Abstractions" Version="2.2.0" />
+    <PackageReference Include="Microsoft.NET.Test.Sdk" Version="15.9.0" />
+    <PackageReference Include="Moq" Version="4.7.145" />
+    <PackageReference Include="xunit" Version="2.4.1" />
+    <PackageReference Include="xunit.runner.visualstudio" Version="2.4.1" />
+    <PackageReference Include="StyleCop.Analyzers" Version="1.1.*" PrivateAssets="All" />
+  </ItemGroup>
+
+  <ItemGroup>
+    <Compile Include="..\Common\*.cs" />
+  </ItemGroup>
+
+  <ItemGroup>
+    <Compile Remove="..\Common\DurableOptionsConfigurationTests.cs" />
+  </ItemGroup>
+  
+  <ItemGroup>
+    <ProjectReference Include="..\..\src\WebJobs.Extensions.DurableTask\WebJobs.Extensions.DurableTask.csproj" />
+  </ItemGroup>
+
+  <ItemGroup>
+    <None Update="xunit.runner.json">
+      <CopyToOutputDirectory>PreserveNewest</CopyToOutputDirectory>
+    </None>
+  </ItemGroup>
+
+  <ItemGroup>
+    <AdditionalFiles Include="..\..\.stylecop\stylecop.json" Link="stylecop.json" />
+    <Compile Include="..\..\.stylecop\GlobalSuppressions.cs" Link="GlobalSuppressions.cs" />
+  </ItemGroup>
+
+</Project>