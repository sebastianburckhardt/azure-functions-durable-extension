--- conflicted
+++ resolved
@@ -1,63 +1,59 @@
-﻿<Project Sdk="Microsoft.NET.Sdk">
-
-  <PropertyGroup>
-    <TargetFramework>net471</TargetFramework>
-    <Company>Microsoft Corporation</Company>
-    <NoWarn>SA0001;SA1600;SA1615</NoWarn>
-    <SignAssembly>true</SignAssembly>
-    <AssemblyOriginatorKeyFile>..\..\sign.snk</AssemblyOriginatorKeyFile>
-  </PropertyGroup>
-
-  <PropertyGroup Condition="'$(Configuration)|$(TargetFramework)|$(Platform)'=='Release|net471|AnyCPU'">
-    <TreatWarningsAsErrors>true</TreatWarningsAsErrors>
-    <WarningsAsErrors />
-    <StyleCopTreatErrorsAsWarnings>true</StyleCopTreatErrorsAsWarnings>
-  </PropertyGroup>
-
-  <ItemGroup>
-    <PackageReference Include="FluentAssertions" Version="4.19.4" />
-<<<<<<< HEAD
-    <PackageReference Include="Microsoft.Azure.DurableTask.AzureStorage" Version="2.1.5-tag143" />
-=======
-    <PackageReference Include="Microsoft.Azure.DurableTask.AzureStorage" Version="1.6.5" />
->>>>>>> e2a62820
-    <PackageReference Include="Microsoft.Azure.WebJobs" Version="2.2.0" />
-    <PackageReference Include="Microsoft.Azure.WebJobs.Logging.ApplicationInsights" Version="2.2.0" />
-    <PackageReference Include="Microsoft.Diagnostics.Tracing.TraceEvent" Version="2.0.33" />
-    <PackageReference Include="Microsoft.NET.Test.Sdk" Version="15.9.0" />
-    <PackageReference Include="Moq" Version="4.7.145" />
-    <PackageReference Include="xunit" Version="2.4.1" />
-    <PackageReference Include="xunit.runner.visualstudio" Version="2.4.1" />
-    <PackageReference Include="StyleCop.Analyzers" Version="1.1.*" PrivateAssets="All" />
-    <PackageReference Include="Serilog.Extensions.Logging" Version="2.0.2" />
-    <PackageReference Include="System.Threading.Tasks.Dataflow" Version="4.5.24" />
-  </ItemGroup>
-
-  <ItemGroup>
-    <Compile Include="..\Common\*.cs" />
-  </ItemGroup>
-
-  <PropertyGroup>
-    <DefineConstants>FUNCTIONS_V1</DefineConstants>
-  </PropertyGroup>
-
-  <ItemGroup>
-    <Compile Remove="..\Common\DurableOptionsConfigurationTests.cs" />
-  </ItemGroup>
-
-  <ItemGroup>
-    <ProjectReference Include="..\..\src\WebJobs.Extensions.DurableTask\WebJobs.Extensions.DurableTask.csproj" />
-  </ItemGroup>
-
-  <ItemGroup>
-    <None Update="xunit.runner.json">
-      <CopyToOutputDirectory>PreserveNewest</CopyToOutputDirectory>
-    </None>
-  </ItemGroup>
-
-  <ItemGroup>
-    <AdditionalFiles Include="..\..\.stylecop\stylecop.json" Link="stylecop.json" />
-    <Compile Include="..\..\.stylecop\GlobalSuppressions.cs" Link="GlobalSuppressions.cs" />
-  </ItemGroup>
-
+﻿<Project Sdk="Microsoft.NET.Sdk">
+
+  <PropertyGroup>
+    <TargetFramework>net471</TargetFramework>
+    <Company>Microsoft Corporation</Company>
+    <NoWarn>SA0001;SA1600;SA1615</NoWarn>
+    <SignAssembly>true</SignAssembly>
+    <AssemblyOriginatorKeyFile>..\..\sign.snk</AssemblyOriginatorKeyFile>
+  </PropertyGroup>
+
+  <PropertyGroup Condition="'$(Configuration)|$(TargetFramework)|$(Platform)'=='Release|net471|AnyCPU'">
+    <TreatWarningsAsErrors>true</TreatWarningsAsErrors>
+    <WarningsAsErrors />
+    <StyleCopTreatErrorsAsWarnings>true</StyleCopTreatErrorsAsWarnings>
+  </PropertyGroup>
+
+  <ItemGroup>
+    <PackageReference Include="FluentAssertions" Version="4.19.4" />
+    <PackageReference Include="Microsoft.Azure.DurableTask.AzureStorage" Version="2.1.5-tag38" />
+    <PackageReference Include="Microsoft.Azure.WebJobs" Version="2.2.0" />
+    <PackageReference Include="Microsoft.Azure.WebJobs.Logging.ApplicationInsights" Version="2.2.0" />
+    <PackageReference Include="Microsoft.Diagnostics.Tracing.TraceEvent" Version="2.0.33" />
+    <PackageReference Include="Microsoft.NET.Test.Sdk" Version="15.9.0" />
+    <PackageReference Include="Moq" Version="4.7.145" />
+    <PackageReference Include="xunit" Version="2.4.1" />
+    <PackageReference Include="xunit.runner.visualstudio" Version="2.4.1" />
+    <PackageReference Include="StyleCop.Analyzers" Version="1.1.*" PrivateAssets="All" />
+    <PackageReference Include="Serilog.Extensions.Logging" Version="2.0.2" />
+    <PackageReference Include="System.Threading.Tasks.Dataflow" Version="4.5.24" />
+  </ItemGroup>
+
+  <ItemGroup>
+    <Compile Include="..\Common\*.cs" />
+  </ItemGroup>
+
+  <PropertyGroup>
+    <DefineConstants>FUNCTIONS_V1</DefineConstants>
+  </PropertyGroup>
+
+  <ItemGroup>
+    <Compile Remove="..\Common\DurableOptionsConfigurationTests.cs" />
+  </ItemGroup>
+
+  <ItemGroup>
+    <ProjectReference Include="..\..\src\WebJobs.Extensions.DurableTask\WebJobs.Extensions.DurableTask.csproj" />
+  </ItemGroup>
+
+  <ItemGroup>
+    <None Update="xunit.runner.json">
+      <CopyToOutputDirectory>PreserveNewest</CopyToOutputDirectory>
+    </None>
+  </ItemGroup>
+
+  <ItemGroup>
+    <AdditionalFiles Include="..\..\.stylecop\stylecop.json" Link="stylecop.json" />
+    <Compile Include="..\..\.stylecop\GlobalSuppressions.cs" Link="GlobalSuppressions.cs" />
+  </ItemGroup>
+
 </Project>