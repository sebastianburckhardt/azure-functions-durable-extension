﻿// Copyright (c) .NET Foundation. All rights reserved.
// Licensed under the MIT License. See LICENSE in the project root for license information.

using System.Collections.Generic;
using System.Linq;

namespace Microsoft.Azure.WebJobs.Extensions.DurableTask.Tests
{
    public class TestDataGenerator
    {
        private static readonly object[] BoolOptions = new object[] { true, false };
<<<<<<< HEAD
        private static readonly object[] FullFeaturedStorageProviders = new object[] { TestHelpers.AzureStorageProviderType, TestHelpers.EventSourcedProviderType };
        private static readonly object[] ExtendedSessionsStorageProviders = new object[] { TestHelpers.AzureStorageProviderType };
        private static readonly object[] AllStorageProviders = new object[] { TestHelpers.AzureStorageProviderType, TestHelpers.RedisProviderType, TestHelpers.EventSourcedProviderType };
=======
        private static readonly object[] FullFeaturedStorageProviders = new object[] { TestHelpers.AzureStorageProviderType };
#if !FUNCTIONS_V1
        private static readonly object[] AllStorageProviders = new object[] { TestHelpers.AzureStorageProviderType, TestHelpers.RedisProviderType };
#else
        private static readonly object[] AllStorageProviders = new object[] { TestHelpers.AzureStorageProviderType };
#endif
>>>>>>> e2a62820

        public static IEnumerable<object[]> GetFullFeaturedStorageProviderOptions()
        {
            foreach (object storageProviderOption in FullFeaturedStorageProviders)
            {
                yield return new object[] { storageProviderOption };
            }
        }

        public static IEnumerable<object[]> GetExtendedSessionAndFullFeaturedStorageProviderOptions()
        {
            foreach (object boolOption in BoolOptions)
            {
                foreach (object storageProviderOption in FullFeaturedStorageProviders)
                {
                    if (!(bool)boolOption || ExtendedSessionsStorageProviders.Contains(storageProviderOption))
                    {
                        yield return new object[] { boolOption, storageProviderOption };
                    }
                }
            }
        }

        public static IEnumerable<object[]> GetAllStorageProviderOptions()
        {
            foreach (object storageProviderOption in AllStorageProviders)
            {
                yield return new object[] { storageProviderOption };
            }
        }

        public static IEnumerable<object[]> GetAllSupportedExtendedSessionWithStorageProviderOptions()
        {
            yield return new object[] { true, TestHelpers.AzureStorageProviderType };
            yield return new object[] { false, TestHelpers.AzureStorageProviderType };

            // Currently no support for extended sessions in Redis provider type.
            // yield return new object[] { true, TestHelpers.RedisProviderType };

            // Currently no support for extended sessions in EventSourced provider type.
            // yield return new object[] { true, TestHelpers.EventSourcedProviderType };

            // Currently no support for Redis provider type in CI. Can uncomment out configuration below if have Redis setup locally.
            // yield return new object[] { false, TestHelpers.RedisProviderType };
        }
    }
}<|MERGE_RESOLUTION|>--- conflicted
+++ resolved
@@ -1,70 +1,89 @@
-﻿// Copyright (c) .NET Foundation. All rights reserved.
-// Licensed under the MIT License. See LICENSE in the project root for license information.
-
-using System.Collections.Generic;
-using System.Linq;
-
-namespace Microsoft.Azure.WebJobs.Extensions.DurableTask.Tests
-{
-    public class TestDataGenerator
-    {
-        private static readonly object[] BoolOptions = new object[] { true, false };
-<<<<<<< HEAD
-        private static readonly object[] FullFeaturedStorageProviders = new object[] { TestHelpers.AzureStorageProviderType, TestHelpers.EventSourcedProviderType };
-        private static readonly object[] ExtendedSessionsStorageProviders = new object[] { TestHelpers.AzureStorageProviderType };
-        private static readonly object[] AllStorageProviders = new object[] { TestHelpers.AzureStorageProviderType, TestHelpers.RedisProviderType, TestHelpers.EventSourcedProviderType };
-=======
-        private static readonly object[] FullFeaturedStorageProviders = new object[] { TestHelpers.AzureStorageProviderType };
-#if !FUNCTIONS_V1
-        private static readonly object[] AllStorageProviders = new object[] { TestHelpers.AzureStorageProviderType, TestHelpers.RedisProviderType };
-#else
-        private static readonly object[] AllStorageProviders = new object[] { TestHelpers.AzureStorageProviderType };
-#endif
->>>>>>> e2a62820
-
-        public static IEnumerable<object[]> GetFullFeaturedStorageProviderOptions()
-        {
-            foreach (object storageProviderOption in FullFeaturedStorageProviders)
-            {
-                yield return new object[] { storageProviderOption };
-            }
-        }
-
-        public static IEnumerable<object[]> GetExtendedSessionAndFullFeaturedStorageProviderOptions()
-        {
-            foreach (object boolOption in BoolOptions)
-            {
-                foreach (object storageProviderOption in FullFeaturedStorageProviders)
-                {
-                    if (!(bool)boolOption || ExtendedSessionsStorageProviders.Contains(storageProviderOption))
-                    {
-                        yield return new object[] { boolOption, storageProviderOption };
-                    }
-                }
-            }
-        }
-
-        public static IEnumerable<object[]> GetAllStorageProviderOptions()
-        {
-            foreach (object storageProviderOption in AllStorageProviders)
-            {
-                yield return new object[] { storageProviderOption };
-            }
-        }
-
-        public static IEnumerable<object[]> GetAllSupportedExtendedSessionWithStorageProviderOptions()
-        {
-            yield return new object[] { true, TestHelpers.AzureStorageProviderType };
-            yield return new object[] { false, TestHelpers.AzureStorageProviderType };
-
-            // Currently no support for extended sessions in Redis provider type.
-            // yield return new object[] { true, TestHelpers.RedisProviderType };
-
-            // Currently no support for extended sessions in EventSourced provider type.
-            // yield return new object[] { true, TestHelpers.EventSourcedProviderType };
-
-            // Currently no support for Redis provider type in CI. Can uncomment out configuration below if have Redis setup locally.
-            // yield return new object[] { false, TestHelpers.RedisProviderType };
-        }
-    }
-}+﻿// Copyright (c) .NET Foundation. All rights reserved.
+// Licensed under the MIT License. See LICENSE in the project root for license information.
+
+using System.Collections.Generic;
+using System.Linq;
+
+namespace Microsoft.Azure.WebJobs.Extensions.DurableTask.Tests
+{
+    public class TestDataGenerator
+    {
+        private static readonly object[] BoolOptions = new object[] { true, false };
+        private static readonly object[] ExtendedSessionsStorageProviders = new object[] { TestHelpers.AzureStorageProviderType };
+        private static readonly object[] HistoryStorageProviders = new object[] { TestHelpers.AzureStorageProviderType };
+#if !FUNCTIONS_V1
+        private static readonly object[] FullFeaturedStorageProviders = new object[] { TestHelpers.AzureStorageProviderType, TestHelpers.EventSourcedProviderType };
+        private static readonly object[] AllStorageProviders = new object[] { TestHelpers.AzureStorageProviderType, TestHelpers.RedisProviderType, TestHelpers.EventSourcedProviderType };
+#else
+        private static readonly object[] FullFeaturedStorageProviders = new object[] { TestHelpers.AzureStorageProviderType };
+        private static readonly object[] AllStorageProviders = new object[] { TestHelpers.AzureStorageProviderType };
+#endif
+
+        public static IEnumerable<object[]> GetFullFeaturedStorageProviderOptions()
+        {
+            foreach (object storageProviderOption in FullFeaturedStorageProviders)
+            {
+                yield return new object[] { storageProviderOption };
+            }
+        }
+
+        public static IEnumerable<object[]> GetExtendedSessionAndFullFeaturedStorageProviderOptions()
+        {
+            foreach (object boolOption in BoolOptions)
+            {
+                foreach (object storageProviderOption in FullFeaturedStorageProviders)
+                {
+                    if (!(bool)boolOption || ExtendedSessionsStorageProviders.Contains(storageProviderOption))
+                    {
+                        yield return new object[] { boolOption, storageProviderOption };
+                    }
+                }
+            }
+        }
+
+        public static IEnumerable<object[]> GetHistoryStorageProviderOptions()
+        {
+            foreach (object storageProviderOption in HistoryStorageProviders)
+            {
+                yield return new object[] { storageProviderOption };
+            }
+        }
+
+        public static IEnumerable<object[]> GetExtendedSessionAndHistoryStorageProviderOptions()
+        {
+            foreach (object boolOption in BoolOptions)
+            {
+                foreach (object storageProviderOption in HistoryStorageProviders)
+                {
+                    if (!(bool)boolOption || ExtendedSessionsStorageProviders.Contains(storageProviderOption))
+                    {
+                        yield return new object[] { boolOption, storageProviderOption };
+                    }
+                }
+            }
+        }
+
+        public static IEnumerable<object[]> GetAllStorageProviderOptions()
+        {
+            foreach (object storageProviderOption in AllStorageProviders)
+            {
+                yield return new object[] { storageProviderOption };
+            }
+        }
+
+        public static IEnumerable<object[]> GetAllSupportedExtendedSessionWithStorageProviderOptions()
+        {
+            yield return new object[] { true, TestHelpers.AzureStorageProviderType };
+            yield return new object[] { false, TestHelpers.AzureStorageProviderType };
+
+            // Currently no support for extended sessions in Redis provider type.
+            // yield return new object[] { true, TestHelpers.RedisProviderType };
+
+            // Currently no support for extended sessions in EventSourced provider type.
+            // yield return new object[] { true, TestHelpers.EventSourcedProviderType };
+
+            // Currently no support for Redis provider type in CI. Can uncomment out configuration below if have Redis setup locally.
+            // yield return new object[] { false, TestHelpers.RedisProviderType };
+        }
+    }
+}