﻿using System;
using Microsoft.WindowsAzure.Storage;
using Microsoft.WindowsAzure.Storage.Table;
using System.Text;
using System.IO;
using System.Runtime.Serialization.Formatters.Binary;
using Newtonsoft.Json.Linq;
using System.Linq;

namespace Azure.Storage
{
    [Serializable]
    public class StatEntity : TableEntity
    {
        // assume no . in partition key

        public string date { get; set; }
        public string throughput { get; set; }
        public Common.LatencyDistribution latency { get; set; }        
        public string benchmarkName { get; set; }
        public string scenarioName { get; set; }

        public StatEntity()
        {

        }

        public StatEntity(string pBenchmarkName, string pScenarioName, DateTime pDate, string pThroughput, Common.LatencyDistribution pLatency) {
            this.benchmarkName = pBenchmarkName;
            this.scenarioName = pScenarioName;
            this.date = pDate.ToString();
            this.throughput = pThroughput;
            this.latency = pLatency;
            this.PartitionKey = AzureCommon.ToAzureKeyString(benchmarkName);
            this.RowKey = AzureCommon.ToAzureKeyString(scenarioName + pDate.ToString());
        }


<<<<<<< HEAD
       
=======
        public static string ToAzureKeyString(string str)
        {
            var sb = new StringBuilder();
            foreach (var c in str .Where(c => c != '/'
                            && c != '\\'
                            && c != '#'
                            && c != '/'
                            && c != '?'
                            && !char.IsControl(c)))
                sb.Append(c);
            return sb.ToString();
        }

        public override System.Collections.Generic.IDictionary<string, EntityProperty> WriteEntity(OperationContext operationContext)
        {
            var results = base.WriteEntity(operationContext);

            if (this.latency != null)
            {
                var counts = latency.Counts;
                results.Add("MaxLatency", new EntityProperty(latency.Max));
                results.Add("MinLatency", new EntityProperty(latency.Min));
                results.Add("TotalLatency", new EntityProperty(latency.Total));
                for (int i = 0; i < counts.Length; i++)
                {
                    results.Add("L_"+i.ToString(), new EntityProperty(counts[i]));
                }
                /*using (MemoryStream ms = new MemoryStream())
                {
                    BinaryFormatter bf = new BinaryFormatter();
                    bf.Serialize(ms, this.latency);
                    results.Add("Latencies", new EntityProperty(ms.ToArray()));
                }*/
            }
            return results;
        }

        public override void ReadEntity(System.Collections.Generic.IDictionary<string, EntityProperty> properties, OperationContext operationContext)
        {
            base.ReadEntity(properties, operationContext);
            this.latency = new Common.LatencyDistribution();
            latency.Init();

            latency.Max = properties["MaxLatency"].Int64Value.GetValueOrDefault(-1);
            latency.Min = properties["MinLatency"].Int64Value.GetValueOrDefault(-1);
            latency.Total = properties["TotalLatency"].Int32Value.GetValueOrDefault(-1);
                
            /*results.Add(, new EntityProperty(latency.Max));
            results.Add("", new EntityProperty(latency.Min));
            results.Add("", new EntityProperty(latency.Total));*/

            foreach (var prop in properties)
            {
                if(prop.Key.StartsWith("L_"))
                {
                    int upos = prop.Key.IndexOf("_");
                    int idx = int.Parse(prop.Key.Substring(upos + 1));
                    latency.Counts[idx] = prop.Value.Int32Value.GetValueOrDefault(-1);
                }
            }

            /*var latencyEntity = properties["Latencies"];
            if (latencyEntity != null)
            {
                using (MemoryStream ms = new MemoryStream(latencyEntity.BinaryValue))
                {
                    BinaryFormatter bf = new BinaryFormatter();
                    this.latency = (Common.LatencyDistribution) bf.Deserialize(ms);
                }
            }*/
        }
>>>>>>> b255d6ee
    }




}<|MERGE_RESOLUTION|>--- conflicted
+++ resolved
@@ -36,21 +36,7 @@
         }
 
 
-<<<<<<< HEAD
-       
-=======
-        public static string ToAzureKeyString(string str)
-        {
-            var sb = new StringBuilder();
-            foreach (var c in str .Where(c => c != '/'
-                            && c != '\\'
-                            && c != '#'
-                            && c != '/'
-                            && c != '?'
-                            && !char.IsControl(c)))
-                sb.Append(c);
-            return sb.ToString();
-        }
+
 
         public override System.Collections.Generic.IDictionary<string, EntityProperty> WriteEntity(OperationContext operationContext)
         {
@@ -110,7 +96,7 @@
                 }
             }*/
         }
->>>>>>> b255d6ee
+
     }
 
 
