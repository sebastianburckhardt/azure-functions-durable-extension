--- conflicted
+++ resolved
@@ -62,15 +62,7 @@
 
         public string RobotServiceEndpoint(int workernumber)
         {
-<<<<<<< HEAD
             return Endpoints.GetService(workernumber);
-=======
-            /*if (workernumber % 2 == 0)
-                return "orleansgeouswest.cloudapp.net/";
-            else
-                return "orleansgeoeuropewest.cloudapp.net/";*/
-            return "localhost:81/";
->>>>>>> baee16fb
         }
     }
 
