﻿using Common;
using Newtonsoft.Json.Linq;
using System;
using System.Collections.Generic;
using System.Linq;
using System.Net.WebSockets;
using System.Text;
using System.Threading;
using System.Threading.Tasks;
using System.Web;

namespace Conductor.Webrole
{
    public class Conductor : IConductorContext
    {

        public static Conductor Instance { get { return _instance ?? (_instance = new Conductor()); } }

        private static Conductor _instance;

        private Conductor() { }


        public Benchmarks.Console console;

        private string testname;

        public string TestName { get { return testname; } }

        public Dictionary<string, WebSocket> LoadGenerators = new Dictionary<string, WebSocket>();

        IBenchmark benchmark;
        IEnumerable<IScenario> scenarios;
        public List<RobotInfo> robots;

        public class RobotInfo
        {
            public string instance;
            public WebSocket ws;
            public TaskCompletionSource<string> promise;
            public Dictionary<string, LatencyDistribution> stats;
        }


        public CommandHub Hub;

        public void Broadcast(string a, string b)
        {
            if (Hub != null)
                Hub.Clients.All.addNewMessageToPage(a, b);
        }

        private void Run()
        {
            console = new Benchmarks.Console(WriteLine, ReadLine);

            console.Welcome();

            while (true)
            {
                var kvp = console.SelectScenario();

                if (!kvp.HasValue)
                    break;

                this.benchmark = kvp.Value.Key;
                this.scenarios = kvp.Value.Value;

                if (LoadGenerators.Count == 0)
                {
                    Broadcast("Failed", "cannot run scenario: no load generators");
                    continue;
                }



                foreach (var scenario in scenarios)
                {

                    this.testname = string.Format("{0:o}.{1}.{2}", DateTime.UtcNow, benchmark.Name, scenario.Name);
                    this.robots = new List<RobotInfo>();


                    // assign robots to load generators round-robin
                    var numrobots = scenario.NumRobots;
                    while (numrobots > 0)
                        foreach (var gen in LoadGenerators)
                        {
                            if (numrobots-- == 0)
                                break;
                            robots.Add(new RobotInfo() { instance = gen.Key, ws = gen.Value });
                        }

                    var result = RunScenario(scenario).Result;

                    
                    // collect stats from all robots
                    var overallstats = new Dictionary<string, LatencyDistribution>();
                    foreach (var robot in robots)
                        if (robot.stats != null)
                            foreach (var kkvp in robot.stats)
                            {
                                if (!overallstats.ContainsKey(kkvp.Key))
                                    overallstats.Add(kkvp.Key, new LatencyDistribution());
                                overallstats[kkvp.Key].MergeDistribution(kkvp.Value);
                            }

                    Broadcast("Result", result + " " + Util.PrintStats(overallstats));

                    if (overallstats.Count > 0)
                        Console.WriteLine("Stats", Util.PrintStats(overallstats));
                }
            }

            Broadcast(">", "Finished");

            console = null;
        }
        public int NumRobots
        {
            get;
            set;
        }

        public async Task<string> RunRobot(int robotnumber, string parameters)
        {
            var robot = robots[robotnumber];

            Util.Assert(robot.promise == null);
            robot.promise = new TaskCompletionSource<string>();

<<<<<<< HEAD
            var message = "START " + testname + " " + robotnumber + " " + parameters;
            var buffer = new ArraySegment<byte>(Encoding.UTF8.GetBytes(message));
            var ws = LoadGenerators[robot.instance];
            if (ws.State == WebSocketState.Open)
            {
                await ws.SendAsync(buffer, WebSocketMessageType.Text, true, CancellationToken.None);
                return await robot.promise.Task;
            }
            else
            {
                await this.Trace("lost connection to robot " + robotnumber);
                return "connection lost";
            }
=======
            //var message = "START " + testname + " " + robotnumber + " " + parameters;
            JObject message = JObject.FromObject(new
            {
                type = "START",
                testname = testname,
                robotnr = robotnumber,
                args = parameters
            });
            var buffer = new ArraySegment<byte>(Encoding.UTF8.GetBytes(message.ToString()));
            await LoadGenerators[robot.instance].SendAsync(buffer, WebSocketMessageType.Text, true, CancellationToken.None);
>>>>>>> 6dbd803c

        }

        public void OnRobotMessage(int robotnumber, string message, Dictionary<string, LatencyDistribution> stats)
        {
            var robot = robots[robotnumber];
            var promise = robot.promise;
            robot.promise = null;
            robot.stats = stats;

            promise.SetResult(message);
        }

        public void OnDisconnect(string instance, string message)
        {
            LoadGenerators.Remove(instance);
            Broadcast("Disconnected", instance + ": " + message);
            foreach (RobotInfo r in robots)
                if (r.instance == instance && r.promise != null)
                    r.promise.TrySetResult("ERROR: Lost Connection");
            ShowGenerators();
        }

        public void OnConnect(string instance, WebSocket ws)
        {
            LoadGenerators[instance] = ws;
            ShowGenerators();
        }

        public void ShowGenerators()
        {
            if (LoadGenerators.Count == 0)
                Broadcast("Connected Generators", "None");
            else
                Broadcast("Connected Generators (" + LoadGenerators.Count.ToString() + ")", string.Join(" ", LoadGenerators.Keys));
        }

        private async Task<string> RunScenario(IScenario scenario)
        {
            try
            {
                Broadcast("Start Scenario", benchmark.Name + "." + scenario.Name);

                return await scenario.ConductorScript(this);
            }
            catch (Exception e)
            {
                return "ERROR: exception " + e.ToString();
            }
            finally
            {
                Broadcast("End Scenario", benchmark.Name + "." + scenario.Name);
            }
        }

        public void WriteLine(string what)
        {
            Broadcast("", what);
        }

        public string ReadLine()
        {
            string command = null;

            lock (commands)
            {
                if (commands.Count > 0)
                    command = commands.Dequeue();
            }

            if (command == null)
            {
                //Broadcast("#>>>>", "Please enter a command");

                lock (commands)
                {
                    while (commands.Count == 0)
                        System.Threading.Monitor.Wait(commands);

                    command = commands.Dequeue();
                }
            }

            Broadcast("Entered", command);

            return command;
        }

        private Queue<string> commands = new Queue<string>();

        public void Typed(string command)
        {

            if (console == null)
            {
                Thread thread = new Thread(new ThreadStart(Run));
                thread.Start();

                return;
            }

            if (!string.IsNullOrEmpty(command))
                lock (commands)
                {
                    commands.Enqueue(command);
                    if (commands.Count == 1)
                        System.Threading.Monitor.PulseAll(commands);
                }


        }



        public async Task Trace(string info)
        {
            Broadcast("", info);
        }
    }
}<|MERGE_RESOLUTION|>--- conflicted
+++ resolved
@@ -93,7 +93,7 @@
 
                     var result = RunScenario(scenario).Result;
 
-                    
+
                     // collect stats from all robots
                     var overallstats = new Dictionary<string, LatencyDistribution>();
                     foreach (var robot in robots)
@@ -129,21 +129,6 @@
             Util.Assert(robot.promise == null);
             robot.promise = new TaskCompletionSource<string>();
 
-<<<<<<< HEAD
-            var message = "START " + testname + " " + robotnumber + " " + parameters;
-            var buffer = new ArraySegment<byte>(Encoding.UTF8.GetBytes(message));
-            var ws = LoadGenerators[robot.instance];
-            if (ws.State == WebSocketState.Open)
-            {
-                await ws.SendAsync(buffer, WebSocketMessageType.Text, true, CancellationToken.None);
-                return await robot.promise.Task;
-            }
-            else
-            {
-                await this.Trace("lost connection to robot " + robotnumber);
-                return "connection lost";
-            }
-=======
             //var message = "START " + testname + " " + robotnumber + " " + parameters;
             JObject message = JObject.FromObject(new
             {
@@ -154,7 +139,6 @@
             });
             var buffer = new ArraySegment<byte>(Encoding.UTF8.GetBytes(message.ToString()));
             await LoadGenerators[robot.instance].SendAsync(buffer, WebSocketMessageType.Text, true, CancellationToken.None);
->>>>>>> 6dbd803c
 
         }
 
